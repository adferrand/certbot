image:
  # => Windows Server 2012 R2
  - Visual Studio 2015
  # => Windows Server 2016
  - Visual Studio 2017

branches:
  only:
    - master
    - /^\d+\.\d+\.x$/ # Version branches like X.X.X
    - /^test-.*$/

install:
  # Fail fast if a newer build is queued for the same PR
  - ps: if ($env:APPVEYOR_PULL_REQUEST_NUMBER -and $env:APPVEYOR_BUILD_NUMBER -ne ((Invoke-RestMethod `
        https://ci.appveyor.com/api/projects/$env:APPVEYOR_ACCOUNT_NAME/$env:APPVEYOR_PROJECT_SLUG/history?recordsNumber=50).builds | `
        Where-Object pullRequestId -eq $env:APPVEYOR_PULL_REQUEST_NUMBER)[0].buildNumber) { `
          throw "There are newer queued builds for this pull request, failing early." }
  # Use Python 3.7 by default
  - "SET PATH=C:\\Python37;C:\\Python37\\Scripts;%PATH%"
  # Check env
  - "python --version"
  # Upgrade pip to avoid warnings
  - "python -m pip install --upgrade pip"
  # Ready to install tox and coverage
  - "pip install tox codecov"

build: off

test_script:
<<<<<<< HEAD
  # As Python in PATH is 3.7, it is implicitly tested through tox 'cover' env.
  - tox -c tox-win.ini -e py34,py35,py36,cover
=======
  - tox -c tox-win.ini -e py34,py35,py36,py37-cover
>>>>>>> 1e8c13eb

on_success:
  - codecov<|MERGE_RESOLUTION|>--- conflicted
+++ resolved
@@ -11,11 +11,6 @@
     - /^test-.*$/
 
 install:
-  # Fail fast if a newer build is queued for the same PR
-  - ps: if ($env:APPVEYOR_PULL_REQUEST_NUMBER -and $env:APPVEYOR_BUILD_NUMBER -ne ((Invoke-RestMethod `
-        https://ci.appveyor.com/api/projects/$env:APPVEYOR_ACCOUNT_NAME/$env:APPVEYOR_PROJECT_SLUG/history?recordsNumber=50).builds | `
-        Where-Object pullRequestId -eq $env:APPVEYOR_PULL_REQUEST_NUMBER)[0].buildNumber) { `
-          throw "There are newer queued builds for this pull request, failing early." }
   # Use Python 3.7 by default
   - "SET PATH=C:\\Python37;C:\\Python37\\Scripts;%PATH%"
   # Check env
@@ -28,12 +23,7 @@
 build: off
 
 test_script:
-<<<<<<< HEAD
-  # As Python in PATH is 3.7, it is implicitly tested through tox 'cover' env.
-  - tox -c tox-win.ini -e py34,py35,py36,cover
-=======
   - tox -c tox-win.ini -e py34,py35,py36,py37-cover
->>>>>>> 1e8c13eb
 
 on_success:
   - codecov
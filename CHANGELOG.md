--- conflicted
+++ resolved
@@ -18,17 +18,6 @@
 
 *
 
-<<<<<<< HEAD
-=======
-Despite us having broken lockstep, we are continuing to release new versions of
-all Certbot components during releases for the time being, however, the only
-package with changes other than its version number was:
-
-* certbot-dns-rfc2136
-
-More details about these changes can be found on our GitHub repo.
-
->>>>>>> 7cfbeaea
 ## 0.34.2 - 2019-05-07
 
 ### Fixed

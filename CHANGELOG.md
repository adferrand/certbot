# Certbot change log

Certbot adheres to [Semantic Versioning](http://semver.org/).

## 0.28.0 - master

### Added

<<<<<<< HEAD
* Add a compatibility layer to make Certbot runnable on Windows. It requires Python >= 3.4,
  and delegate to plateform specific os calls when needed (eg. lockfiles, uid).
* Ensure that `help` and `certonly` commands, for plugins standalone/webroot/manual, behave
  correctly when executed on Windows. Manually tested on Python 3.x for Windows 10.
* Connect AppVeyor to Certbot GitHub repository, in order to provide a specific CI pipeline
  and execute existing unit tests on Windows Server 2016 + Windows Server 2012 R2 for Python
  3.4, 3.5, 3.6 and 3.7.
* Add a decorator `@broken_on_windows` to skip temporarily tests that fail on Windows.
=======
* `revoke` accepts `--cert-name`, and doesn't accept both `--cert-name` and `--cert-path`.
>>>>>>> 06174bc1

### Changed

* Aggregate code coverage reports of Travis (Linux) and AppVeyor (Windows) on Codecov.io.
* Normalize paths on codebase to make them plateform independant (Linux/Windows).
* Handle CRLF/LF end lines to make file parsing plateform independant (Linux/Windows)

### Fixed

* Match Nginx parser update in allowing variable names to start with `${`.
* Correct OVH integration tests on machines without internet access.
* First phase of tests correction to ensure a correct execution on both Linux and Windows.
  1045 out of the 1086 tests available for acme and certbot core behave correctly, 
  representing 95% of code coverage on Windows.

## 0.27.1 - 2018-09-06

### Fixed

* Fixed parameter name in OpenSUSE overrides for default parameters in the
  Apache plugin. Certbot on OpenSUSE works again.

Despite us having broken lockstep, we are continuing to release new versions of
all Certbot components during releases for the time being, however, the only
package with changes other than its version number was:

* certbot-apache

More details about these changes can be found on our GitHub repo:
https://github.com/certbot/certbot/milestone/60?closed=1

## 0.27.0 - 2018-09-05

### Added

* The Apache plugin now accepts the parameter --apache-ctl which can be
  used to configure the path to the Apache control script.

### Changed

* When using `acme.client.ClientV2` (or
 `acme.client.BackwardsCompatibleClientV2` with an ACME server that supports a
 newer version of the ACME protocol), an `acme.errors.ConflictError` will be
 raised if you try to create an ACME account with a key that has already been
 used. Previously, a JSON parsing error was raised in this scenario when using
 the library with Let's Encrypt's ACMEv2 endpoint.

### Fixed

* When Apache is not installed, Certbot's Apache plugin no longer prints
  messages about being unable to find apachectl to the terminal when the plugin
  is not selected.
* If you're using the Apache plugin with the --apache-vhost-root flag set to a
  directory containing a disabled virtual host for the domain you're requesting
  a certificate for, the virtual host will now be temporarily enabled if
  necessary to pass the HTTP challenge.
* The documentation for the Certbot package can now be built using Sphinx 1.6+.
* You can now call `query_registration` without having to first call
  `new_account` on `acme.client.ClientV2` objects.
* The requirement of `setuptools>=1.0` has been removed from `certbot-dns-ovh`.
* Names in certbot-dns-sakuracloud's tests have been updated to refer to Sakura
  Cloud rather than NS1 whose plugin certbot-dns-sakuracloud was based on.

Despite us having broken lockstep, we are continuing to release new versions of
all Certbot components during releases for the time being, however, the only
package with changes other than its version number was:

* acme
* certbot
* certbot-apache
* certbot-dns-ovh
* certbot-dns-sakuracloud

More details about these changes can be found on our GitHub repo:
https://github.com/certbot/certbot/milestone/57?closed=1

## 0.26.1 - 2018-07-17

### Fixed

* Fix a bug that was triggered when users who had previously manually set `--server` to get ACMEv2 certs tried to renew ACMEv1 certs.

Despite us having broken lockstep, we are continuing to release new versions of all Certbot components during releases for the time being, however, the only package with changes other than its version number was:

* certbot

More details about these changes can be found on our GitHub repo:
https://github.com/certbot/certbot/milestone/58?closed=1

## 0.26.0 - 2018-07-11

### Added

* A new security enhancement which we're calling AutoHSTS has been added to
  Certbot's Apache plugin. This enhancement configures your webserver to send a
  HTTP Strict Transport Security header with a low max-age value that is slowly
  increased over time. The max-age value is not increased to a large value
  until you've successfully managed to renew your certificate. This enhancement
  can be requested with the --auto-hsts flag.
* New official DNS plugins have been created for Gehirn Infrastracture Service,
  Linode, OVH, and Sakura Cloud. These plugins can be found on our Docker Hub
  page at https://hub.docker.com/u/certbot and on PyPI.
* The ability to reuse ACME accounts from Let's Encrypt's ACMEv1 endpoint on
  Let's Encrypt's ACMEv2 endpoint has been added.
* Certbot and its components now support Python 3.7.
* Certbot's install subcommand now allows you to interactively choose which
  certificate to install from the list of certificates managed by Certbot.
* Certbot now accepts the flag `--no-autorenew` which causes any obtained
  certificates to not be automatically renewed when it approaches expiration.
* Support for parsing the TLS-ALPN-01 challenge has been added back to the acme
  library.

### Changed

* Certbot's default ACME server has been changed to Let's Encrypt's ACMEv2
  endpoint. By default, this server will now be used for both new certificate
  lineages and renewals.
* The Nginx plugin is no longer marked labeled as an "Alpha" version.
* The `prepare` method of Certbot's plugins is no longer called before running
  "Updater" enhancements that are run on every invocation of `certbot renew`.

Despite us having broken lockstep, we are continuing to release new versions of
all Certbot components during releases for the time being, however, the only
packages with functional changes were:

* acme
* certbot
* certbot-apache
* certbot-dns-gehirn
* certbot-dns-linode
* certbot-dns-ovh
* certbot-dns-sakuracloud
* certbot-nginx

More details about these changes can be found on our GitHub repo:
https://github.com/certbot/certbot/milestone/55?closed=1

## 0.25.1 - 2018-06-13

### Fixed

* TLS-ALPN-01 support has been removed from our acme library. Using our current
  dependencies, we are unable to provide a correct implementation of this
  challenge so we decided to remove it from the library until we can provide
  proper support.
* Issues causing test failures when running the tests in the acme package with
  pytest<3.0 has been resolved.
* certbot-nginx now correctly depends on acme>=0.25.0.

Despite us having broken lockstep, we are continuing to release new versions of
all Certbot components during releases for the time being, however, the only
packages with changes other than their version number were:

* acme
* certbot-nginx

More details about these changes can be found on our GitHub repo:
https://github.com/certbot/certbot/milestone/56?closed=1

## 0.25.0 - 2018-06-06

### Added

* Support for the ready status type was added to acme. Without this change,
  Certbot and acme users will begin encountering errors when using Let's
  Encrypt's ACMEv2 API starting on June 19th for the staging environment and
  July 5th for production. See
  https://community.letsencrypt.org/t/acmev2-order-ready-status/62866 for more
  information.
* Certbot now accepts the flag --reuse-key which will cause the same key to be
  used in the certificate when the lineage is renewed rather than generating a
  new key.
* You can now add multiple email addresses to your ACME account with Certbot by
  providing a comma separated list of emails to the --email flag.
* Support for Let's Encrypt's upcoming TLS-ALPN-01 challenge was added to acme.
  For more information, see
  https://community.letsencrypt.org/t/tls-alpn-validation-method/63814/1.
* acme now supports specifying the source address to bind to when sending
  outgoing connections. You still cannot specify this address using Certbot.
* If you run Certbot against Let's Encrypt's ACMEv2 staging server but don't
  already have an account registered at that server URL, Certbot will
  automatically reuse your staging account from Let's Encrypt's ACMEv1 endpoint
  if it exists.
* Interfaces were added to Certbot allowing plugins to be called at additional
  points. The `GenericUpdater` interface allows plugins to perform actions
  every time `certbot renew` is run, regardless of whether any certificates are
  due for renewal, and the `RenewDeployer` interface allows plugins to perform
  actions when a certificate is renewed. See `certbot.interfaces` for more
  information.

### Changed

* When running Certbot with --dry-run and you don't already have a staging
  account, the created account does not contain an email address even if one
  was provided to avoid expiration emails from Let's Encrypt's staging server.
* certbot-nginx does a better job of automatically detecting the location of
  Nginx's configuration files when run on BSD based systems.
* acme now requires and uses pytest when running tests with setuptools with
  `python setup.py test`.
* `certbot config_changes` no longer waits for user input before exiting.

### Fixed

* Misleading log output that caused users to think that Certbot's standalone
  plugin failed to bind to a port when performing a challenge has been
  corrected.
* An issue where certbot-nginx would fail to enable HSTS if the server block
  already had an `add_header` directive has been resolved.
* certbot-nginx now does a better job detecting the server block to base the
  configuration for TLS-SNI challenges on.

Despite us having broken lockstep, we are continuing to release new versions of
all Certbot components during releases for the time being, however, the only
packages with functional changes were:

* acme
* certbot
* certbot-apache
* certbot-nginx

More details about these changes can be found on our GitHub repo:
https://github.com/certbot/certbot/milestone/54?closed=1

## 0.24.0 - 2018-05-02

### Added

* certbot now has an enhance subcommand which allows you to configure security
  enhancements like HTTP to HTTPS redirects, OCSP stapling, and HSTS without
  reinstalling a certificate.
* certbot-dns-rfc2136 now allows the user to specify the port to use to reach
  the DNS server in its credentials file.
* acme now parses the wildcard field included in authorizations so it can be
  used by users of the library.

### Changed

* certbot-dns-route53 used to wait for each DNS update to propagate before
  sending the next one, but now it sends all updates before waiting which
  speeds up issuance for multiple domains dramatically.
* Certbot's official Docker images are now based on Alpine Linux 3.7 rather
  than 3.4 because 3.4 has reached its end-of-life.
* We've doubled the time Certbot will spend polling authorizations before
  timing out.
* The level of the message logged when Certbot is being used with
  non-standard paths warning that crontabs for renewal included in Certbot
  packages from OS package managers may not work has been reduced. This stops
  the message from being written to stderr every time `certbot renew` runs.

### Fixed

* certbot-auto now works with Python 3.6.

Despite us having broken lockstep, we are continuing to release new versions of
all Certbot components during releases for the time being, however, the only
packages with changes other than their version number were:

* acme
* certbot
* certbot-apache
* certbot-dns-digitalocean (only style improvements to tests)
* certbot-dns-rfc2136

More details about these changes can be found on our GitHub repo:
https://github.com/certbot/certbot/milestone/52?closed=1

## 0.23.0 - 2018-04-04

### Added

* Support for OpenResty was added to the Nginx plugin.

### Changed

* The timestamps in Certbot's logfiles now use the system's local time zone
  rather than UTC.
* Certbot's DNS plugins that use Lexicon now rely on Lexicon>=2.2.1 to be able
  to create and delete multiple TXT records on a single domain.
* certbot-dns-google's test suite now works without an internet connection.

### Fixed

* Removed a small window that if during which an error occurred, Certbot
  wouldn't clean up performed challenges.
* The parameters `default` and `ipv6only` are now removed from `listen`
  directives when creating a new server block in the Nginx plugin.
* `server_name` directives enclosed in quotation marks in Nginx are now properly
  supported.
* Resolved an issue preventing the Apache plugin from starting Apache when it's
  not currently running on RHEL and Gentoo based systems.

Despite us having broken lockstep, we are continuing to release new versions of
all Certbot components during releases for the time being, however, the only
packages with changes other than their version number were:

* certbot
* certbot-apache
* certbot-dns-cloudxns
* certbot-dns-dnsimple
* certbot-dns-dnsmadeeasy
* certbot-dns-google
* certbot-dns-luadns
* certbot-dns-nsone
* certbot-dns-rfc2136
* certbot-nginx

More details about these changes can be found on our GitHub repo:
https://github.com/certbot/certbot/milestone/50?closed=1

## 0.22.2 - 2018-03-19

### Fixed

* A type error introduced in 0.22.1 that would occur during challenge cleanup
  when a Certbot plugin raises an exception while trying to complete the
  challenge was fixed.

Despite us having broken lockstep, we are continuing to release new versions of
all Certbot components during releases for the time being, however, the only
packages with changes other than their version number were:

* certbot

More details about these changes can be found on our GitHub repo:
https://github.com/certbot/certbot/milestone/53?closed=1

## 0.22.1 - 2018-03-19

### Changed

* The ACME server used with Certbot's --dry-run and --staging flags is now
  Let's Encrypt's ACMEv2 staging server which allows people to also test ACMEv2
  features with these flags.

### Fixed

* The HTTP Content-Type header is now set to the correct value during
  certificate revocation with new versions of the ACME protocol.
* When using Certbot with Let's Encrypt's ACMEv2 server, it would add a blank
  line to the top of chain.pem and between the certificates in fullchain.pem
  for each lineage. These blank lines have been removed.
* Resolved a bug that caused Certbot's --allow-subset-of-names flag not to
  work.
* Fixed a regression in acme.client.Client that caused the class to not work
  when it was initialized without a ClientNetwork which is done by some of the
  other projects using our ACME library.

Despite us having broken lockstep, we are continuing to release new versions of
all Certbot components during releases for the time being, however, the only
packages with changes other than their version number were:

* acme
* certbot

More details about these changes can be found on our GitHub repo:
https://github.com/certbot/certbot/milestone/51?closed=1

## 0.22.0 - 2018-03-07

### Added

* Support for obtaining wildcard certificates and a newer version of the ACME
  protocol such as the one implemented by Let's Encrypt's upcoming ACMEv2
  endpoint was added to Certbot and its ACME library. Certbot still works with
  older ACME versions and will automatically change the version of the protocol
  used based on the version the ACME CA implements.
* The Apache and Nginx plugins are now able to automatically install a wildcard
  certificate to multiple virtual hosts that you select from your server
  configuration.
* The `certbot install` command now accepts the `--cert-name` flag for
  selecting a certificate.
* `acme.client.BackwardsCompatibleClientV2` was added to Certbot's ACME library
  which automatically handles most of the differences between new and old ACME
  versions. `acme.client.ClientV2` is also available for people who only want
  to support one version of the protocol or want to handle the differences
  between versions themselves.
* certbot-auto now supports the flag --install-only which has the script
  install Certbot and its dependencies and exit without invoking Certbot.
* Support for issuing a single certificate for a wildcard and base domain was
  added to our Google Cloud DNS plugin. To do this, we now require your API
  credentials have additional permissions, however, your credentials will
  already have these permissions unless you defined a custom role with fewer
  permissions than the standard DNS administrator role provided by Google.
  These permissions are also only needed for the case described above so it
  will continue to work for existing users. For more information about the
  permissions changes, see the documentation in the plugin.

### Changed

* We have broken lockstep between our ACME library, Certbot, and its plugins.
  This means that the different components do not need to be the same version
  to work together like they did previously. This makes packaging easier
  because not every piece of Certbot needs to be repackaged to ship a change to
  a subset of its components.
* Support for Python 2.6 and Python 3.3 has been removed from ACME, Certbot,
  Certbot's plugins, and certbot-auto. If you are using certbot-auto on a RHEL
  6 based system, it will walk you through the process of installing Certbot
  with Python 3 and refuse to upgrade to a newer version of Certbot until you
  have done so.
* Certbot's components now work with older versions of setuptools to simplify
  packaging for EPEL 7.

### Fixed

* Issues caused by Certbot's Nginx plugin adding multiple ipv6only directives
  has been resolved.
* A problem where Certbot's Apache plugin would add redundant include
  directives for the TLS configuration managed by Certbot has been fixed.
* Certbot's webroot plugin now properly deletes any directories it creates.

More details about these changes can be found on our GitHub repo:
https://github.com/certbot/certbot/milestone/48?closed=1

## 0.21.1 - 2018-01-25

### Fixed

* When creating an HTTP to HTTPS redirect in Nginx, we now ensure the Host
  header of the request is set to an expected value before redirecting users to
  the domain found in the header. The previous way Certbot configured Nginx
  redirects was a potential security issue which you can read more about at
  https://community.letsencrypt.org/t/security-issue-with-redirects-added-by-certbots-nginx-plugin/51493.
* Fixed a problem where Certbot's Apache plugin could fail HTTP-01 challenges
  if basic authentication is configured for the domain you request a
  certificate for.
* certbot-auto --no-bootstrap now properly tries to use Python 3.4 on RHEL 6
  based systems rather than Python 2.6.

More details about these changes can be found on our GitHub repo:
https://github.com/certbot/certbot/milestone/49?closed=1

## 0.21.0 - 2018-01-17

### Added

* Support for the HTTP-01 challenge type was added to our Apache and Nginx
  plugins. For those not aware, Let's Encrypt disabled the TLS-SNI-01 challenge
  type which was what was previously being used by our Apache and Nginx plugins
  last week due to a security issue. For more information about Let's Encrypt's
  change, click
  [here](https://community.letsencrypt.org/t/2018-01-11-update-regarding-acme-tls-sni-and-shared-hosting-infrastructure/50188).
  Our Apache and Nginx plugins will automatically switch to use HTTP-01 so no
  changes need to be made to your Certbot configuration, however, you should
  make sure your server is accessible on port 80 and isn't behind an external
  proxy doing things like redirecting all traffic from HTTP to HTTPS. HTTP to
  HTTPS redirects inside Apache and Nginx are fine.
* IPv6 support was added to the Nginx plugin.
* Support for automatically creating server blocks based on the default server
  block was added to the Nginx plugin.
* The flags --delete-after-revoke and --no-delete-after-revoke were added
  allowing users to control whether the revoke subcommand also deletes the
  certificates it is revoking.

### Changed

* We deprecated support for Python 2.6 and Python 3.3 in Certbot and its ACME
  library. Support for these versions of Python will be removed in the next
  major release of Certbot. If you are using certbot-auto on a RHEL 6 based
  system, it will guide you through the process of installing Python 3.
* We split our implementation of JOSE (Javascript Object Signing and
  Encryption) out of our ACME library and into a separate package named josepy.
  This package is available on [PyPI](https://pypi.python.org/pypi/josepy) and
  on [GitHub](https://github.com/certbot/josepy).
* We updated the ciphersuites used in Apache to the new [values recommended by
  Mozilla](https://wiki.mozilla.org/Security/Server_Side_TLS#Intermediate_compatibility_.28default.29).
  The major change here is adding ChaCha20 to the list of supported
  ciphersuites.

### Fixed

* An issue with our Apache plugin on Gentoo due to differences in their
  apache2ctl command have been resolved.

More details about these changes can be found on our GitHub repo:
https://github.com/certbot/certbot/milestone/47?closed=1

## 0.20.0 - 2017-12-06

### Added

* Certbot's ACME library now recognizes URL fields in challenge objects in
  preparation for Let's Encrypt's new ACME endpoint. The value is still
  accessible in our ACME library through the name "uri".

### Changed

* The Apache plugin now parses some distro specific Apache configuration files
  on non-Debian systems allowing it to get a clearer picture on the running
  configuration. Internally, these changes were structured so that external
  contributors can easily write patches to make the plugin work in new Apache
  configurations.
* Certbot better reports network failures by removing information about
  connection retries from the error output.
* An unnecessary question when using Certbot's webroot plugin interactively has
  been removed.

### Fixed

* Certbot's NGINX plugin no longer sometimes incorrectly reports that it was
  unable to deploy a HTTP->HTTPS redirect when requesting Certbot to enable a
  redirect for multiple domains.
* Problems where the Apache plugin was failing to find directives and
  duplicating existing directives on openSUSE have been resolved.
* An issue running the test shipped with Certbot and some our DNS plugins with
  older versions of mock have been resolved.
* On some systems, users reported strangely interleaved output depending on
  when stdout and stderr were flushed. This problem was resolved by having
  Certbot regularly flush these streams.

More details about these changes can be found on our GitHub repo:
https://github.com/certbot/certbot/milestone/44?closed=1

## 0.19.0 - 2017-10-04

### Added

* Certbot now has renewal hook directories where executable files can be placed
  for Certbot to run with the renew subcommand. Pre-hooks, deploy-hooks, and
  post-hooks can be specified in the renewal-hooks/pre, renewal-hooks/deploy,
  and renewal-hooks/post directories respectively in Certbot's configuration
  directory (which is /etc/letsencrypt by default). Certbot will automatically
  create these directories when it is run if they do not already exist.
* After revoking a certificate with the revoke subcommand, Certbot will offer
  to delete the lineage associated with the certificate. When Certbot is run
  with --non-interactive, it will automatically try to delete the associated
  lineage.
* When using Certbot's Google Cloud DNS plugin on Google Compute Engine, you no
  longer have to provide a credential file to Certbot if you have configured
  sufficient permissions for the instance which Certbot can automatically
  obtain using Google's metadata service.

### Changed

* When deleting certificates interactively using the delete subcommand, Certbot
  will now allow you to select multiple lineages to be deleted at once.
* Certbot's Apache plugin no longer always parses Apache's sites-available on
  Debian based systems and instead only parses virtual hosts included in your
  Apache configuration. You can provide an additional directory for Certbot to
  parse using the command line flag --apache-vhost-root.

### Fixed

* The plugins subcommand can now be run without root access.
* certbot-auto now includes a timeout when updating itself so it no longer
  hangs indefinitely when it is unable to connect to the external server.
* An issue where Certbot's Apache plugin would sometimes fail to deploy a
  certificate on Debian based systems if mod_ssl wasn't already enabled has
  been resolved.
* A bug in our Docker image where the certificates subcommand could not report
  if certificates maintained by Certbot had been revoked has been fixed.
* Certbot's RFC 2136 DNS plugin (for use with software like BIND) now properly
  performs DNS challenges when the domain being verified contains a CNAME
  record.

More details about these changes can be found on our GitHub repo:
https://github.com/certbot/certbot/milestone/43?closed=1

## 0.18.2 - 2017-09-20

### Fixed

* An issue where Certbot's ACME module would raise an AttributeError trying to
  create self-signed certificates when used with pyOpenSSL 17.3.0 has been
  resolved. For Certbot users with this version of pyOpenSSL, this caused
  Certbot to crash when performing a TLS SNI challenge or when the Nginx plugin
  tried to create an SSL server block.

More details about these changes can be found on our GitHub repo:
https://github.com/certbot/certbot/milestone/46?closed=1

## 0.18.1 - 2017-09-08

### Fixed

* If certbot-auto was running as an unprivileged user and it upgraded from
  0.17.0 to 0.18.0, it would crash with a permissions error and would need to
  be run again to successfully complete the upgrade. This has been fixed and
  certbot-auto should upgrade cleanly to 0.18.1.
* Certbot usually uses "certbot-auto" or "letsencrypt-auto" in error messages
  and the User-Agent string instead of "certbot" when you are using one of
  these wrapper scripts. Proper detection of this was broken with Certbot's new
  installation path in /opt in 0.18.0 but this problem has been resolved.

More details about these changes can be found on our GitHub repo:
https://github.com/certbot/certbot/milestone/45?closed=1

## 0.18.0 - 2017-09-06

### Added

* The Nginx plugin now configures Nginx to use 2048-bit Diffie-Hellman
  parameters. Java 6 clients do not support Diffie-Hellman parameters larger
  than 1024 bits, so if you need to support these clients you will need to
  manually modify your Nginx configuration after using the Nginx installer.

### Changed

* certbot-auto now installs Certbot in directories under `/opt/eff.org`. If you
  had an existing installation from certbot-auto, a symlink is created to the
  new directory. You can configure certbot-auto to use a different path by
  setting the environment variable VENV_PATH.
* The Nginx plugin can now be selected in Certbot's interactive output.
* Output verbosity of renewal failures when running with `--quiet` has been
  reduced.
* The default revocation reason shown in Certbot help output now is a human
  readable string instead of a numerical code.
* Plugin selection is now included in normal terminal output.

### Fixed

* A newer version of ConfigArgParse is now installed when using certbot-auto
  causing values set to false in a Certbot INI configuration file to be handled
  intuitively. Setting a boolean command line flag to false is equivalent to
  not including it in the configuration file at all.
* New naming conventions preventing certbot-auto from installing OS
  dependencies on Fedora 26 have been resolved.

More details about these changes can be found on our GitHub repo:
https://github.com/certbot/certbot/milestone/42?closed=1

## 0.17.0 - 2017-08-02

### Added

* Support in our nginx plugin for modifying SSL server blocks that do
  not contain certificate or key directives.
* A `--max-log-backups` flag to allow users to configure or even completely
  disable Certbot's built in log rotation.
* A `--user-agent-comment` flag to allow people who build tools around Certbot
  to differentiate their user agent string by adding a comment to its default
  value.

### Changed

* Due to some awesome work by
  [cryptography project](https://github.com/pyca/cryptography), compilation can
  now be avoided on most systems when using certbot-auto. This eliminates many
  problems people have had in the past such as running out of memory, having
  invalid headers/libraries, and changes to the OS packages on their system
  after compilation breaking Certbot.
* The `--renew-hook` flag has been hidden in favor of `--deploy-hook`. This new
  flag works exactly the same way except it is always run when a certificate is
  issued rather than just when it is renewed.
* We have started printing deprecation warnings in certbot-auto for
  experimentally supported systems with OS packages available.
* A certificate lineage's name is included in error messages during renewal.

### Fixed

* Encoding errors that could occur when parsing error messages from the ACME
  server containing Unicode have been resolved.
* certbot-auto no longer prints misleading messages about there being a newer
  pip version available when installation fails.
* Certbot's ACME library now properly extracts domains from critical SAN
  extensions.

More details about these changes can be found on our GitHub repo:
https://github.com/certbot/certbot/issues?q=is%3Aissue+milestone%3A0.17.0+is%3Aclosed

## 0.16.0 - 2017-07-05

### Added

* A plugin for performing DNS challenges using dynamic DNS updates as defined
  in RFC 2316. This plugin is packaged separately from Certbot and is available
  at https://pypi.python.org/pypi/certbot-dns-rfc2136. It supports Python 2.6,
  2.7, and 3.3+. At this time, there isn't a good way to install this plugin
  when using certbot-auto, but this should change in the near future.
* Plugins for performing DNS challenges for the providers
  [DNS Made Easy](https://pypi.python.org/pypi/certbot-dns-dnsmadeeasy) and
  [LuaDNS](https://pypi.python.org/pypi/certbot-dns-luadns). These plugins are
  packaged separately from Certbot and support Python 2.7 and 3.3+. Currently,
  there isn't a good way to install these plugins when using certbot-auto,
  but that should change soon.
* Support for performing TLS-SNI-01 challenges when using the manual plugin.
* Automatic detection of Arch Linux in the Apache plugin providing better
  default settings for the plugin.

### Changed

* The text of the interactive question about whether a redirect from HTTP to
  HTTPS should be added by Certbot has been rewritten to better explain the
  choices to the user.
* Simplified HTTP challenge instructions in the manual plugin.

### Fixed

* Problems performing a dry run when using the Nginx plugin have been fixed.
* Resolved an issue where certbot-dns-digitalocean's test suite would sometimes
  fail when ran using Python 3.
* On some systems, previous versions of certbot-auto would error out with a
  message about a missing hash for setuptools. This has been fixed.
* A bug where Certbot would sometimes not print a space at the end of an
  interactive prompt has been resolved.
* Nonfatal tracebacks are no longer shown in rare cases where Certbot
  encounters an exception trying to close its TCP connection with the ACME
  server.

More details about these changes can be found on our GitHub repo:
https://github.com/certbot/certbot/issues?q=is%3Aissue+milestone%3A0.16.0+is%3Aclosed

## 0.15.0 - 2017-06-08

### Added

* Plugins for performing DNS challenges for popular providers. Like the Apache
  and Nginx plugins, these plugins are packaged separately and not included in
  Certbot by default. So far, we have plugins for
  [Amazon Route 53](https://pypi.python.org/pypi/certbot-dns-route53),
  [Cloudflare](https://pypi.python.org/pypi/certbot-dns-cloudflare),
  [DigitalOcean](https://pypi.python.org/pypi/certbot-dns-digitalocean), and
  [Google Cloud](https://pypi.python.org/pypi/certbot-dns-google) which all
  work on Python 2.6, 2.7, and 3.3+. Additionally, we have plugins for
  [CloudXNS](https://pypi.python.org/pypi/certbot-dns-cloudxns),
  [DNSimple](https://pypi.python.org/pypi/certbot-dns-dnsimple),
  [NS1](https://pypi.python.org/pypi/certbot-dns-nsone) which work on Python
  2.7 and 3.3+ (and not 2.6). Currently, there isn't a good way to install
  these plugins when using `certbot-auto`, but that should change soon.
* IPv6 support in the standalone plugin. When performing a challenge, the
  standalone plugin automatically handles listening for IPv4/IPv6 traffic based
  on the configuration of your system.
* A mechanism for keeping your Apache and Nginx SSL/TLS configuration up to
  date. When the Apache or Nginx plugins are used, they place SSL/TLS
  configuration options in the root of Certbot's config directory
  (`/etc/letsencrypt` by default). Now when a new version of these plugins run
  on your system, they will automatically update the file to the newest
  version if it is unmodified. If you manually modified the file, Certbot will
  display a warning giving you a path to the updated file which you can use as
  a reference to manually update your modified copy.
* `--http-01-address` and `--tls-sni-01-address` flags for controlling the
  address Certbot listens on when using the standalone plugin.
* The command `certbot certificates` that lists certificates managed by Certbot
  now performs additional validity checks to notify you if your files have
  become corrupted.

### Changed

* Messages custom hooks print to `stdout` are now displayed by Certbot when not
  running in `--quiet` mode.
* `jwk` and `alg` fields in JWS objects have been moved into the protected
  header causing Certbot to more closely follow the latest version of the ACME
  spec.

### Fixed

* Permissions on renewal configuration files are now properly preserved when
  they are updated.
* A bug causing Certbot to display strange defaults in its help output when
  using Python <= 2.7.4 has been fixed.
* Certbot now properly handles mixed case domain names found in custom CSRs.
* A number of poorly worded prompts and error messages.

### Removed

* Support for OpenSSL 1.0.0 in `certbot-auto` has been removed as we now pin a
  newer version of `cryptography` which dropped support for this version.

More details about these changes can be found on our GitHub repo:
https://github.com/certbot/certbot/issues?q=is%3Aissue+milestone%3A0.15.0+is%3Aclosed

## 0.14.2 - 2017-05-25

### Fixed

* Certbot 0.14.0 included a bug where Certbot would create a temporary log file
(usually in /tmp) if the program exited during argument parsing. If a user
provided -h/--help/help, --version, or an invalid command line argument,
Certbot would create this temporary log file. This was especially bothersome to
certbot-auto users as certbot-auto runs `certbot --version` internally to see
if the script needs to upgrade causing it to create at least one of these files
on every run. This problem has been resolved.

More details about this change can be found on our GitHub repo:
https://github.com/certbot/certbot/issues?q=is%3Aissue+milestone%3A0.14.2+is%3Aclosed

## 0.14.1 - 2017-05-16

### Fixed

* Certbot now works with configargparse 0.12.0.
* Issues with the Apache plugin and Augeas 1.7+ have been resolved.
* A problem where the Nginx plugin would fail to install certificates on
systems that had the plugin's SSL/TLS options file from 7+ months ago has been
fixed.

More details about these changes can be found on our GitHub repo:
https://github.com/certbot/certbot/issues?q=is%3Aissue+milestone%3A0.14.1+is%3Aclosed

## 0.14.0 - 2017-05-04

### Added

* Python 3.3+ support for all Certbot packages. `certbot-auto` still currently
only supports Python 2, but the `acme`, `certbot`, `certbot-apache`, and
`certbot-nginx` packages on PyPI now fully support Python 2.6, 2.7, and 3.3+.
* Certbot's Apache plugin now handles multiple virtual hosts per file.
* Lockfiles to prevent multiple versions of Certbot running simultaneously.

### Changed

* When converting an HTTP virtual host to HTTPS in Apache, Certbot only copies
the virtual host rather than the entire contents of the file it's contained
in.
* The Nginx plugin now includes SSL/TLS directives in a separate file located
in Certbot's configuration directory rather than copying the contents of the
file into every modified `server` block.

### Fixed

* Ensure logging is configured before parts of Certbot attempt to log any
messages.
* Support for the `--quiet` flag in `certbot-auto`.
* Reverted a change made in a previous release to make the `acme` and `certbot`
packages always depend on `argparse`. This dependency is conditional again on
the user's Python version.
* Small bugs in the Nginx plugin such as properly handling empty `server`
blocks and setting `server_names_hash_bucket_size` during challenges.

As always, a more complete list of changes can be found on GitHub:
https://github.com/certbot/certbot/issues?q=is%3Aissue+milestone%3A0.14.0+is%3Aclosed

## 0.13.0 - 2017-04-06

### Added

* `--debug-challenges` now pauses Certbot after setting up challenges for debugging.
* The Nginx parser can now handle all valid directives in configuration files.
* Nginx ciphersuites have changed to Mozilla Intermediate.
* `certbot-auto --no-bootstrap` provides the option to not install OS dependencies.

### Fixed

* `--register-unsafely-without-email` now respects `--quiet`.
* Hyphenated renewal parameters are now saved in renewal config files.
* `--dry-run` no longer persists keys and csrs.
* Certbot no longer hangs when trying to start Nginx in Arch Linux.
* Apache rewrite rules no longer double-encode characters.

A full list of changes is available on GitHub:
https://github.com/certbot/certbot/issues?q=is%3Aissue%20milestone%3A0.13.0%20is%3Aclosed%20

## 0.12.0 - 2017-03-02

### Added

* Certbot now allows non-camelcase Apache VirtualHost names.
* Certbot now allows more log messages to be silenced.

### Fixed

* Fixed a regression around using `--cert-name` when getting new certificates

More information about these changes can be found on our GitHub repo:
https://github.com/certbot/certbot/issues?q=is%3Aissue%20milestone%3A0.12.0

## 0.11.1 - 2017-02-01

### Fixed

* Resolved a problem where Certbot would crash while parsing command line
arguments in some cases.
* Fixed a typo.

More details about these changes can be found on our GitHub repo:
https://github.com/certbot/certbot/pulls?q=is%3Apr%20milestone%3A0.11.1%20is%3Aclosed

## 0.11.0 - 2017-02-01

### Added

* When using the standalone plugin while running Certbot interactively
and a required port is bound by another process, Certbot will give you
the option to retry to grab the port rather than immediately exiting.
* You are now able to deactivate your account with the Let's Encrypt
server using the `unregister` subcommand.
* When revoking a certificate using the `revoke` subcommand, you now
have the option to provide the reason the certificate is being revoked
to Let's Encrypt with `--reason`.

### Changed

* Providing `--quiet` to `certbot-auto` now silences package manager output.

### Removed

* Removed the optional `dnspython` dependency in our `acme` package.
Now the library does not support client side verification of the DNS
challenge.

More details about these changes can be found on our GitHub repo:
https://github.com/certbot/certbot/issues?q=is%3Aissue+milestone%3A0.11.0+is%3Aclosed

## 0.10.2 - 2017-01-25

### Added

* If Certbot receives a request with a `badNonce` error, it now
automatically retries the request. Since nonces from Let's Encrypt expire,
this helps people performing the DNS challenge with the `manual` plugin
who may have to wait an extended period of time for their DNS changes to
propagate.

### Fixed

* Certbot now saves the `--preferred-challenges` values for renewal. Previously
these values were discarded causing a different challenge type to be used when
renewing certs in some cases.

More details about these changes can be found on our GitHub repo:
https://github.com/certbot/certbot/issues?q=is%3Aissue+milestone%3A0.10.2+is%3Aclosed

## 0.10.1 - 2017-01-13

### Fixed

* Resolve problems where when asking Certbot to update a certificate at
an existing path to include different domain names, the old names would
continue to be used.
* Fix issues successfully running our unit test suite on some systems.

More details about these changes can be found on our GitHub repo:
https://github.com/certbot/certbot/issues?q=is%3Aissue+milestone%3A0.10.1+is%3Aclosed

## 0.10.0 - 2017-01-11

## Added

* Added the ability to customize and automatically complete DNS and HTTP
domain validation challenges with the manual plugin. The flags
`--manual-auth-hook` and `--manual-cleanup-hook` can now be provided
when using the manual plugin to execute commands provided by the user to
perform and clean up challenges provided by the CA. This is best used in
complicated setups where the DNS challenge must be used or Certbot's
existing plugins cannot be used to perform HTTP challenges. For more
information on how this works, see `certbot --help manual`.
* Added a `--cert-name` flag for specifying the name to use for the
certificate in Certbot's configuration directory. Using this flag in
combination with `-d/--domains`, a user can easily request a new
certificate with different domains and save it with the name provided by
`--cert-name`. Additionally, `--cert-name` can be used to select a
certificate with the `certonly` and `run` subcommands so a full list of
domains in the certificate does not have to be provided.
* Added subcommand `certificates` for listing the certificates managed by
Certbot and their properties.
* Added the `delete` subcommand for removing certificates managed by Certbot
from the configuration directory.
* Certbot now supports requesting internationalized domain names (IDNs).
* Hooks provided to Certbot are now saved to be reused during renewal.
If you run Certbot with `--pre-hook`, `--renew-hook`, or `--post-hook`
flags when obtaining a certificate, the provided commands will
automatically be saved and executed again when renewing the certificate.
A pre-hook and/or post-hook can also be given to the `certbot renew`
command either on the command line or in a [configuration
file](https://certbot.eff.org/docs/using.html#configuration-file) to run
an additional command before/after any certificate is renewed. Hooks
will only be run if a certificate is renewed.
* Support Busybox in certbot-auto.

### Changed

* Recategorized `-h/--help` output to improve documentation and
discoverability.

### Removed

* Removed the ncurses interface. This change solves problems people
were having on many systems, reduces the number of Certbot
dependencies, and simplifies our code. Certbot's only interface now is
the text interface which was available by providing `-t/--text` to
earlier versions of Certbot.

### Fixed

* Many small bug fixes.

More details about these changes can be found on our GitHub repo:
https://github.com/certbot/certbot/issues?q=is%3Aissue+milestone%3A0.10.0is%3Aclosed

## 0.9.3 - 2016-10-13

### Added

* The Apache plugin uses information about your OS to help determine the
layout of your Apache configuration directory. We added a patch to
ensure this code behaves the same way when testing on different systems
as the tests were failing in some cases.

### Changed

* Certbot adopted more conservative behavior about reporting a needed port as
unavailable when using the standalone plugin.

More details about these changes can be found on our GitHub repo:
https://github.com/certbot/certbot/milestone/27?closed=1

## 0.9.2 - 2016-10-12

### Added

* Certbot stopped requiring that all possibly required ports are available when
using the standalone plugin. It now only verifies that the ports are available
when they are necessary.

### Fixed

* Certbot now verifies that our optional dependencies version matches what is
required by Certbot.
* Certnot now properly copies the `ssl on;` directives as necessary when
performing domain validation in the Nginx plugin.
* Fixed problem where symlinks were becoming files when they were
packaged, causing errors during testing and OS packaging.

More details about these changes can be found on our GitHub repo:
https://github.com/certbot/certbot/milestone/26?closed=1

## 0.9.1 - 2016-10-06

### Fixed

* Fixed a bug that was introduced in version 0.9.0 where the command
line flag -q/--quiet wasn't respected in some cases.

More details about these changes can be found on our GitHub repo:
https://github.com/certbot/certbot/milestone/25?closed=1

## 0.9.0 - 2016-10-05

### Added

* Added an alpha version of the Nginx plugin. This plugin fully automates the
process of obtaining and installing certificates with Nginx.
Additionally, it is able to automatically configure security
enhancements such as an HTTP to HTTPS redirect and OCSP stapling. To use
this plugin, you must have the `certbot-nginx` package installed (which
is installed automatically when using `certbot-auto`) and provide
`--nginx` on the command line. This plugin is still in its early stages
so we recommend you use it with some caution and make sure you have a
backup of your Nginx configuration.
* Added support for the `DNS` challenge in the `acme` library and `DNS` in
Certbot's `manual` plugin. This allows you to create DNS records to
prove to Let's Encrypt you control the requested domain name. To use
this feature, include `--manual --preferred-challenges dns` on the
command line.
* Certbot now helps with enabling Extra Packages for Enterprise Linux (EPEL) on
CentOS 6 when using `certbot-auto`. To use `certbot-auto` on CentOS 6,
the EPEL repository has to be enabled. `certbot-auto` will now prompt
users asking them if they would like the script to enable this for them
automatically. This is done without prompting users when using
`letsencrypt-auto` or if `-n/--non-interactive/--noninteractive` is
included on the command line.

More details about these changes can be found on our GitHub repo:
https://github.com/certbot/certbot/issues?q=is%3Aissue+milestone%3A0.9.0+is%3Aclosed

## 0.8.1 - 2016-06-14

### Added

* Certbot now preserves a certificate's common name when using `renew`.
* Certbot now saves webroot values for renewal when they are entered interactively.
* Certbot now gracefully reports that the Apache plugin isn't usable when Augeas is not installed.
* Added experimental support for Mageia has been added to `certbot-auto`.

### Fixed

* Fixed problems with an invalid user-agent string on OS X.

More details about these changes can be found on our GitHub repo:
https://github.com/certbot/certbot/issues?q=is%3Aissue+milestone%3A0.8.1+

## 0.8.0 - 2016-06-02

### Added

* Added the `register` subcommand which can be used to register an account
with the Let's Encrypt CA.
* You can now run `certbot register --update-registration` to
change the e-mail address associated with your registration.

More details about these changes can be found on our GitHub repo:
https://github.com/certbot/certbot/issues?q=is%3Aissue+milestone%3A0.8.0+

## 0.7.0 - 2016-05-27

### Added

* Added `--must-staple` to request certificates from Let's Encrypt
with the OCSP must staple extension.
* Certbot now automatically configures OSCP stapling for Apache.
* Certbot now allows requesting certificates for domains found in the common name
of a custom CSR.

### Fixed

* Fixed a number of miscellaneous bugs

More details about these changes can be found on our GitHub repo:
https://github.com/certbot/certbot/issues?q=milestone%3A0.7.0+is%3Aissue

## 0.6.0 - 2016-05-12

### Added

* Versioned the datetime dependency in setup.py.

### Changed

* Renamed the client from `letsencrypt` to `certbot`.

### Fixed

* Fixed a small json deserialization error.
* Certbot now preserves domain order in generated CSRs.
* Fixed some minor bugs.

More details about these changes can be found on our GitHub repo:
https://github.com/certbot/certbot/issues?q=is%3Aissue%20milestone%3A0.6.0%20is%3Aclosed%20

## 0.5.0 - 2016-04-05

### Added

* Added the ability to use the webroot plugin interactively.
* Added the flags --pre-hook, --post-hook, and --renew-hook which can be used with
the renew subcommand to register shell commands to run in response to
renewal events. Pre-hook commands will be run before any certs are
renewed, post-hook commands will be run after any certs are renewed,
and renew-hook commands will be run after each cert is renewed. If no
certs are due for renewal, no command is run.
* Added a -q/--quiet flag which silences all output except errors.
* Added an --allow-subset-of-domains flag which can be used with the renew
command to prevent renewal failures for a subset of the requested
domains from causing the client to exit.

### Changed

* Certbot now uses renewal configuration files. In /etc/letsencrypt/renewal
by default, these files can be used to control what parameters are
used when renewing a specific certificate.

More details about these changes can be found on our GitHub repo:
https://github.com/letsencrypt/letsencrypt/issues?q=milestone%3A0.5.0+is%3Aissue

## 0.4.2 - 2016-03-03

### Fixed

* Resolved problems encountered when compiling letsencrypt
against the new OpenSSL release.
* Fixed problems encountered when using `letsencrypt renew` with configuration files
from the private beta.

More details about these changes can be found on our GitHub repo:
https://github.com/letsencrypt/letsencrypt/issues?q=is%3Aissue+milestone%3A0.4.2

## 0.4.1 - 2016-02-29

### Fixed

* Fixed Apache parsing errors encountered with some configurations.
* Fixed Werkzeug dependency problems encountered on some Red Hat systems.
* Fixed bootstrapping failures when using letsencrypt-auto with --no-self-upgrade.
* Fixed problems with parsing renewal config files from private beta.

More details about these changes can be found on our GitHub repo:
https://github.com/letsencrypt/letsencrypt/issues?q=is:issue+milestone:0.4.1

## 0.4.0 - 2016-02-10

### Added

* Added the verb/subcommand `renew` which can be used to renew your existing
certificates as they approach expiration. Running `letsencrypt renew`
will examine all existing certificate lineages and determine if any are
less than 30 days from expiration. If so, the client will use the
settings provided when you previously obtained the certificate to renew
it. The subcommand finishes by printing a summary of which renewals were
successful, failed, or not yet due.
* Added a `--dry-run` flag to help with testing configuration
without affecting production rate limits. Currently supported by the
`renew` and `certonly` subcommands, providing `--dry-run` on the command
line will obtain certificates from the staging server without saving the
resulting certificates to disk.
* Added major improvements to letsencrypt-auto. This script
has been rewritten to include full support for Python 2.6, the ability
for letsencrypt-auto to update itself, and improvements to the
stability, security, and performance of the script.
* Added support for Apache 2.2 to the Apache plugin.

More details about these changes can be found on our GitHub repo:
https://github.com/letsencrypt/letsencrypt/issues?q=is%3Aissue+milestone%3A0.4.0

## 0.3.0 - 2016-01-27

### Added

* Added a non-interactive mode which can be enabled by including `-n` or
`--non-interactive` on the command line. This can be used to guarantee
the client will not prompt when run automatically using cron/systemd.
* Added preparation for the new letsencrypt-auto script. Over the past
couple months, we've been working on increasing the reliability and
security of letsencrypt-auto. A number of changes landed in this
release to prepare for the new version of this script.

More details about these changes can be found on our GitHub repo:
https://github.com/letsencrypt/letsencrypt/issues?q=is%3Aissue+milestone%3A0.3.0

## 0.2.0 - 2016-01-14

### Added

* Added Apache plugin support for non-Debian based systems. Support has been
added for modern Red Hat based systems such as Fedora 23, Red Hat 7,
and CentOS 7 running Apache 2.4. In theory, this plugin should be
able to be configured to run on any Unix-like OS running Apache 2.4.
* Relaxed PyOpenSSL version requirements. This adds support for systems
with PyOpenSSL versions 0.13 or 0.14.
* Improved error messages from the client.

### Fixed

* Resolved issues with the Apache plugin enabling an HTTP to HTTPS
redirect on some systems.

More details about these changes can be found on our GitHub repo:
https://github.com/letsencrypt/letsencrypt/issues?q=is%3Aissue+milestone%3A0.2.0

## 0.1.1 - 2015-12-15

### Added

* Added a check that avoids attempting to issue for unqualified domain names like
"localhost".

### Fixed

* Fixed a confusing UI path that caused some users to repeatedly renew
their certs while experimenting with the client, in some cases hitting
issuance rate limits.
* Fixed numerous Apache configuration parser problems
* Fixed --webroot permission handling for non-root users

More details about these changes can be found on our GitHub repo:
https://github.com/letsencrypt/letsencrypt/issues?q=milestone%3A0.1.1<|MERGE_RESOLUTION|>--- conflicted
+++ resolved
@@ -6,7 +6,6 @@
 
 ### Added
 
-<<<<<<< HEAD
 * Add a compatibility layer to make Certbot runnable on Windows. It requires Python >= 3.4,
   and delegate to plateform specific os calls when needed (eg. lockfiles, uid).
 * Ensure that `help` and `certonly` commands, for plugins standalone/webroot/manual, behave
@@ -15,9 +14,7 @@
   and execute existing unit tests on Windows Server 2016 + Windows Server 2012 R2 for Python
   3.4, 3.5, 3.6 and 3.7.
 * Add a decorator `@broken_on_windows` to skip temporarily tests that fail on Windows.
-=======
 * `revoke` accepts `--cert-name`, and doesn't accept both `--cert-name` and `--cert-path`.
->>>>>>> 06174bc1
 
 ### Changed
 

--- conflicted
+++ resolved
@@ -109,12 +109,4 @@
 wheel==0.33.6
 wheel==0.33.6; python_version >= "3.7"
 wrapt==1.14.1; python_version >= "3.7"
-<<<<<<< HEAD
-zipp==3.8.1; python_version < "3.8" and python_version >= "3.7"
-=======
-zipp==3.8.1; python_version < "3.8" and python_version >= "3.7"
-zope.component==4.1.0
-zope.event==4.0.3
-zope.hookable==4.0.4
-zope.interface==4.0.5
->>>>>>> 80071c86
+zipp==3.8.1; python_version < "3.8" and python_version >= "3.7"
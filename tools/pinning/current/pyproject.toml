[tool.poetry]
name = "certbot-pinner"
version = "0.1.0"
description = "A simple project for pinning Certbot's dependencies using Poetry."
authors = ["Certbot Project"]
license = "Apache License 2.0"

[tool.poetry.dependencies]
python = "^3.7"

# Local dependencies
# Any local packages that have dependencies on other local packages must be
# listed below before the package it depends on. For instance, certbot depends
# on acme so certbot must be listed before acme.
certbot-ci = {path = "../../../certbot-ci"}
certbot-compatibility-test = {path = "../../../certbot-compatibility-test"}
certbot-dns-cloudflare = {path = "../../../certbot-dns-cloudflare", extras = ["docs"]}
certbot-dns-digitalocean = {path = "../../../certbot-dns-digitalocean", extras = ["docs"]}
certbot-dns-dnsimple = {path = "../../../certbot-dns-dnsimple", extras = ["docs"]}
certbot-dns-dnsmadeeasy = {path = "../../../certbot-dns-dnsmadeeasy", extras = ["docs"]}
certbot-dns-gehirn = {path = "../../../certbot-dns-gehirn", extras = ["docs"]}
certbot-dns-google = {path = "../../../certbot-dns-google", extras = ["docs"]}
certbot-dns-linode = {path = "../../../certbot-dns-linode", extras = ["docs"]}
certbot-dns-luadns = {path = "../../../certbot-dns-luadns", extras = ["docs"]}
certbot-dns-nsone = {path = "../../../certbot-dns-nsone", extras = ["docs"]}
certbot-dns-ovh = {path = "../../../certbot-dns-ovh", extras = ["docs"]}
certbot-dns-rfc2136 = {path = "../../../certbot-dns-rfc2136", extras = ["docs"]}
certbot-dns-route53 = {path = "../../../certbot-dns-route53", extras = ["docs"]}
certbot-dns-sakuracloud = {path = "../../../certbot-dns-sakuracloud", extras = ["docs"]}
certbot-nginx = {path = "../../../certbot-nginx"}
certbot-apache = {path = "../../../certbot-apache", extras = ["dev"]}
certbot = {path = "../../../certbot", extras = ["all"]}
acme = {path = "../../../acme", extras = ["docs", "test"]}
letstest = {path = "../../../letstest"}
windows-installer = {path = "../../../windows-installer"}

# Extra dependencies
# awscli is just listed here as a performance optimization. As of writing this,
# there are some conflicts in shared dependencies between it and other packages
# we depend on. To try and resolve them, poetry searches through older versions
# of awscli to see if that resolves the conflict, but there are over 1000
# versions of awscli on PyPI so this process takes too long. Providing a high
# minimum version here prevents poetry from searching this path and it fairly
# quickly resolves the dependency conflict in another way.
awscli = ">=1.22.76"
# As of writing this, cython is a build dependency of pyyaml. Since there
# doesn't appear to be a good way to automatically track down and pin build
# dependencies in Python (see
# https://discuss.python.org/t/how-to-pin-build-dependencies/8238), we list it
# as a dependency here to ensure a version of cython is pinned for extra
# stability.
cython = "*"
<<<<<<< HEAD
# poetry 1.2.0+ is required for it to pin pip, setuptools, and wheel. See
# https://github.com/python-poetry/poetry/issues/1584. This version is required
# here in addition to certbot/setup.py because otherwise the pre-release
# version of poetry will not be installed.
#
# Additionally, newer versions of poetry/poetry-core include package extras
# (e.g. "docker[ssh]") in its `poetry export` output which is valid for
# requirements files, but not constraints files. We are currently using that
# output as constraints so let's also pin back poetry and poetry-core until we
# have a better workaround.
poetry = "1.2.0a2"
poetry-core = "1.1.0a7"
=======
# We install mock in our "external-mock" tox environment to test that we didn't
# break Certbot's test API which used to always use mock objects from the 3rd
# party mock library. We list the mock dependency here so that is pinned, but
# we don't depend on it in Certbot to avoid installing mock when it's not
# needed. This dependency can be removed here once Certbot's support for the
# 3rd party mock library has been dropped.
mock = "*"
>>>>>>> a8015fa1
# setuptools-rust is a build dependency of cryptography, and since we don't have
# a great way of pinning build dependencies, we simply list it here to ensure a
# working version. Note: if build dependencies of setuptools-rust break at some
# point, it's probably worth enumerating and pinning them (and recursing to
# THEIR build dependencies) as well.
setuptools-rust = "*"
# pylint often adds new checks that we need to conform our code to when
# upgrading our dependencies. To help control when this needs to be done, we
# pin pylint to a compatible version here.
#
# If this pinning is removed, we may still need to add a lower bound for the
# pylint version. See https://github.com/certbot/certbot/pull/9229.
pylint = "2.13.9"

# Bug in poetry, where still installes yanked versions from pypi (source: https://github.com/python-poetry/poetry/issues/2453)
# this version of cryptography introduced a security vulnrability.
# Making sure that it would not get installed (Fixing https://github.com/certbot/certbot/issues/9336)
cryptography = "!= 37.0.3"

[tool.poetry.dev-dependencies]

[build-system]
requires = ["poetry-core>=1.0.0"]
build-backend = "poetry.core.masonry.api"<|MERGE_RESOLUTION|>--- conflicted
+++ resolved
@@ -50,28 +50,6 @@
 # as a dependency here to ensure a version of cython is pinned for extra
 # stability.
 cython = "*"
-<<<<<<< HEAD
-# poetry 1.2.0+ is required for it to pin pip, setuptools, and wheel. See
-# https://github.com/python-poetry/poetry/issues/1584. This version is required
-# here in addition to certbot/setup.py because otherwise the pre-release
-# version of poetry will not be installed.
-#
-# Additionally, newer versions of poetry/poetry-core include package extras
-# (e.g. "docker[ssh]") in its `poetry export` output which is valid for
-# requirements files, but not constraints files. We are currently using that
-# output as constraints so let's also pin back poetry and poetry-core until we
-# have a better workaround.
-poetry = "1.2.0a2"
-poetry-core = "1.1.0a7"
-=======
-# We install mock in our "external-mock" tox environment to test that we didn't
-# break Certbot's test API which used to always use mock objects from the 3rd
-# party mock library. We list the mock dependency here so that is pinned, but
-# we don't depend on it in Certbot to avoid installing mock when it's not
-# needed. This dependency can be removed here once Certbot's support for the
-# 3rd party mock library has been dropped.
-mock = "*"
->>>>>>> a8015fa1
 # setuptools-rust is a build dependency of cryptography, and since we don't have
 # a great way of pinning build dependencies, we simply list it here to ensure a
 # working version. Note: if build dependencies of setuptools-rust break at some

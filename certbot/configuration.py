--- conflicted
+++ resolved
@@ -8,11 +8,7 @@
 from certbot import errors
 from certbot import interfaces
 from certbot import util
-<<<<<<< HEAD
 from certbot.compat import os, misc
-=======
-from certbot.compat import misc
->>>>>>> 6cadf3d2
 
 
 @zope.interface.implementer(interfaces.IConfig)

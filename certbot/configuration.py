"""Certbot user-supplied configuration."""
import copy

import zope.interface
<<<<<<< HEAD
from six.moves.urllib import parse  # pylint: disable=import-error
=======
from six.moves.urllib import parse  # pylint: disable=relative-import
>>>>>>> 4fe217df

from certbot import constants
from certbot import errors
from certbot import interfaces
from certbot import util
<<<<<<< HEAD
from certbot.compat import os, misc
=======
from certbot.compat import misc
from certbot.compat import os
>>>>>>> 4fe217df


@zope.interface.implementer(interfaces.IConfig)
class NamespaceConfig(object):
    """Configuration wrapper around :class:`argparse.Namespace`.

    For more documentation, including available attributes, please see
    :class:`certbot.interfaces.IConfig`. However, note that
    the following attributes are dynamically resolved using
    :attr:`~certbot.interfaces.IConfig.work_dir` and relative
    paths defined in :py:mod:`certbot.constants`:

      - `accounts_dir`
      - `csr_dir`
      - `in_progress_dir`
      - `key_dir`
      - `temp_checkpoint_dir`

    And the following paths are dynamically resolved using
    :attr:`~certbot.interfaces.IConfig.config_dir` and relative
    paths defined in :py:mod:`certbot.constants`:

      - `default_archive_dir`
      - `live_dir`
      - `renewal_configs_dir`

    :ivar namespace: Namespace typically produced by
        :meth:`argparse.ArgumentParser.parse_args`.
    :type namespace: :class:`argparse.Namespace`

    """

    def __init__(self, namespace):
        object.__setattr__(self, 'namespace', namespace)

        self.namespace.config_dir = os.path.abspath(self.namespace.config_dir)
        self.namespace.work_dir = os.path.abspath(self.namespace.work_dir)
        self.namespace.logs_dir = os.path.abspath(self.namespace.logs_dir)

        # Check command line parameters sanity, and error out in case of problem.
        check_config_sanity(self)

    def __getattr__(self, name):
        return getattr(self.namespace, name)

    def __setattr__(self, name, value):
        setattr(self.namespace, name, value)

    @property
    def server_path(self):
        """File path based on ``server``."""
        parsed = parse.urlparse(self.namespace.server)
        return (parsed.netloc + parsed.path).replace('/', os.path.sep)

    @property
    def accounts_dir(self):  # pylint: disable=missing-docstring
        return self.accounts_dir_for_server_path(self.server_path)

    def accounts_dir_for_server_path(self, server_path):
        """Path to accounts directory based on server_path"""
        server_path = misc.underscores_for_unsupported_characters_in_path(server_path)
        return os.path.join(
            self.namespace.config_dir, constants.ACCOUNTS_DIR, server_path)

    @property
    def backup_dir(self):  # pylint: disable=missing-docstring
        return os.path.join(self.namespace.work_dir, constants.BACKUP_DIR)

    @property
    def csr_dir(self):  # pylint: disable=missing-docstring
        return os.path.join(self.namespace.config_dir, constants.CSR_DIR)

    @property
    def in_progress_dir(self):  # pylint: disable=missing-docstring
        return os.path.join(self.namespace.work_dir, constants.IN_PROGRESS_DIR)

    @property
    def key_dir(self):  # pylint: disable=missing-docstring
        return os.path.join(self.namespace.config_dir, constants.KEY_DIR)

    @property
    def temp_checkpoint_dir(self):  # pylint: disable=missing-docstring
        return os.path.join(
            self.namespace.work_dir, constants.TEMP_CHECKPOINT_DIR)

    def __deepcopy__(self, _memo):
        # Work around https://bugs.python.org/issue1515 for py26 tests :( :(
        # https://travis-ci.org/letsencrypt/letsencrypt/jobs/106900743#L3276
        new_ns = copy.deepcopy(self.namespace)
        return type(self)(new_ns)

    @property
    def default_archive_dir(self):  # pylint: disable=missing-docstring
        return os.path.join(self.namespace.config_dir, constants.ARCHIVE_DIR)

    @property
    def live_dir(self):  # pylint: disable=missing-docstring
        return os.path.join(self.namespace.config_dir, constants.LIVE_DIR)

    @property
    def renewal_configs_dir(self):  # pylint: disable=missing-docstring
        return os.path.join(
            self.namespace.config_dir, constants.RENEWAL_CONFIGS_DIR)

    @property
    def renewal_hooks_dir(self):
        """Path to directory with hooks to run with the renew subcommand."""
        return os.path.join(self.namespace.config_dir,
                            constants.RENEWAL_HOOKS_DIR)

    @property
    def renewal_pre_hooks_dir(self):
        """Path to the pre-hook directory for the renew subcommand."""
        return os.path.join(self.renewal_hooks_dir,
                            constants.RENEWAL_PRE_HOOKS_DIR)

    @property
    def renewal_deploy_hooks_dir(self):
        """Path to the deploy-hook directory for the renew subcommand."""
        return os.path.join(self.renewal_hooks_dir,
                            constants.RENEWAL_DEPLOY_HOOKS_DIR)

    @property
    def renewal_post_hooks_dir(self):
        """Path to the post-hook directory for the renew subcommand."""
        return os.path.join(self.renewal_hooks_dir,
                            constants.RENEWAL_POST_HOOKS_DIR)


def check_config_sanity(config):
    """Validate command line options and display error message if
    requirements are not met.

    :param config: IConfig instance holding user configuration
    :type args: :class:`certbot.interfaces.IConfig`

    """
    # Port check
    if config.http01_port == config.https_port:
        raise errors.ConfigurationError(
            "Trying to run http-01 and https-port "
            "on the same port ({0})".format(config.https_port))

    # Domain checks
    if config.namespace.domains is not None:
        for domain in config.namespace.domains:
            # This may be redundant, but let's be paranoid
            util.enforce_domain_sanity(domain)<|MERGE_RESOLUTION|>--- conflicted
+++ resolved
@@ -2,22 +2,14 @@
 import copy
 
 import zope.interface
-<<<<<<< HEAD
-from six.moves.urllib import parse  # pylint: disable=import-error
-=======
 from six.moves.urllib import parse  # pylint: disable=relative-import
->>>>>>> 4fe217df
 
 from certbot import constants
 from certbot import errors
 from certbot import interfaces
 from certbot import util
-<<<<<<< HEAD
-from certbot.compat import os, misc
-=======
 from certbot.compat import misc
 from certbot.compat import os
->>>>>>> 4fe217df
 
 
 @zope.interface.implementer(interfaces.IConfig)

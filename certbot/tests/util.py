"""Test utilities.

.. warning:: This module is not part of the public API.

"""
import multiprocessing
import os
import pkg_resources
import shutil
import tempfile
import unittest
import sys
import warnings

from cryptography.hazmat.backends import default_backend
from cryptography.hazmat.primitives import serialization
import mock
import OpenSSL
import josepy as jose
import six
from six.moves import reload_module  # pylint: disable=import-error

from certbot import constants
from certbot import interfaces
from certbot import storage
from certbot import util
from certbot import configuration

from certbot.display import util as display_util


def vector_path(*names):
    """Path to a test vector."""
    return pkg_resources.resource_filename(
        __name__, os.path.join('testdata', *names))


def load_vector(*names):
    """Load contents of a test vector."""
    # luckily, resource_string opens file in binary mode
    data = pkg_resources.resource_string(
        __name__, os.path.join('testdata', *names))
    # Try at most to convert CRLF to LF when data is text
    try:
        return data.decode().replace('\r\n', '\n').encode()
    except ValueError:
        # Failed to process the file with standard encoding.
        # Most likely not a text file, return its bytes untouched.
        return data


def _guess_loader(filename, loader_pem, loader_der):
    _, ext = os.path.splitext(filename)
    if ext.lower() == '.pem':
        return loader_pem
    elif ext.lower() == '.der':
        return loader_der
    else:  # pragma: no cover
        raise ValueError("Loader could not be recognized based on extension")


def load_cert(*names):
    """Load certificate."""
    loader = _guess_loader(
        names[-1], OpenSSL.crypto.FILETYPE_PEM, OpenSSL.crypto.FILETYPE_ASN1)
    return OpenSSL.crypto.load_certificate(loader, load_vector(*names))


def load_csr(*names):
    """Load certificate request."""
    loader = _guess_loader(
        names[-1], OpenSSL.crypto.FILETYPE_PEM, OpenSSL.crypto.FILETYPE_ASN1)
    return OpenSSL.crypto.load_certificate_request(loader, load_vector(*names))


def load_comparable_csr(*names):
    """Load ComparableX509 certificate request."""
    return jose.ComparableX509(load_csr(*names))


def load_rsa_private_key(*names):
    """Load RSA private key."""
    loader = _guess_loader(names[-1], serialization.load_pem_private_key,
                           serialization.load_der_private_key)
    return jose.ComparableRSAKey(loader(
        load_vector(*names), password=None, backend=default_backend()))


def load_pyopenssl_private_key(*names):
    """Load pyOpenSSL private key."""
    loader = _guess_loader(
        names[-1], OpenSSL.crypto.FILETYPE_PEM, OpenSSL.crypto.FILETYPE_ASN1)
    return OpenSSL.crypto.load_privatekey(loader, load_vector(*names))


def skip_unless(condition, reason):  # pragma: no cover
    """Skip tests unless a condition holds.

    This implements the basic functionality of unittest.skipUnless
    which is only available on Python 2.7+.

    :param bool condition: If ``False``, the test will be skipped
    :param str reason: the reason for skipping the test

    :rtype: callable
    :returns: decorator that hides tests unless condition is ``True``

    """
    if hasattr(unittest, "skipUnless"):
        return unittest.skipUnless(condition, reason)
    elif condition:
        return lambda cls: cls
    else:
        return lambda cls: None


def make_lineage(config_dir, testfile):
    """Creates a lineage defined by testfile.

    This creates the archive, live, and renewal directories if
    necessary and creates a simple lineage.

    :param str config_dir: path to the configuration directory
    :param str testfile: configuration file to base the lineage on

    :returns: path to the renewal conf file for the created lineage
    :rtype: str

    """
    lineage_name = testfile[:-len('.conf')]

    conf_dir = os.path.join(
        config_dir, constants.RENEWAL_CONFIGS_DIR)
    archive_dir = os.path.join(
        config_dir, constants.ARCHIVE_DIR, lineage_name)
    live_dir = os.path.join(
        config_dir, constants.LIVE_DIR, lineage_name)

    for directory in (archive_dir, conf_dir, live_dir,):
        if not os.path.exists(directory):
            os.makedirs(directory)

    sample_archive = vector_path('sample-archive')
    for kind in os.listdir(sample_archive):
        shutil.copyfile(os.path.join(sample_archive, kind),
                        os.path.join(archive_dir, kind))

    for kind in storage.ALL_FOUR:
        os.symlink(os.path.join(archive_dir, '{0}1.pem'.format(kind)),
                   os.path.join(live_dir, '{0}.pem'.format(kind)))

    conf_path = os.path.join(config_dir, conf_dir, testfile)
    with open(vector_path(testfile)) as src:
        with open(conf_path, 'w') as dst:
            dst.writelines(
                line.replace('MAGICDIR', config_dir) for line in src)

    return conf_path


def patch_get_utility(target='zope.component.getUtility'):
    """Patch zope.component.getUtility to use a special mock IDisplay.

    The mock IDisplay works like a regular mock object, except it also
    also asserts that methods are called with valid arguments.

    :param str target: path to patch

    :returns: mock zope.component.getUtility
    :rtype: mock.MagicMock

    """
    return mock.patch(target, new_callable=_create_get_utility_mock)


def patch_get_utility_with_stdout(target='zope.component.getUtility',
                                  stdout=None):
    """Patch zope.component.getUtility to use a special mock IDisplay.

    The mock IDisplay works like a regular mock object, except it also
    also asserts that methods are called with valid arguments.

    The `message` argument passed to the IDisplay methods is passed to
    stdout's write method.

    :param str target: path to patch
    :param object stdout: object to write standard output to; it is
        expected to have a `write` method

    :returns: mock zope.component.getUtility
    :rtype: mock.MagicMock

    """
    stdout = stdout if stdout else six.StringIO()

    freezable_mock = _create_get_utility_mock_with_stdout(stdout)
    return mock.patch(target, new=freezable_mock)


class FreezableMock(object):
    """Mock object with the ability to freeze attributes.

    This class works like a regular mock.MagicMock object, except
    attributes and behavior set before the object is frozen cannot
    be changed during tests.

    If a func argument is provided to the constructor, this function
    is called first when an instance of FreezableMock is called,
    followed by the usual behavior defined by MagicMock. The return
    value of func is ignored.

    """
    def __init__(self, frozen=False, func=None, return_value=mock.sentinel.DEFAULT):
        self._frozen_set = set() if frozen else set(('freeze',))
        self._func = func
        self._mock = mock.MagicMock()
        if return_value != mock.sentinel.DEFAULT:
            self.return_value = return_value
        self._frozen = frozen

    def freeze(self):
        """Freeze object preventing further changes."""
        self._frozen = True

    def __call__(self, *args, **kwargs):
        if self._func is not None:
            self._func(*args, **kwargs)
        return self._mock(*args, **kwargs)

    def __getattribute__(self, name):
        if name == '_frozen':
            try:
                return object.__getattribute__(self, name)
            except AttributeError:
                return False
        elif name in ('return_value', 'side_effect',):
            return getattr(object.__getattribute__(self, '_mock'), name)
        elif name == '_frozen_set' or name in self._frozen_set:
            return object.__getattribute__(self, name)
        else:
            return getattr(object.__getattribute__(self, '_mock'), name)

    def __setattr__(self, name, value):
        """ Before it is frozen, attributes are set on the FreezableMock
        instance and added to the _frozen_set. Attributes in the _frozen_set
        cannot be changed after the FreezableMock is frozen. In this case,
        they are set on the underlying _mock.

        In cases of return_value and side_effect, these attributes are always
        passed through to the instance's _mock and added to the _frozen_set
        before the object is frozen.

        """
        if self._frozen:
            if name in self._frozen_set:
                raise AttributeError('Cannot change frozen attribute ' + name)
            else:
                return setattr(self._mock, name, value)

        if name != '_frozen_set':
            self._frozen_set.add(name)

        if name in ('return_value', 'side_effect'):
            return setattr(self._mock, name, value)

        else:
            return object.__setattr__(self, name, value)


def _create_get_utility_mock():
    display = FreezableMock()
    for name in interfaces.IDisplay.names():  # pylint: disable=no-member
        if name != 'notification':
            frozen_mock = FreezableMock(frozen=True, func=_assert_valid_call)
            setattr(display, name, frozen_mock)
    display.freeze()
    return FreezableMock(frozen=True, return_value=display)


def _create_get_utility_mock_with_stdout(stdout):
    def _write_msg(message, *unused_args, **unused_kwargs):
        """Write to message to stdout.
        """
        if message:
            stdout.write(message)

    def mock_method(*args, **kwargs):
        """
        Mock function for IDisplay methods.
        """
        _assert_valid_call(args, kwargs)
        _write_msg(*args, **kwargs)


    display = FreezableMock()
    for name in interfaces.IDisplay.names():  # pylint: disable=no-member
        if name == 'notification':
            frozen_mock = FreezableMock(frozen=True,
                                        func=_write_msg)
            setattr(display, name, frozen_mock)
        else:
            frozen_mock = FreezableMock(frozen=True,
                                        func=mock_method)
            setattr(display, name, frozen_mock)
    display.freeze()

    return FreezableMock(frozen=True, return_value=display)


def _assert_valid_call(*args, **kwargs):
    assert_args = [args[0] if args else kwargs['message']]

    assert_kwargs = {}
    assert_kwargs['default'] = kwargs.get('default', None)
    assert_kwargs['cli_flag'] = kwargs.get('cli_flag', None)
    assert_kwargs['force_interactive'] = kwargs.get('force_interactive', False)

    # pylint: disable=star-args
    display_util.assert_valid_call(*assert_args, **assert_kwargs)


class TempDirTestCase(unittest.TestCase):
    """Base test class which sets up and tears down a temporary directory"""

    def setUp(self):
        """Execute before test"""
        self.tempdir = tempfile.mkdtemp()

    def tearDown(self):
        """Execute after test"""
        # Then we have various files which are not correctly closed at the time of tearDown.
        # On Windows, it is visible for the same reasons as above.
        # For know, we log them until a proper file close handling is written.
        def onerror_handler(_, path, excinfo):
            """On error handler"""
            message = ('Following error occurred when deleting the tempdir {0}'
                       ' for path {1} during tearDown process: {2}'
                       .format(self.tempdir, path, str(excinfo)))
            warnings.warn(message)
        shutil.rmtree(self.tempdir, onerror=onerror_handler)

class ConfigTestCase(TempDirTestCase):
    """Test class which sets up a NamespaceConfig object.

    """
    def setUp(self):
        super(ConfigTestCase, self).setUp()
        self.config = configuration.NamespaceConfig(
            mock.MagicMock(**constants.CLI_DEFAULTS)
        )
        self.config.verb = "certonly"
        self.config.config_dir = os.path.join(self.tempdir, 'config')
        self.config.work_dir = os.path.join(self.tempdir, 'work')
        self.config.logs_dir = os.path.join(self.tempdir, 'logs')
        self.config.cert_path = constants.CLI_DEFAULTS['auth_cert_path']
        self.config.fullchain_path = constants.CLI_DEFAULTS['auth_chain_path']
        self.config.chain_path = constants.CLI_DEFAULTS['auth_chain_path']
        self.config.server = "https://example.com"

def lock_and_call(func, lock_path):
    """Grab a lock for lock_path and call func.

    :param callable func: object to call after acquiring the lock
    :param str lock_path: path to file or directory to lock

    """
    # Reload module to reset internal _LOCKS dictionary
    reload_module(util)

    # start child and wait for it to grab the lock
    cv = multiprocessing.Condition()
    cv.acquire()
    child_args = (cv, lock_path,)
    child = multiprocessing.Process(target=hold_lock, args=child_args)
    child.start()
    cv.wait()

    # call func and terminate the child
    func()
    cv.notify()
    cv.release()
    child.join()
    assert child.exitcode == 0

def hold_lock(cv, lock_path):  # pragma: no cover
    """Acquire a file lock at lock_path and wait to release it.

    :param multiprocessing.Condition cv: condition for synchronization
    :param str lock_path: path to the file lock

    """
    from certbot import filelock
    if os.path.isdir(lock_path):
        my_lock = filelock.lock_for_dir(lock_path)
    else:
<<<<<<< HEAD
        my_lock = filelock.lock_for_file(lock_path)
    with my_lock:
        cv.acquire()
        cv.notify()
        cv.wait()
=======
        my_lock = lock.LockFile(lock_path)
    cv.acquire()
    cv.notify()
    cv.wait()
    my_lock.release()
>>>>>>> 1e8c13eb

def skip_on_windows(reason):
    """Decorator to skip permanently a test on Windows. A reason is required."""
    def wrapper(function):
        """Wrapped version"""
        return unittest.skipIf(sys.platform == 'win32', reason)(function)
    return wrapper

def broken_on_windows(function):
    """Decorator to skip temporarily a broken test on Windows."""
    reason = 'Test is broken and ignored on windows but should be fixed.'
    return unittest.skipIf(
        sys.platform == 'win32'
        and os.environ.get('SKIP_BROKEN_TESTS_ON_WINDOWS', 'true') == 'true',
        reason)(function)

def temp_join(path):
    """
<<<<<<< HEAD
    Return the given path joined to the tempdir path for the current plateform
=======
    Return the given path joined to the tempdir path for the current platform
>>>>>>> 1e8c13eb
    Eg.: 'cert' => /tmp/cert (Linux) or 'C:\\Users\\currentuser\\AppData\\Temp\\cert' (Windows)
    """
    return  os.path.join(tempfile.gettempdir(), path)<|MERGE_RESOLUTION|>--- conflicted
+++ resolved
@@ -393,19 +393,11 @@
     if os.path.isdir(lock_path):
         my_lock = filelock.lock_for_dir(lock_path)
     else:
-<<<<<<< HEAD
         my_lock = filelock.lock_for_file(lock_path)
     with my_lock:
         cv.acquire()
         cv.notify()
         cv.wait()
-=======
-        my_lock = lock.LockFile(lock_path)
-    cv.acquire()
-    cv.notify()
-    cv.wait()
-    my_lock.release()
->>>>>>> 1e8c13eb
 
 def skip_on_windows(reason):
     """Decorator to skip permanently a test on Windows. A reason is required."""
@@ -424,11 +416,7 @@
 
 def temp_join(path):
     """
-<<<<<<< HEAD
-    Return the given path joined to the tempdir path for the current plateform
-=======
     Return the given path joined to the tempdir path for the current platform
->>>>>>> 1e8c13eb
     Eg.: 'cert' => /tmp/cert (Linux) or 'C:\\Users\\currentuser\\AppData\\Temp\\cert' (Windows)
     """
     return  os.path.join(tempfile.gettempdir(), path)
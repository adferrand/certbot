--- conflicted
+++ resolved
@@ -10,13 +10,8 @@
 import pytz
 
 from acme import messages
-<<<<<<< HEAD
-=======
-
-from certbot import compat
->>>>>>> 8f7b2801
 from certbot import errors
-from certbot.compat import os
+from certbot.compat import os, misc
 import certbot.tests.util as test_util
 
 
@@ -118,7 +113,7 @@
 
     def test_init_creates_dir(self):
         self.assertTrue(os.path.isdir(
-            compat.underscores_for_unsupported_characters_in_path(self.config.accounts_dir)))
+            misc.underscores_for_unsupported_characters_in_path(self.config.accounts_dir)))
 
     @test_util.broken_on_windows
     def test_save_and_restore(self):

"""Tests for certbot.error_handler."""
import contextlib
import os
import signal
import sys
import unittest

import mock
# pylint: disable=unused-import, no-name-in-module
from acme.magic_typing import Callable, Dict, Union
# pylint: enable=unused-import, no-name-in-module

import certbot.tests.util as test_util

def get_signals(signums):
    """Get the handlers for an iterable of signums."""
    return dict((s, signal.getsignal(s)) for s in signums)


def set_signals(sig_handler_dict):
    """Set the signal (keys) with the handler (values) from the input dict."""
    for s, h in sig_handler_dict.items():
        signal.signal(s, h)


@contextlib.contextmanager
def signal_receiver(signums):
    """Context manager to catch signals"""
    signals = []
    prev_handlers = get_signals(signums)  # type: Dict[int, Union[int, None, Callable]]
    set_signals(dict((s, lambda s, _: signals.append(s)) for s in signums))
    yield signals
    set_signals(prev_handlers)


def send_signal(signum):
    """Send the given signal"""
    os.kill(os.getpid(), signum)


class ErrorHandlerTest(unittest.TestCase):
    """Tests for certbot.error_handler.ErrorHandler."""

    def setUp(self):
        from certbot import error_handler

        self.init_func = mock.MagicMock()
        self.init_args = set((42,))
        self.init_kwargs = {'foo': 'bar'}
        self.handler = error_handler.ErrorHandler(self.init_func,
                                                  *self.init_args,
                                                  **self.init_kwargs)

        # pylint: disable=protected-access
        self.signals = error_handler._SIGNALS

    def test_context_manager(self):
        exception_raised = False
        try:
            with self.handler:
                raise ValueError
        except ValueError:
            exception_raised = True

        self.assertTrue(exception_raised)
        self.init_func.assert_called_once_with(*self.init_args,
                                               **self.init_kwargs)

<<<<<<< HEAD
    # On Windows, this test kill pytest itself !
=======
    # On Windows, this test kills pytest itself !
>>>>>>> 1e8c13eb
    @test_util.broken_on_windows
    def test_context_manager_with_signal(self):
        init_signals = get_signals(self.signals)
        with signal_receiver(self.signals) as signals_received:
            with self.handler:
                should_be_42 = 42
                send_signal(self.signals[0])
                should_be_42 *= 10

        # check execution stoped when the signal was sent
        self.assertEqual(42, should_be_42)
        # assert signals were caught
        self.assertEqual([self.signals[0]], signals_received)
        # assert the error handling function was just called once
        self.init_func.assert_called_once_with(*self.init_args,
                                               **self.init_kwargs)
        for signum in self.signals:
            self.assertEqual(init_signals[signum], signal.getsignal(signum))

    def test_bad_recovery(self):
        bad_func = mock.MagicMock(side_effect=[ValueError])
        self.handler.register(bad_func)
        try:
            with self.handler:
                raise ValueError
        except ValueError:
            pass
        self.init_func.assert_called_once_with(*self.init_args,
                                               **self.init_kwargs)
        bad_func.assert_called_once_with()

<<<<<<< HEAD
    # On Windows, this test kill pytest itself !
=======
    # On Windows, this test kills pytest itself !
>>>>>>> 1e8c13eb
    @test_util.broken_on_windows
    def test_bad_recovery_with_signal(self):
        sig1 = self.signals[0]
        sig2 = self.signals[-1]
        bad_func = mock.MagicMock(side_effect=lambda: send_signal(sig1))
        self.handler.register(bad_func)
        with signal_receiver(self.signals) as signals_received:
            with self.handler:
                send_signal(sig2)
        self.assertEqual([sig2, sig1], signals_received)
        self.init_func.assert_called_once_with(*self.init_args,
                                               **self.init_kwargs)
        bad_func.assert_called_once_with()

    def test_sysexit_ignored(self):
        try:
            with self.handler:
                sys.exit(0)
        except SystemExit:
            pass
        self.assertFalse(self.init_func.called)

    def test_regular_exit(self):
        func = mock.MagicMock()
        self.handler.register(func)
        with self.handler:
            pass
        self.init_func.assert_not_called()
        func.assert_not_called()


class ExitHandlerTest(ErrorHandlerTest):
    """Tests for certbot.error_handler.ExitHandler."""

    def setUp(self):
        from certbot import error_handler
        super(ExitHandlerTest, self).setUp()
        self.handler = error_handler.ExitHandler(self.init_func,
                                                 *self.init_args,
                                                 **self.init_kwargs)

    def test_regular_exit(self):
        func = mock.MagicMock()
        self.handler.register(func)
        with self.handler:
            pass
        self.init_func.assert_called_once_with(*self.init_args,
                                               **self.init_kwargs)
        func.assert_called_once_with()

<<<<<<< HEAD
    # On Windows, this test kill pytest itself !
=======
    # On Windows, this test kills pytest itself !
>>>>>>> 1e8c13eb
    @test_util.broken_on_windows
    def test_bad_recovery_with_signal(self):
        super(ExitHandlerTest, self).test_bad_recovery_with_signal()

if __name__ == "__main__":
    unittest.main()  # pragma: no cover<|MERGE_RESOLUTION|>--- conflicted
+++ resolved
@@ -66,11 +66,7 @@
         self.init_func.assert_called_once_with(*self.init_args,
                                                **self.init_kwargs)
 
-<<<<<<< HEAD
-    # On Windows, this test kill pytest itself !
-=======
     # On Windows, this test kills pytest itself !
->>>>>>> 1e8c13eb
     @test_util.broken_on_windows
     def test_context_manager_with_signal(self):
         init_signals = get_signals(self.signals)
@@ -102,11 +98,7 @@
                                                **self.init_kwargs)
         bad_func.assert_called_once_with()
 
-<<<<<<< HEAD
-    # On Windows, this test kill pytest itself !
-=======
     # On Windows, this test kills pytest itself !
->>>>>>> 1e8c13eb
     @test_util.broken_on_windows
     def test_bad_recovery_with_signal(self):
         sig1 = self.signals[0]
@@ -157,11 +149,7 @@
                                                **self.init_kwargs)
         func.assert_called_once_with()
 
-<<<<<<< HEAD
-    # On Windows, this test kill pytest itself !
-=======
     # On Windows, this test kills pytest itself !
->>>>>>> 1e8c13eb
     @test_util.broken_on_windows
     def test_bad_recovery_with_signal(self):
         super(ExitHandlerTest, self).test_bad_recovery_with_signal()

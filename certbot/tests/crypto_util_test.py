"""Tests for certbot.crypto_util."""
import logging
import unittest

<<<<<<< HEAD
import OpenSSL

from certbot import errors
from certbot import services
=======
import certbot.util

try:
    import mock
except ImportError:  # pragma: no cover
    from unittest import mock
import OpenSSL

from certbot import errors
>>>>>>> f88105a9
from certbot import util
from certbot.compat import filesystem
from certbot.compat import os
import certbot.tests.util as test_util

try:
    import mock
except ImportError:  # pragma: no cover
    from unittest import mock


RSA256_KEY = test_util.load_vector('rsa256_key.pem')
RSA256_KEY_PATH = test_util.vector_path('rsa256_key.pem')
RSA512_KEY = test_util.load_vector('rsa512_key.pem')
RSA2048_KEY_PATH = test_util.vector_path('rsa2048_key.pem')
CERT_PATH = test_util.vector_path('cert_512.pem')
CERT = test_util.load_vector('cert_512.pem')
SS_CERT_PATH = test_util.vector_path('cert_2048.pem')
SS_CERT = test_util.load_vector('cert_2048.pem')
P256_KEY = test_util.load_vector('nistp256_key.pem')
P256_CERT_PATH = test_util.vector_path('cert-nosans_nistp256.pem')
P256_CERT = test_util.load_vector('cert-nosans_nistp256.pem')
# CERT_LEAF is signed by CERT_ISSUER. CERT_ALT_ISSUER is a cross-sign of CERT_ISSUER.
CERT_LEAF = test_util.load_vector('cert_leaf.pem')
CERT_ISSUER = test_util.load_vector('cert_intermediate_1.pem')
CERT_ALT_ISSUER = test_util.load_vector('cert_intermediate_2.pem')


class GenerateKeyTest(test_util.TempDirTestCase):
    """Tests for certbot.crypto_util.generate_key."""
    def setUp(self):
        super().setUp()

        self.workdir = os.path.join(self.tempdir, 'workdir')
        filesystem.mkdir(self.workdir, mode=0o700)

        logging.disable(logging.CRITICAL)
<<<<<<< HEAD
        services.set_config(mock.Mock(strict_permissions=True))
=======
>>>>>>> f88105a9

    def tearDown(self):
        super().tearDown()

        logging.disable(logging.NOTSET)

    @classmethod
    def _call(cls, key_size, key_dir):
        from certbot.crypto_util import generate_key
        return generate_key(key_size, key_dir, 'key-certbot.pem', strict_permissions=True)

    @mock.patch('certbot.crypto_util.make_key')
    def test_success(self, mock_make):
        mock_make.return_value = b'key_pem'
        key = self._call(1024, self.workdir)
        self.assertEqual(key.pem, b'key_pem')
        self.assertIn('key-certbot.pem', key.file)
        self.assertTrue(os.path.exists(os.path.join(self.workdir, key.file)))

    @mock.patch('certbot.crypto_util.make_key')
    def test_key_failure(self, mock_make):
        mock_make.side_effect = ValueError
        self.assertRaises(ValueError, self._call, 431, self.workdir)


class InitSaveKey(unittest.TestCase):
    """Test for certbot.crypto_util.init_save_key."""
    @mock.patch("certbot.crypto_util.generate_key")
    @mock.patch("certbot.crypto_util.zope.component")
    def test_it(self, mock_zope, mock_generate):
        from certbot.crypto_util import init_save_key

        mock_zope.getUtility.return_value = mock.MagicMock(strict_permissions=True)

        with self.assertWarns(DeprecationWarning):
            init_save_key(4096, "/some/path")

        mock_generate.assert_called_with(4096, "/some/path", elliptic_curve="secp256r1",
                                         key_type="rsa", keyname="key-certbot.pem",
                                         strict_permissions=True)

<<<<<<< HEAD
        services.set_config(mock.Mock(strict_permissions=True))
=======
>>>>>>> f88105a9

class GenerateCSRTest(test_util.TempDirTestCase):
    """Tests for certbot.crypto_util.generate_csr."""
    @mock.patch('acme.crypto_util.make_csr')
    @mock.patch('certbot.crypto_util.util.make_or_verify_dir')
    def test_it(self, unused_mock_verify, mock_csr):
        from certbot.crypto_util import generate_csr

        mock_csr.return_value = b'csr_pem'

        csr = generate_csr(
            mock.Mock(pem='dummy_key'), 'example.com', self.tempdir, strict_permissions=True)

        self.assertEqual(csr.data, b'csr_pem')
        self.assertIn('csr-certbot.pem', csr.file)


class InitSaveCsr(unittest.TestCase):
    """Tests for certbot.crypto_util.init_save_csr."""
    @mock.patch("certbot.crypto_util.generate_csr")
    @mock.patch("certbot.crypto_util.zope.component")
    def test_it(self, mock_zope, mock_generate):
        from certbot.crypto_util import init_save_csr

        mock_zope.getUtility.return_value = mock.MagicMock(must_staple=True,
                                                           strict_permissions=True)
        key = certbot.util.Key(file=None, pem=None)

        with self.assertWarns(DeprecationWarning):
            init_save_csr(key, {"dummy"}, "/some/path")

        mock_generate.assert_called_with(key, {"dummy"}, "/some/path",
                                         must_staple=True, strict_permissions=True)


class ValidCSRTest(unittest.TestCase):
    """Tests for certbot.crypto_util.valid_csr."""

    @classmethod
    def _call(cls, csr):
        from certbot.crypto_util import valid_csr
        return valid_csr(csr)

    def test_valid_pem_true(self):
        self.assertTrue(self._call(test_util.load_vector('csr_512.pem')))

    def test_valid_pem_san_true(self):
        self.assertTrue(self._call(test_util.load_vector('csr-san_512.pem')))

    def test_valid_der_false(self):
        self.assertFalse(self._call(test_util.load_vector('csr_512.der')))

    def test_empty_false(self):
        self.assertFalse(self._call(''))

    def test_random_false(self):
        self.assertFalse(self._call('foo bar'))


class CSRMatchesPubkeyTest(unittest.TestCase):
    """Tests for certbot.crypto_util.csr_matches_pubkey."""

    @classmethod
    def _call(cls, *args, **kwargs):
        from certbot.crypto_util import csr_matches_pubkey
        return csr_matches_pubkey(*args, **kwargs)

    def test_valid_true(self):
        self.assertTrue(self._call(
            test_util.load_vector('csr_512.pem'), RSA512_KEY))

    def test_invalid_false(self):
        self.assertFalse(self._call(
            test_util.load_vector('csr_512.pem'), RSA256_KEY))


class ImportCSRFileTest(unittest.TestCase):
    """Tests for certbot.certbot_util.import_csr_file."""

    @classmethod
    def _call(cls, *args, **kwargs):
        from certbot.crypto_util import import_csr_file
        return import_csr_file(*args, **kwargs)

    def test_der_csr(self):
        csrfile = test_util.vector_path('csr_512.der')
        data = test_util.load_vector('csr_512.der')
        data_pem = test_util.load_vector('csr_512.pem')

        self.assertEqual(
            (OpenSSL.crypto.FILETYPE_PEM,
             util.CSR(file=csrfile,
                      data=data_pem,
                      form="pem"),
             ["Example.com"]),
            self._call(csrfile, data))

    def test_pem_csr(self):
        csrfile = test_util.vector_path('csr_512.pem')
        data = test_util.load_vector('csr_512.pem')

        self.assertEqual(
            (OpenSSL.crypto.FILETYPE_PEM,
             util.CSR(file=csrfile,
                      data=data,
                      form="pem"),
             ["Example.com"],),
            self._call(csrfile, data))

    def test_bad_csr(self):
        self.assertRaises(errors.Error, self._call,
                          test_util.vector_path('cert_512.pem'),
                          test_util.load_vector('cert_512.pem'))


class MakeKeyTest(unittest.TestCase):
    """Tests for certbot.crypto_util.make_key."""

    def test_rsa(self):  # pylint: disable=no-self-use
        # RSA Key Type Test
        from certbot.crypto_util import make_key
        # Do not test larger keys as it takes too long.
        OpenSSL.crypto.load_privatekey(OpenSSL.crypto.FILETYPE_PEM, make_key(1024))

    def test_ec(self):  # pylint: disable=no-self-use
        # ECDSA Key Type Tests
        from certbot.crypto_util import make_key

        for (name, bits) in [('secp256r1', 256), ('secp384r1', 384), ('secp521r1', 521)]:
            pkey = OpenSSL.crypto.load_privatekey(
                OpenSSL.crypto.FILETYPE_PEM,
                make_key(elliptic_curve=name, key_type='ecdsa')
            )
            self.assertEqual(pkey.bits(), bits)

    def test_bad_key_sizes(self):
        from certbot.crypto_util import make_key
        # Try a bad key size for RSA and ECDSA
        with self.assertRaises(errors.Error) as e:
            make_key(bits=512, key_type='rsa')
        self.assertEqual(
            "Unsupported RSA key length: 512",
            str(e.exception),
            "Unsupported RSA key length: 512"
        )

    def test_bad_elliptic_curve_name(self):
        from certbot.crypto_util import make_key
        with self.assertRaises(errors.Error) as e:
            make_key(elliptic_curve="nothere", key_type='ecdsa')
        self.assertEqual(
            "Unsupported elliptic curve: nothere",
            str(e.exception),
            "Unsupported elliptic curve: nothere"
        )

    def test_bad_key_type(self):
        from certbot.crypto_util import make_key

        # Try a bad --key-type
        with self.assertRaises(errors.Error) as e:
            OpenSSL.crypto.load_privatekey(
                OpenSSL.crypto.FILETYPE_PEM, make_key(1024, key_type='unf'))
        self.assertEqual(
            "Invalid key_type specified: unf.  Use [rsa|ecdsa]",
            str(e.exception),
            "Invalid key_type specified: unf.  Use [rsa|ecdsa]",
        )


class VerifyCertSetup(unittest.TestCase):
    """Refactoring for verification tests."""

    def setUp(self):
        self.renewable_cert = mock.MagicMock()
        self.renewable_cert.cert_path = SS_CERT_PATH
        self.renewable_cert.chain_path = SS_CERT_PATH
        self.renewable_cert.key_path = RSA2048_KEY_PATH
        self.renewable_cert.fullchain_path = test_util.vector_path('cert_fullchain_2048.pem')

        self.bad_renewable_cert = mock.MagicMock()
        self.bad_renewable_cert.chain_path = SS_CERT_PATH
        self.bad_renewable_cert.cert_path = SS_CERT_PATH
        self.bad_renewable_cert.fullchain_path = SS_CERT_PATH


class VerifyRenewableCertTest(VerifyCertSetup):
    """Tests for certbot.crypto_util.verify_renewable_cert."""

    def _call(self, renewable_cert):
        from certbot.crypto_util import verify_renewable_cert
        return verify_renewable_cert(renewable_cert)

    def test_verify_renewable_cert(self):
        self.assertIsNone(self._call(self.renewable_cert))

    @mock.patch('certbot.crypto_util.verify_renewable_cert_sig', side_effect=errors.Error(""))
    def test_verify_renewable_cert_failure(self, unused_verify_renewable_cert_sign):
        self.assertRaises(errors.Error, self._call, self.bad_renewable_cert)


class VerifyRenewableCertSigTest(VerifyCertSetup):
    """Tests for certbot.crypto_util.verify_renewable_cert."""

    def _call(self, renewable_cert):
        from certbot.crypto_util import verify_renewable_cert_sig
        return verify_renewable_cert_sig(renewable_cert)

    def test_cert_sig_match(self):
        self.assertIsNone(self._call(self.renewable_cert))

    def test_cert_sig_match_ec(self):
        renewable_cert = mock.MagicMock()
        renewable_cert.cert_path = P256_CERT_PATH
        renewable_cert.chain_path = P256_CERT_PATH
        renewable_cert.key_path = P256_KEY
        self.assertIsNone(self._call(renewable_cert))

    def test_cert_sig_mismatch(self):
        self.bad_renewable_cert.cert_path = test_util.vector_path('cert_512_bad.pem')
        self.assertRaises(errors.Error, self._call, self.bad_renewable_cert)


class VerifyFullchainTest(VerifyCertSetup):
    """Tests for certbot.crypto_util.verify_fullchain."""

    def _call(self, renewable_cert):
        from certbot.crypto_util import verify_fullchain
        return verify_fullchain(renewable_cert)

    def test_fullchain_matches(self):
        self.assertIsNone(self._call(self.renewable_cert))

    def test_fullchain_mismatch(self):
        self.assertRaises(errors.Error, self._call, self.bad_renewable_cert)

    def test_fullchain_ioerror(self):
        self.bad_renewable_cert.chain = "dog"
        self.assertRaises(errors.Error, self._call, self.bad_renewable_cert)


class VerifyCertMatchesPrivKeyTest(VerifyCertSetup):
    """Tests for certbot.crypto_util.verify_cert_matches_priv_key."""

    def _call(self, renewable_cert):
        from certbot.crypto_util import verify_cert_matches_priv_key
        return verify_cert_matches_priv_key(renewable_cert.cert, renewable_cert.privkey)

    def test_cert_priv_key_match(self):
        self.renewable_cert.cert = SS_CERT_PATH
        self.renewable_cert.privkey = RSA2048_KEY_PATH
        self.assertIsNone(self._call(self.renewable_cert))

    def test_cert_priv_key_mismatch(self):
        self.bad_renewable_cert.privkey = RSA256_KEY_PATH
        self.bad_renewable_cert.cert = SS_CERT_PATH

        self.assertRaises(errors.Error, self._call, self.bad_renewable_cert)


class ValidPrivkeyTest(unittest.TestCase):
    """Tests for certbot.crypto_util.valid_privkey."""

    @classmethod
    def _call(cls, privkey):
        from certbot.crypto_util import valid_privkey
        return valid_privkey(privkey)

    def test_valid_true(self):
        self.assertTrue(self._call(RSA512_KEY))

    def test_empty_false(self):
        self.assertFalse(self._call(''))

    def test_random_false(self):
        self.assertFalse(self._call('foo bar'))


class GetSANsFromCertTest(unittest.TestCase):
    """Tests for certbot.crypto_util.get_sans_from_cert."""

    @classmethod
    def _call(cls, *args, **kwargs):
        from certbot.crypto_util import get_sans_from_cert
        return get_sans_from_cert(*args, **kwargs)

    def test_single(self):
        self.assertEqual([], self._call(test_util.load_vector('cert_512.pem')))

    def test_san(self):
        self.assertEqual(
            ['example.com', 'www.example.com'],
            self._call(test_util.load_vector('cert-san_512.pem')))


class GetNamesFromCertTest(unittest.TestCase):
    """Tests for certbot.crypto_util.get_names_from_cert."""

    @classmethod
    def _call(cls, *args, **kwargs):
        from certbot.crypto_util import get_names_from_cert
        return get_names_from_cert(*args, **kwargs)

    def test_single(self):
        self.assertEqual(
            ['example.com'],
            self._call(test_util.load_vector('cert_512.pem')))

    def test_san(self):
        self.assertEqual(
            ['example.com', 'www.example.com'],
            self._call(test_util.load_vector('cert-san_512.pem')))

    def test_common_name_sans_order(self):
        # Tests that the common name comes first
        # followed by the SANS in alphabetical order
        self.assertEqual(
            ['example.com'] + ['{0}.example.com'.format(c) for c in 'abcd'],
            self._call(test_util.load_vector('cert-5sans_512.pem')))

    def test_parse_non_cert(self):
        self.assertRaises(OpenSSL.crypto.Error, self._call, "hello there")


class GetNamesFromReqTest(unittest.TestCase):
    """Tests for certbot.crypto_util.get_names_from_req."""

    @classmethod
    def _call(cls, *args, **kwargs):
        from certbot.crypto_util import get_names_from_req
        return get_names_from_req(*args, **kwargs)

    def test_nonames(self):
        self.assertEqual(
            [],
            self._call(test_util.load_vector('csr-nonames_512.pem')))

    def test_nosans(self):
        self.assertEqual(
            ['example.com'],
            self._call(test_util.load_vector('csr-nosans_512.pem')))

    def test_sans(self):
        self.assertEqual(
            ['example.com', 'example.org', 'example.net', 'example.info',
             'subdomain.example.com', 'other.subdomain.example.com'],
            self._call(test_util.load_vector('csr-6sans_512.pem')))

    def test_der(self):
        from OpenSSL.crypto import FILETYPE_ASN1
        self.assertEqual(
            ['Example.com'],
            self._call(test_util.load_vector('csr_512.der'), typ=FILETYPE_ASN1))


class CertLoaderTest(unittest.TestCase):
    """Tests for certbot.crypto_util.pyopenssl_load_certificate"""

    def test_load_valid_cert(self):
        from certbot.crypto_util import pyopenssl_load_certificate

        cert, file_type = pyopenssl_load_certificate(CERT)
        self.assertEqual(cert.digest('sha256'),
                         OpenSSL.crypto.load_certificate(file_type, CERT).digest('sha256'))

    def test_load_invalid_cert(self):
        from certbot.crypto_util import pyopenssl_load_certificate
        bad_cert_data = CERT.replace(b"BEGIN CERTIFICATE", b"ASDFASDFASDF!!!")
        self.assertRaises(
            errors.Error, pyopenssl_load_certificate, bad_cert_data)


class NotBeforeTest(unittest.TestCase):
    """Tests for certbot.crypto_util.notBefore"""

    def test_notBefore(self):
        from certbot.crypto_util import notBefore
        self.assertEqual(notBefore(CERT_PATH).isoformat(),
                         '2014-12-11T22:34:45+00:00')


class NotAfterTest(unittest.TestCase):
    """Tests for certbot.crypto_util.notAfter"""

    def test_notAfter(self):
        from certbot.crypto_util import notAfter
        self.assertEqual(notAfter(CERT_PATH).isoformat(),
                         '2014-12-18T22:34:45+00:00')


class Sha256sumTest(unittest.TestCase):
    """Tests for certbot.crypto_util.notAfter"""
    def test_sha256sum(self):
        from certbot.crypto_util import sha256sum
        self.assertEqual(sha256sum(CERT_PATH),
            '914ffed8daf9e2c99d90ac95c77d54f32cbd556672facac380f0c063498df84e')


class CertAndChainFromFullchainTest(unittest.TestCase):
    """Tests for certbot.crypto_util.cert_and_chain_from_fullchain"""

    def _parse_and_reencode_pem(self, cert_pem):
        from OpenSSL import crypto
        return crypto.dump_certificate(crypto.FILETYPE_PEM,
            crypto.load_certificate(crypto.FILETYPE_PEM, cert_pem)).decode()

    def test_cert_and_chain_from_fullchain(self):
        cert_pem = CERT.decode()
        chain_pem = cert_pem + SS_CERT.decode()
        fullchain_pem = cert_pem + chain_pem
        spacey_fullchain_pem = cert_pem + u'\n' + chain_pem
        crlf_fullchain_pem = fullchain_pem.replace(u'\n', u'\r\n')

        # In the ACME v1 code path, the fullchain is constructed by loading cert+chain DERs
        # and using OpenSSL to dump them, so here we confirm that OpenSSL is producing certs
        # that will be parseable by cert_and_chain_from_fullchain.
        acmev1_fullchain_pem = self._parse_and_reencode_pem(cert_pem) + \
            self._parse_and_reencode_pem(cert_pem) + self._parse_and_reencode_pem(SS_CERT.decode())

        from certbot.crypto_util import cert_and_chain_from_fullchain
        for fullchain in (fullchain_pem, spacey_fullchain_pem, crlf_fullchain_pem,
                          acmev1_fullchain_pem):
            cert_out, chain_out = cert_and_chain_from_fullchain(fullchain)
            self.assertEqual(cert_out, cert_pem)
            self.assertEqual(chain_out, chain_pem)

        self.assertRaises(errors.Error, cert_and_chain_from_fullchain, cert_pem)


class FindChainWithIssuerTest(unittest.TestCase):
    """Tests for certbot.crypto_util.find_chain_with_issuer"""

    @classmethod
    def _call(cls, fullchains, issuer_cn, **kwargs):
        from certbot.crypto_util import find_chain_with_issuer
        return find_chain_with_issuer(fullchains, issuer_cn, kwargs)

    def _all_fullchains(self):
        return [CERT_LEAF.decode() + CERT_ISSUER.decode(),
                CERT_LEAF.decode() + CERT_ALT_ISSUER.decode()]

    def test_positive_match(self):
        """Correctly pick the chain based on the root's CN"""
        fullchains = self._all_fullchains()
        matched = self._call(fullchains, "Pebble Root CA 0cc6f0")
        self.assertEqual(matched, fullchains[1])

    @mock.patch('certbot.crypto_util.logger.info')
    def test_intermediate_match(self, mock_info):
        """Don't pick a chain where only an intermediate matches"""
        fullchains = self._all_fullchains()
        # Make the second chain actually only contain "Pebble Root CA 0cc6f0"
        # as an intermediate, not as the root. This wouldn't be a valid chain
        # (the CERT_ISSUER cert didn't issue the CERT_ALT_ISSUER cert), but the
        # function under test here doesn't care about that.
        fullchains[1] = fullchains[1] + CERT_ISSUER.decode()
        matched = self._call(fullchains, "Pebble Root CA 0cc6f0")
        self.assertEqual(matched, fullchains[0])
        mock_info.assert_not_called()

    @mock.patch('certbot.crypto_util.logger.info')
    def test_no_match(self, mock_info):
        fullchains = self._all_fullchains()
        matched = self._call(fullchains, "non-existent issuer")
        self.assertEqual(matched, fullchains[0])
        mock_info.assert_not_called()

    @mock.patch('certbot.crypto_util.logger.warning')
    def test_warning_on_no_match(self, mock_warning):
        fullchains = self._all_fullchains()
        matched = self._call(fullchains, "non-existent issuer",
                             warn_on_no_match=True)
        self.assertEqual(matched, fullchains[0])
        mock_warning.assert_called_once_with("Certbot has been configured to prefer "
            "certificate chains with issuer '%s', but no chain from the CA matched "
            "this issuer. Using the default certificate chain instead.",
            "non-existent issuer")


if __name__ == '__main__':
    unittest.main()  # pragma: no cover<|MERGE_RESOLUTION|>--- conflicted
+++ resolved
@@ -2,12 +2,6 @@
 import logging
 import unittest
 
-<<<<<<< HEAD
-import OpenSSL
-
-from certbot import errors
-from certbot import services
-=======
 import certbot.util
 
 try:
@@ -17,17 +11,10 @@
 import OpenSSL
 
 from certbot import errors
->>>>>>> f88105a9
 from certbot import util
 from certbot.compat import filesystem
 from certbot.compat import os
 import certbot.tests.util as test_util
-
-try:
-    import mock
-except ImportError:  # pragma: no cover
-    from unittest import mock
-
 
 RSA256_KEY = test_util.load_vector('rsa256_key.pem')
 RSA256_KEY_PATH = test_util.vector_path('rsa256_key.pem')
@@ -55,10 +42,6 @@
         filesystem.mkdir(self.workdir, mode=0o700)
 
         logging.disable(logging.CRITICAL)
-<<<<<<< HEAD
-        services.set_config(mock.Mock(strict_permissions=True))
-=======
->>>>>>> f88105a9
 
     def tearDown(self):
         super().tearDown()
@@ -100,10 +83,6 @@
                                          key_type="rsa", keyname="key-certbot.pem",
                                          strict_permissions=True)
 
-<<<<<<< HEAD
-        services.set_config(mock.Mock(strict_permissions=True))
-=======
->>>>>>> f88105a9
 
 class GenerateCSRTest(test_util.TempDirTestCase):
     """Tests for certbot.crypto_util.generate_csr."""

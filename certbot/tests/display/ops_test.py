# coding=utf-8
"""Test certbot.display.ops."""
import sys
import unittest

import josepy as jose

from acme import messages
from certbot import errors
from certbot._internal.display import obj as display_obj
from certbot._internal import account
from certbot.compat import filesystem
from certbot.compat import os
from certbot.display import ops
from certbot.display import util as display_util
import certbot.tests.util as test_util

try:
    import mock
<<<<<<< HEAD
except ImportError: # pragma: no cover
=======
except ImportError:  # pragma: no cover
>>>>>>> 10eecf9c
    from unittest import mock


KEY = jose.JWKRSA.load(test_util.load_vector("rsa512_key.pem"))


class GetEmailTest(unittest.TestCase):
    """Tests for certbot.display.ops.get_email."""

    @classmethod
    def _call(cls, **kwargs):
        from certbot.display.ops import get_email
        return get_email(**kwargs)

<<<<<<< HEAD
    @test_util.patch_display_service()
=======
    @test_util.patch_display_util()
>>>>>>> 10eecf9c
    def test_cancel_none(self, mock_get_utility):
        mock_input = mock_get_utility().input
        mock_input.return_value = (display_util.CANCEL, "foo@bar.baz")
        self.assertRaises(errors.Error, self._call)
        self.assertRaises(errors.Error, self._call, optional=False)

<<<<<<< HEAD
    @test_util.patch_display_service()
=======
    @test_util.patch_display_util()
>>>>>>> 10eecf9c
    def test_ok_safe(self, mock_get_utility):
        mock_input = mock_get_utility().input
        mock_input.return_value = (display_util.OK, "foo@bar.baz")
        with mock.patch("certbot.display.ops.util.safe_email") as mock_safe_email:
            mock_safe_email.return_value = True
            self.assertEqual(self._call(), "foo@bar.baz")

<<<<<<< HEAD
    @test_util.patch_display_service()
=======
    @test_util.patch_display_util()
>>>>>>> 10eecf9c
    def test_ok_not_safe(self, mock_get_utility):
        mock_input = mock_get_utility().input
        mock_input.return_value = (display_util.OK, "foo@bar.baz")
        with mock.patch("certbot.display.ops.util.safe_email") as mock_safe_email:
            mock_safe_email.side_effect = [False, True]
            self.assertEqual(self._call(), "foo@bar.baz")

<<<<<<< HEAD
    @test_util.patch_display_service()
=======
    @test_util.patch_display_util()
>>>>>>> 10eecf9c
    def test_invalid_flag(self, mock_get_utility):
        invalid_txt = "There seem to be problems"
        mock_input = mock_get_utility().input
        mock_input.return_value = (display_util.OK, "foo@bar.baz")
        with mock.patch("certbot.display.ops.util.safe_email") as mock_safe_email:
            mock_safe_email.return_value = True
            self._call()
            self.assertNotIn(invalid_txt, mock_input.call_args[0][0])
            self._call(invalid=True)
            self.assertIn(invalid_txt, mock_input.call_args[0][0])

<<<<<<< HEAD
    @test_util.patch_display_service()
=======
    @test_util.patch_display_util()
>>>>>>> 10eecf9c
    def test_optional_flag(self, mock_get_utility):
        mock_input = mock_get_utility().input
        mock_input.return_value = (display_util.OK, "foo@bar.baz")
        with mock.patch("certbot.display.ops.util.safe_email") as mock_safe_email:
            mock_safe_email.side_effect = [False, True]
            self._call(optional=False)
            for call in mock_input.call_args_list:
                self.assertNotIn("--register-unsafely-without-email", call[0][0])

<<<<<<< HEAD
    @test_util.patch_display_service()
=======
    @test_util.patch_display_util()
>>>>>>> 10eecf9c
    def test_optional_invalid_unsafe(self, mock_get_utility):
        invalid_txt = "There seem to be problems"
        mock_input = mock_get_utility().input
        mock_input.return_value = (display_util.OK, "foo@bar.baz")
        with mock.patch("certbot.display.ops.util.safe_email") as mock_safe_email:
            mock_safe_email.side_effect = [False, True]
            self._call(invalid=True)
            self.assertIn(invalid_txt, mock_input.call_args[0][0])


class ChooseAccountTest(test_util.TempDirTestCase):
    """Tests for certbot.display.ops.choose_account."""
    def setUp(self):
        super().setUp()

<<<<<<< HEAD
        display_util.set_display(display_util.FileDisplay(sys.stdout, False))
=======
        display_obj.set_display(display_obj.FileDisplay(sys.stdout, False))
>>>>>>> 10eecf9c

        self.account_keys_dir = os.path.join(self.tempdir, "keys")
        filesystem.makedirs(self.account_keys_dir, 0o700)

        self.config = mock.MagicMock(
            accounts_dir=self.tempdir,
            account_keys_dir=self.account_keys_dir,
            server="certbot-demo.org")
        self.key = KEY

        self.acc1 = account.Account(messages.RegistrationResource(
            uri=None, body=messages.Registration.from_data(
                email="email1@g.com")), self.key)
        self.acc2 = account.Account(messages.RegistrationResource(
            uri=None, body=messages.Registration.from_data(
                email="email2@g.com", phone="phone")), self.key)

    @classmethod
    def _call(cls, accounts):
        return ops.choose_account(accounts)

<<<<<<< HEAD
    @test_util.patch_display_service()
=======
    @test_util.patch_display_util()
>>>>>>> 10eecf9c
    def test_one(self, mock_util):
        mock_util().menu.return_value = (display_util.OK, 0)
        self.assertEqual(self._call([self.acc1]), self.acc1)

<<<<<<< HEAD
    @test_util.patch_display_service()
=======
    @test_util.patch_display_util()
>>>>>>> 10eecf9c
    def test_two(self, mock_util):
        mock_util().menu.return_value = (display_util.OK, 1)
        self.assertEqual(self._call([self.acc1, self.acc2]), self.acc2)

<<<<<<< HEAD
    @test_util.patch_display_service()
=======
    @test_util.patch_display_util()
>>>>>>> 10eecf9c
    def test_cancel(self, mock_util):
        mock_util().menu.return_value = (display_util.CANCEL, 1)
        self.assertIsNone(self._call([self.acc1, self.acc2]))


class GenHttpsNamesTest(unittest.TestCase):
    """Test _gen_https_names."""
    def setUp(self):
<<<<<<< HEAD
        display_util.set_display(display_util.FileDisplay(sys.stdout, False))
=======
        display_obj.set_display(display_obj.FileDisplay(sys.stdout, False))
>>>>>>> 10eecf9c

    @classmethod
    def _call(cls, domains):
        from certbot.display.ops import _gen_https_names
        return _gen_https_names(domains)

    def test_zero(self):
        self.assertEqual(self._call([]), "")

    def test_one(self):
        doms = [
            "example.com",
            "asllkjsadfljasdf.c",
        ]
        for dom in doms:
            self.assertEqual(self._call([dom]), "https://%s" % dom)

    def test_two(self):
        domains_list = [
            ["foo.bar.org", "bar.org"],
            ["paypal.google.facebook.live.com", "*.zombo.example.com"],
        ]
        for doms in domains_list:
            self.assertEqual(
                self._call(doms),
                "https://{dom[0]} and https://{dom[1]}".format(dom=doms))

    def test_three(self):
        doms = ["a.org", "b.org", "c.org"]
        # We use an oxford comma
        self.assertEqual(
            self._call(doms),
            "https://{dom[0]}, https://{dom[1]}, and https://{dom[2]}".format(
                dom=doms))

    def test_four(self):
        doms = ["a.org", "b.org", "c.org", "d.org"]
        exp = ("https://{dom[0]}, https://{dom[1]}, https://{dom[2]}, "
               "and https://{dom[3]}".format(dom=doms))

        self.assertEqual(self._call(doms), exp)


class ChooseNamesTest(unittest.TestCase):
    """Test choose names."""
    def setUp(self):
<<<<<<< HEAD
        display_util.set_display(display_util.FileDisplay(sys.stdout, False))
=======
        display_obj.set_display(display_obj.FileDisplay(sys.stdout, False))
>>>>>>> 10eecf9c
        self.mock_install = mock.MagicMock()

    @classmethod
    def _call(cls, installer, question=None):
        from certbot.display.ops import choose_names
        return choose_names(installer, question)

    @mock.patch("certbot.display.ops._choose_names_manually")
    def test_no_installer(self, mock_manual):
        self._call(None)
        self.assertEqual(mock_manual.call_count, 1)

<<<<<<< HEAD
    @test_util.patch_display_service()
=======
    @test_util.patch_display_util()
>>>>>>> 10eecf9c
    def test_no_installer_cancel(self, mock_util):
        mock_util().input.return_value = (display_util.CANCEL, [])
        self.assertEqual(self._call(None), [])

<<<<<<< HEAD
    @test_util.patch_display_service()
=======
    @test_util.patch_display_util()
>>>>>>> 10eecf9c
    def test_no_names_choose(self, mock_util):
        self.mock_install().get_all_names.return_value = set()
        domain = "example.com"
        mock_util().input.return_value = (display_util.OK, domain)

        actual_doms = self._call(self.mock_install)
        self.assertEqual(mock_util().input.call_count, 1)
        self.assertEqual(actual_doms, [domain])

    def test_sort_names_trivial(self):
        from certbot.display.ops import _sort_names

        #sort an empty list
        self.assertEqual(_sort_names([]), [])

        #sort simple domains
        some_domains = ["ex.com", "zx.com", "ax.com"]
        self.assertEqual(_sort_names(some_domains), ["ax.com", "ex.com", "zx.com"])

        #Sort subdomains of a single domain
        domain = ".ex.com"
        unsorted_short = ["e", "a", "z", "y"]
        unsorted_long = [us + domain for us in unsorted_short]

        sorted_short = sorted(unsorted_short)
        sorted_long = [us + domain for us in sorted_short]

        self.assertEqual(_sort_names(unsorted_long), sorted_long)

    def test_sort_names_many(self):
        from certbot.display.ops import _sort_names

        unsorted_domains = [".cx.com", ".bx.com", ".ax.com", ".dx.com"]
        unsorted_short = ["www", "bnother.long.subdomain", "a", "a.long.subdomain", "z", "b"]
        #Of course sorted doesn't work here ;-)
        sorted_short = ["a", "b", "a.long.subdomain", "bnother.long.subdomain", "www", "z"]

        to_sort = []
        for short in unsorted_short:
            for domain in unsorted_domains:
                to_sort.append(short+domain)
        sortd = []
        for domain in sorted(unsorted_domains):
            for short in sorted_short:
                sortd.append(short+domain)
        self.assertEqual(_sort_names(to_sort), sortd)


<<<<<<< HEAD
    @test_util.patch_display_service()
=======
    @test_util.patch_display_util()
>>>>>>> 10eecf9c
    def test_filter_names_valid_return(self, mock_util):
        self.mock_install.get_all_names.return_value = {"example.com"}
        mock_util().checklist.return_value = (display_util.OK, ["example.com"])

        names = self._call(self.mock_install)
        self.assertEqual(names, ["example.com"])
        self.assertEqual(mock_util().checklist.call_count, 1)

<<<<<<< HEAD
    @test_util.patch_display_service()
=======
    @test_util.patch_display_util()
>>>>>>> 10eecf9c
    def test_filter_namees_override_question(self, mock_util):
        self.mock_install.get_all_names.return_value = {"example.com"}
        mock_util().checklist.return_value = (display_util.OK, ["example.com"])
        names = self._call(self.mock_install, "Custom")
        self.assertEqual(names, ["example.com"])
        self.assertEqual(mock_util().checklist.call_count, 1)
        self.assertEqual(mock_util().checklist.call_args[0][0], "Custom")

<<<<<<< HEAD
    @test_util.patch_display_service()
=======
    @test_util.patch_display_util()
>>>>>>> 10eecf9c
    def test_filter_names_nothing_selected(self, mock_util):
        self.mock_install.get_all_names.return_value = {"example.com"}
        mock_util().checklist.return_value = (display_util.OK, [])

        self.assertEqual(self._call(self.mock_install), [])

<<<<<<< HEAD
    @test_util.patch_display_service()
=======
    @test_util.patch_display_util()
>>>>>>> 10eecf9c
    def test_filter_names_cancel(self, mock_util):
        self.mock_install.get_all_names.return_value = {"example.com"}
        mock_util().checklist.return_value = (
            display_util.CANCEL, ["example.com"])

        self.assertEqual(self._call(self.mock_install), [])

    def test_get_valid_domains(self):
        from certbot.display.ops import get_valid_domains
        all_valid = ["example.com", "second.example.com",
                     "also.example.com", "under_score.example.com",
                     "justtld", "*.wildcard.com"]
        all_invalid = ["öóòps.net", "uniçodé.com"]
        two_valid = ["example.com", "úniçøde.com", "also.example.com"]
        self.assertEqual(get_valid_domains(all_valid), all_valid)
        self.assertEqual(get_valid_domains(all_invalid), [])
        self.assertEqual(len(get_valid_domains(two_valid)), 2)

<<<<<<< HEAD
    @test_util.patch_display_service()
=======
    @test_util.patch_display_util()
>>>>>>> 10eecf9c
    def test_choose_manually(self, mock_util):
        from certbot.display.ops import _choose_names_manually
        utility_mock = mock_util()
        # No retry
        utility_mock.yesno.return_value = False
        # IDN and no retry
        utility_mock.input.return_value = (display_util.OK,
                                          "uniçodé.com")
        self.assertEqual(_choose_names_manually(), [])
        # IDN exception with previous mocks
        with mock.patch(
                "certbot.display.ops.display_util.separate_list_input"
        ) as mock_sli:
            unicode_error = UnicodeEncodeError('mock', u'', 0, 1, 'mock')
            mock_sli.side_effect = unicode_error
            self.assertEqual(_choose_names_manually(), [])
        # Valid domains
        utility_mock.input.return_value = (display_util.OK,
                                          ("example.com,"
                                           "under_score.example.com,"
                                           "justtld,"
                                           "valid.example.com"))
        self.assertEqual(_choose_names_manually(),
                         ["example.com", "under_score.example.com",
                          "justtld", "valid.example.com"])

<<<<<<< HEAD
    @test_util.patch_display_service()
=======
    @test_util.patch_display_util()
>>>>>>> 10eecf9c
    def test_choose_manually_retry(self, mock_util):
        from certbot.display.ops import _choose_names_manually
        utility_mock = mock_util()
        # Three iterations
        utility_mock.input.return_value = (display_util.OK,
                                          "uniçodé.com")
        utility_mock.yesno.side_effect = [True, True, False]
        _choose_names_manually()
        self.assertEqual(utility_mock.yesno.call_count, 3)


class SuccessInstallationTest(unittest.TestCase):
    """Test the success installation message."""
    @classmethod
    def _call(cls, names):
        from certbot.display.ops import success_installation
        success_installation(names)

<<<<<<< HEAD
    @test_util.patch_display_service()
=======
    @test_util.patch_display_util()
>>>>>>> 10eecf9c
    @mock.patch("certbot.display.util.notify")
    def test_success_installation(self, mock_notify, mock_display):
        mock_display().notification.return_value = None
        names = ["example.com", "abc.com"]

        self._call(names)

        self.assertEqual(mock_notify.call_count, 1)
        arg = mock_notify.call_args_list[0][0][0]

        for name in names:
            self.assertIn(name, arg)


class SuccessRenewalTest(unittest.TestCase):
    """Test the success renewal message."""
    @classmethod
    def _call(cls, names):
        from certbot.display.ops import success_renewal
        success_renewal(names)

<<<<<<< HEAD
    @test_util.patch_display_service()
=======
    @test_util.patch_display_util()
>>>>>>> 10eecf9c
    @mock.patch("certbot.display.util.notify")
    def test_success_renewal(self, mock_notify, mock_display):
        mock_display().notification.return_value = None
        names = ["example.com", "abc.com"]

        self._call(names)

        self.assertEqual(mock_notify.call_count, 1)


class SuccessRevocationTest(unittest.TestCase):
    """Test the success revocation message."""
    @classmethod
    def _call(cls, path):
        from certbot.display.ops import success_revocation
        success_revocation(path)

<<<<<<< HEAD
    @test_util.patch_display_service()
=======
    @test_util.patch_display_util()
>>>>>>> 10eecf9c
    @mock.patch("certbot.display.util.notify")
    def test_success_revocation(self, mock_notify, unused_mock_display):
        path = "/path/to/cert.pem"
        self._call(path)
        mock_notify.assert_called_once_with(
            "Congratulations! You have successfully revoked the certificate "
            "that was located at {0}.".format(path)
        )


class ValidatorTests(unittest.TestCase):
    """Tests for `validated_input` and `validated_directory`."""

    __ERROR = "Must be non-empty"

    valid_input = "asdf"
    valid_directory = "/var/www/html"

    @staticmethod
    def __validator(m):
        if m == "":
            raise errors.PluginError(ValidatorTests.__ERROR)

<<<<<<< HEAD
    @test_util.patch_display_service()
=======
    @test_util.patch_display_util()
>>>>>>> 10eecf9c
    def test_input_blank_with_validator(self, mock_util):
        mock_util().input.side_effect = [(display_util.OK, ""),
                                         (display_util.OK, ""),
                                         (display_util.OK, ""),
                                         (display_util.OK, self.valid_input)]

        returned = ops.validated_input(self.__validator, "message", force_interactive=True)
        self.assertEqual(ValidatorTests.__ERROR, mock_util().notification.call_args[0][0])
        self.assertEqual(returned, (display_util.OK, self.valid_input))

<<<<<<< HEAD
    @test_util.patch_display_service()
=======
    @test_util.patch_display_util()
>>>>>>> 10eecf9c
    def test_input_validation_with_default(self, mock_util):
        mock_util().input.side_effect = [(display_util.OK, self.valid_input)]

        returned = ops.validated_input(self.__validator, "msg", default="other")
        self.assertEqual(returned, (display_util.OK, self.valid_input))

<<<<<<< HEAD
    @test_util.patch_display_service()
=======
    @test_util.patch_display_util()
>>>>>>> 10eecf9c
    def test_input_validation_with_bad_default(self, mock_util):
        mock_util().input.side_effect = [(display_util.OK, self.valid_input)]

        self.assertRaises(AssertionError,
                          ops.validated_input,
                          self.__validator, "msg", default="")

<<<<<<< HEAD
    @test_util.patch_display_service()
=======
    @test_util.patch_display_util()
>>>>>>> 10eecf9c
    def test_input_cancel_with_validator(self, mock_util):
        mock_util().input.side_effect = [(display_util.CANCEL, "")]

        code, unused_raw = ops.validated_input(self.__validator, "message", force_interactive=True)
        self.assertEqual(code, display_util.CANCEL)

<<<<<<< HEAD
    @test_util.patch_display_service()
=======
    @test_util.patch_display_util()
>>>>>>> 10eecf9c
    def test_directory_select_validation(self, mock_util):
        mock_util().directory_select.side_effect = [(display_util.OK, ""),
                                                    (display_util.OK, self.valid_directory)]

        returned = ops.validated_directory(self.__validator, "msg", force_interactive=True)
        self.assertEqual(ValidatorTests.__ERROR, mock_util().notification.call_args[0][0])
        self.assertEqual(returned, (display_util.OK, self.valid_directory))

<<<<<<< HEAD
    @test_util.patch_display_service()
=======
    @test_util.patch_display_util()
>>>>>>> 10eecf9c
    def test_directory_select_validation_with_default(self, mock_util):
        mock_util().directory_select.side_effect = [(display_util.OK, self.valid_directory)]

        returned = ops.validated_directory(self.__validator, "msg", default="other")
        self.assertEqual(returned, (display_util.OK, self.valid_directory))

<<<<<<< HEAD
    @test_util.patch_display_service()
=======
    @test_util.patch_display_util()
>>>>>>> 10eecf9c
    def test_directory_select_validation_with_bad_default(self, mock_util):
        mock_util().directory_select.side_effect = [(display_util.OK, self.valid_directory)]

        self.assertRaises(AssertionError,
                          ops.validated_directory,
                          self.__validator, "msg", default="")


class ChooseValuesTest(unittest.TestCase):
    """Test choose_values."""
    @classmethod
    def _call(cls, values, question):
        from certbot.display.ops import choose_values
        return choose_values(values, question)

<<<<<<< HEAD
    @test_util.patch_display_service()
=======
    @test_util.patch_display_util()
>>>>>>> 10eecf9c
    def test_choose_names_success(self, mock_util):
        items = ["first", "second", "third"]
        mock_util().checklist.return_value = (display_util.OK, [items[2]])
        result = self._call(items, None)
        self.assertEqual(result, [items[2]])
        self.assertIs(mock_util().checklist.called, True)
        self.assertIsNone(mock_util().checklist.call_args[0][0])

<<<<<<< HEAD
    @test_util.patch_display_service()
=======
    @test_util.patch_display_util()
>>>>>>> 10eecf9c
    def test_choose_names_success_question(self, mock_util):
        items = ["first", "second", "third"]
        question = "Which one?"
        mock_util().checklist.return_value = (display_util.OK, [items[1]])
        result = self._call(items, question)
        self.assertEqual(result, [items[1]])
        self.assertIs(mock_util().checklist.called, True)
        self.assertEqual(mock_util().checklist.call_args[0][0], question)

<<<<<<< HEAD
    @test_util.patch_display_service()
=======
    @test_util.patch_display_util()
>>>>>>> 10eecf9c
    def test_choose_names_user_cancel(self, mock_util):
        items = ["first", "second", "third"]
        question = "Want to cancel?"
        mock_util().checklist.return_value = (display_util.CANCEL, [])
        result = self._call(items, question)
        self.assertEqual(result, [])
        self.assertIs(mock_util().checklist.called, True)
        self.assertEqual(mock_util().checklist.call_args[0][0], question)


@mock.patch('certbot.display.ops.logger')
@mock.patch('certbot.display.util.notify')
class ReportExecutedCommand(unittest.TestCase):
    """Test report_executed_command"""
    @classmethod
    def _call(cls, cmd_name: str, rc: int, out: str, err: str):
        from certbot.display.ops import report_executed_command
        report_executed_command(cmd_name, rc, out, err)

    def test_mixed_success(self, mock_notify, mock_logger):
        self._call("some-hook", 0, "Did a thing", "Some warning")
        self.assertEqual(mock_logger.warning.call_count, 1)
        self.assertEqual(mock_notify.call_count, 1)

    def test_mixed_error(self, mock_notify, mock_logger):
        self._call("some-hook", -127, "Did a thing", "Some warning")
        self.assertEqual(mock_logger.warning.call_count, 2)
        self.assertEqual(mock_notify.call_count, 1)

    def test_empty_success(self, mock_notify, mock_logger):
        self._call("some-hook", 0, "\n", " ")
        self.assertEqual(mock_logger.warning.call_count, 0)
        self.assertEqual(mock_notify.call_count, 0)

if __name__ == "__main__":
    unittest.main()  # pragma: no cover<|MERGE_RESOLUTION|>--- conflicted
+++ resolved
@@ -17,11 +17,7 @@
 
 try:
     import mock
-<<<<<<< HEAD
-except ImportError: # pragma: no cover
-=======
 except ImportError:  # pragma: no cover
->>>>>>> 10eecf9c
     from unittest import mock
 
 
@@ -36,22 +32,14 @@
         from certbot.display.ops import get_email
         return get_email(**kwargs)
 
-<<<<<<< HEAD
-    @test_util.patch_display_service()
-=======
-    @test_util.patch_display_util()
->>>>>>> 10eecf9c
+    @test_util.patch_display_util()
     def test_cancel_none(self, mock_get_utility):
         mock_input = mock_get_utility().input
         mock_input.return_value = (display_util.CANCEL, "foo@bar.baz")
         self.assertRaises(errors.Error, self._call)
         self.assertRaises(errors.Error, self._call, optional=False)
 
-<<<<<<< HEAD
-    @test_util.patch_display_service()
-=======
-    @test_util.patch_display_util()
->>>>>>> 10eecf9c
+    @test_util.patch_display_util()
     def test_ok_safe(self, mock_get_utility):
         mock_input = mock_get_utility().input
         mock_input.return_value = (display_util.OK, "foo@bar.baz")
@@ -59,11 +47,7 @@
             mock_safe_email.return_value = True
             self.assertEqual(self._call(), "foo@bar.baz")
 
-<<<<<<< HEAD
-    @test_util.patch_display_service()
-=======
-    @test_util.patch_display_util()
->>>>>>> 10eecf9c
+    @test_util.patch_display_util()
     def test_ok_not_safe(self, mock_get_utility):
         mock_input = mock_get_utility().input
         mock_input.return_value = (display_util.OK, "foo@bar.baz")
@@ -71,11 +55,7 @@
             mock_safe_email.side_effect = [False, True]
             self.assertEqual(self._call(), "foo@bar.baz")
 
-<<<<<<< HEAD
-    @test_util.patch_display_service()
-=======
-    @test_util.patch_display_util()
->>>>>>> 10eecf9c
+    @test_util.patch_display_util()
     def test_invalid_flag(self, mock_get_utility):
         invalid_txt = "There seem to be problems"
         mock_input = mock_get_utility().input
@@ -87,11 +67,7 @@
             self._call(invalid=True)
             self.assertIn(invalid_txt, mock_input.call_args[0][0])
 
-<<<<<<< HEAD
-    @test_util.patch_display_service()
-=======
-    @test_util.patch_display_util()
->>>>>>> 10eecf9c
+    @test_util.patch_display_util()
     def test_optional_flag(self, mock_get_utility):
         mock_input = mock_get_utility().input
         mock_input.return_value = (display_util.OK, "foo@bar.baz")
@@ -101,11 +77,7 @@
             for call in mock_input.call_args_list:
                 self.assertNotIn("--register-unsafely-without-email", call[0][0])
 
-<<<<<<< HEAD
-    @test_util.patch_display_service()
-=======
-    @test_util.patch_display_util()
->>>>>>> 10eecf9c
+    @test_util.patch_display_util()
     def test_optional_invalid_unsafe(self, mock_get_utility):
         invalid_txt = "There seem to be problems"
         mock_input = mock_get_utility().input
@@ -121,11 +93,7 @@
     def setUp(self):
         super().setUp()
 
-<<<<<<< HEAD
-        display_util.set_display(display_util.FileDisplay(sys.stdout, False))
-=======
         display_obj.set_display(display_obj.FileDisplay(sys.stdout, False))
->>>>>>> 10eecf9c
 
         self.account_keys_dir = os.path.join(self.tempdir, "keys")
         filesystem.makedirs(self.account_keys_dir, 0o700)
@@ -147,29 +115,17 @@
     def _call(cls, accounts):
         return ops.choose_account(accounts)
 
-<<<<<<< HEAD
-    @test_util.patch_display_service()
-=======
-    @test_util.patch_display_util()
->>>>>>> 10eecf9c
+    @test_util.patch_display_util()
     def test_one(self, mock_util):
         mock_util().menu.return_value = (display_util.OK, 0)
         self.assertEqual(self._call([self.acc1]), self.acc1)
 
-<<<<<<< HEAD
-    @test_util.patch_display_service()
-=======
-    @test_util.patch_display_util()
->>>>>>> 10eecf9c
+    @test_util.patch_display_util()
     def test_two(self, mock_util):
         mock_util().menu.return_value = (display_util.OK, 1)
         self.assertEqual(self._call([self.acc1, self.acc2]), self.acc2)
 
-<<<<<<< HEAD
-    @test_util.patch_display_service()
-=======
-    @test_util.patch_display_util()
->>>>>>> 10eecf9c
+    @test_util.patch_display_util()
     def test_cancel(self, mock_util):
         mock_util().menu.return_value = (display_util.CANCEL, 1)
         self.assertIsNone(self._call([self.acc1, self.acc2]))
@@ -178,11 +134,7 @@
 class GenHttpsNamesTest(unittest.TestCase):
     """Test _gen_https_names."""
     def setUp(self):
-<<<<<<< HEAD
-        display_util.set_display(display_util.FileDisplay(sys.stdout, False))
-=======
         display_obj.set_display(display_obj.FileDisplay(sys.stdout, False))
->>>>>>> 10eecf9c
 
     @classmethod
     def _call(cls, domains):
@@ -229,11 +181,7 @@
 class ChooseNamesTest(unittest.TestCase):
     """Test choose names."""
     def setUp(self):
-<<<<<<< HEAD
-        display_util.set_display(display_util.FileDisplay(sys.stdout, False))
-=======
         display_obj.set_display(display_obj.FileDisplay(sys.stdout, False))
->>>>>>> 10eecf9c
         self.mock_install = mock.MagicMock()
 
     @classmethod
@@ -246,20 +194,12 @@
         self._call(None)
         self.assertEqual(mock_manual.call_count, 1)
 
-<<<<<<< HEAD
-    @test_util.patch_display_service()
-=======
-    @test_util.patch_display_util()
->>>>>>> 10eecf9c
+    @test_util.patch_display_util()
     def test_no_installer_cancel(self, mock_util):
         mock_util().input.return_value = (display_util.CANCEL, [])
         self.assertEqual(self._call(None), [])
 
-<<<<<<< HEAD
-    @test_util.patch_display_service()
-=======
-    @test_util.patch_display_util()
->>>>>>> 10eecf9c
+    @test_util.patch_display_util()
     def test_no_names_choose(self, mock_util):
         self.mock_install().get_all_names.return_value = set()
         domain = "example.com"
@@ -308,11 +248,7 @@
         self.assertEqual(_sort_names(to_sort), sortd)
 
 
-<<<<<<< HEAD
-    @test_util.patch_display_service()
-=======
-    @test_util.patch_display_util()
->>>>>>> 10eecf9c
+    @test_util.patch_display_util()
     def test_filter_names_valid_return(self, mock_util):
         self.mock_install.get_all_names.return_value = {"example.com"}
         mock_util().checklist.return_value = (display_util.OK, ["example.com"])
@@ -321,11 +257,7 @@
         self.assertEqual(names, ["example.com"])
         self.assertEqual(mock_util().checklist.call_count, 1)
 
-<<<<<<< HEAD
-    @test_util.patch_display_service()
-=======
-    @test_util.patch_display_util()
->>>>>>> 10eecf9c
+    @test_util.patch_display_util()
     def test_filter_namees_override_question(self, mock_util):
         self.mock_install.get_all_names.return_value = {"example.com"}
         mock_util().checklist.return_value = (display_util.OK, ["example.com"])
@@ -334,22 +266,14 @@
         self.assertEqual(mock_util().checklist.call_count, 1)
         self.assertEqual(mock_util().checklist.call_args[0][0], "Custom")
 
-<<<<<<< HEAD
-    @test_util.patch_display_service()
-=======
-    @test_util.patch_display_util()
->>>>>>> 10eecf9c
+    @test_util.patch_display_util()
     def test_filter_names_nothing_selected(self, mock_util):
         self.mock_install.get_all_names.return_value = {"example.com"}
         mock_util().checklist.return_value = (display_util.OK, [])
 
         self.assertEqual(self._call(self.mock_install), [])
 
-<<<<<<< HEAD
-    @test_util.patch_display_service()
-=======
-    @test_util.patch_display_util()
->>>>>>> 10eecf9c
+    @test_util.patch_display_util()
     def test_filter_names_cancel(self, mock_util):
         self.mock_install.get_all_names.return_value = {"example.com"}
         mock_util().checklist.return_value = (
@@ -368,11 +292,7 @@
         self.assertEqual(get_valid_domains(all_invalid), [])
         self.assertEqual(len(get_valid_domains(two_valid)), 2)
 
-<<<<<<< HEAD
-    @test_util.patch_display_service()
-=======
-    @test_util.patch_display_util()
->>>>>>> 10eecf9c
+    @test_util.patch_display_util()
     def test_choose_manually(self, mock_util):
         from certbot.display.ops import _choose_names_manually
         utility_mock = mock_util()
@@ -399,11 +319,7 @@
                          ["example.com", "under_score.example.com",
                           "justtld", "valid.example.com"])
 
-<<<<<<< HEAD
-    @test_util.patch_display_service()
-=======
-    @test_util.patch_display_util()
->>>>>>> 10eecf9c
+    @test_util.patch_display_util()
     def test_choose_manually_retry(self, mock_util):
         from certbot.display.ops import _choose_names_manually
         utility_mock = mock_util()
@@ -422,11 +338,7 @@
         from certbot.display.ops import success_installation
         success_installation(names)
 
-<<<<<<< HEAD
-    @test_util.patch_display_service()
-=======
-    @test_util.patch_display_util()
->>>>>>> 10eecf9c
+    @test_util.patch_display_util()
     @mock.patch("certbot.display.util.notify")
     def test_success_installation(self, mock_notify, mock_display):
         mock_display().notification.return_value = None
@@ -448,11 +360,7 @@
         from certbot.display.ops import success_renewal
         success_renewal(names)
 
-<<<<<<< HEAD
-    @test_util.patch_display_service()
-=======
-    @test_util.patch_display_util()
->>>>>>> 10eecf9c
+    @test_util.patch_display_util()
     @mock.patch("certbot.display.util.notify")
     def test_success_renewal(self, mock_notify, mock_display):
         mock_display().notification.return_value = None
@@ -470,11 +378,7 @@
         from certbot.display.ops import success_revocation
         success_revocation(path)
 
-<<<<<<< HEAD
-    @test_util.patch_display_service()
-=======
-    @test_util.patch_display_util()
->>>>>>> 10eecf9c
+    @test_util.patch_display_util()
     @mock.patch("certbot.display.util.notify")
     def test_success_revocation(self, mock_notify, unused_mock_display):
         path = "/path/to/cert.pem"
@@ -498,11 +402,7 @@
         if m == "":
             raise errors.PluginError(ValidatorTests.__ERROR)
 
-<<<<<<< HEAD
-    @test_util.patch_display_service()
-=======
-    @test_util.patch_display_util()
->>>>>>> 10eecf9c
+    @test_util.patch_display_util()
     def test_input_blank_with_validator(self, mock_util):
         mock_util().input.side_effect = [(display_util.OK, ""),
                                          (display_util.OK, ""),
@@ -513,22 +413,14 @@
         self.assertEqual(ValidatorTests.__ERROR, mock_util().notification.call_args[0][0])
         self.assertEqual(returned, (display_util.OK, self.valid_input))
 
-<<<<<<< HEAD
-    @test_util.patch_display_service()
-=======
-    @test_util.patch_display_util()
->>>>>>> 10eecf9c
+    @test_util.patch_display_util()
     def test_input_validation_with_default(self, mock_util):
         mock_util().input.side_effect = [(display_util.OK, self.valid_input)]
 
         returned = ops.validated_input(self.__validator, "msg", default="other")
         self.assertEqual(returned, (display_util.OK, self.valid_input))
 
-<<<<<<< HEAD
-    @test_util.patch_display_service()
-=======
-    @test_util.patch_display_util()
->>>>>>> 10eecf9c
+    @test_util.patch_display_util()
     def test_input_validation_with_bad_default(self, mock_util):
         mock_util().input.side_effect = [(display_util.OK, self.valid_input)]
 
@@ -536,22 +428,14 @@
                           ops.validated_input,
                           self.__validator, "msg", default="")
 
-<<<<<<< HEAD
-    @test_util.patch_display_service()
-=======
-    @test_util.patch_display_util()
->>>>>>> 10eecf9c
+    @test_util.patch_display_util()
     def test_input_cancel_with_validator(self, mock_util):
         mock_util().input.side_effect = [(display_util.CANCEL, "")]
 
         code, unused_raw = ops.validated_input(self.__validator, "message", force_interactive=True)
         self.assertEqual(code, display_util.CANCEL)
 
-<<<<<<< HEAD
-    @test_util.patch_display_service()
-=======
-    @test_util.patch_display_util()
->>>>>>> 10eecf9c
+    @test_util.patch_display_util()
     def test_directory_select_validation(self, mock_util):
         mock_util().directory_select.side_effect = [(display_util.OK, ""),
                                                     (display_util.OK, self.valid_directory)]
@@ -560,22 +444,14 @@
         self.assertEqual(ValidatorTests.__ERROR, mock_util().notification.call_args[0][0])
         self.assertEqual(returned, (display_util.OK, self.valid_directory))
 
-<<<<<<< HEAD
-    @test_util.patch_display_service()
-=======
-    @test_util.patch_display_util()
->>>>>>> 10eecf9c
+    @test_util.patch_display_util()
     def test_directory_select_validation_with_default(self, mock_util):
         mock_util().directory_select.side_effect = [(display_util.OK, self.valid_directory)]
 
         returned = ops.validated_directory(self.__validator, "msg", default="other")
         self.assertEqual(returned, (display_util.OK, self.valid_directory))
 
-<<<<<<< HEAD
-    @test_util.patch_display_service()
-=======
-    @test_util.patch_display_util()
->>>>>>> 10eecf9c
+    @test_util.patch_display_util()
     def test_directory_select_validation_with_bad_default(self, mock_util):
         mock_util().directory_select.side_effect = [(display_util.OK, self.valid_directory)]
 
@@ -591,11 +467,7 @@
         from certbot.display.ops import choose_values
         return choose_values(values, question)
 
-<<<<<<< HEAD
-    @test_util.patch_display_service()
-=======
-    @test_util.patch_display_util()
->>>>>>> 10eecf9c
+    @test_util.patch_display_util()
     def test_choose_names_success(self, mock_util):
         items = ["first", "second", "third"]
         mock_util().checklist.return_value = (display_util.OK, [items[2]])
@@ -604,11 +476,7 @@
         self.assertIs(mock_util().checklist.called, True)
         self.assertIsNone(mock_util().checklist.call_args[0][0])
 
-<<<<<<< HEAD
-    @test_util.patch_display_service()
-=======
-    @test_util.patch_display_util()
->>>>>>> 10eecf9c
+    @test_util.patch_display_util()
     def test_choose_names_success_question(self, mock_util):
         items = ["first", "second", "third"]
         question = "Which one?"
@@ -618,11 +486,7 @@
         self.assertIs(mock_util().checklist.called, True)
         self.assertEqual(mock_util().checklist.call_args[0][0], question)
 
-<<<<<<< HEAD
-    @test_util.patch_display_service()
-=======
-    @test_util.patch_display_util()
->>>>>>> 10eecf9c
+    @test_util.patch_display_util()
     def test_choose_names_user_cancel(self, mock_util):
         items = ["first", "second", "third"]
         question = "Want to cancel?"

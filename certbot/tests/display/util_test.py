--- conflicted
+++ resolved
@@ -16,11 +16,7 @@
 class NotifyTest(unittest.TestCase):
     """Tests for certbot.display.util.notify"""
 
-<<<<<<< HEAD
-    @test_util.patch_display_service()
-=======
     @test_util.patch_display_util()
->>>>>>> 10eecf9c
     def test_notify(self, mock_util):
         from certbot.display.util import notify
         notify("Hello World")
@@ -32,11 +28,7 @@
 class NotificationTest(unittest.TestCase):
     """Tests for certbot.display.util.notification"""
 
-<<<<<<< HEAD
-    @test_util.patch_display_service()
-=======
     @test_util.patch_display_util()
->>>>>>> 10eecf9c
     def test_notification(self, mock_util):
         from certbot.display.util import notification
         notification("Hello World")
@@ -48,11 +40,7 @@
 class MenuTest(unittest.TestCase):
     """Tests for certbot.display.util.menu"""
 
-<<<<<<< HEAD
-    @test_util.patch_display_service()
-=======
     @test_util.patch_display_util()
->>>>>>> 10eecf9c
     def test_menu(self, mock_util):
         from certbot.display.util import menu
         menu("Hello World", ["one", "two"], default=0)
@@ -64,11 +52,7 @@
 class InputTextTest(unittest.TestCase):
     """Tests for certbot.display.util.input_text"""
 
-<<<<<<< HEAD
-    @test_util.patch_display_service()
-=======
     @test_util.patch_display_util()
->>>>>>> 10eecf9c
     def test_input_text(self, mock_util):
         from certbot.display.util import input_text
         input_text("Hello World", default="something")
@@ -80,11 +64,7 @@
 class YesNoTest(unittest.TestCase):
     """Tests for certbot.display.util.yesno"""
 
-<<<<<<< HEAD
-    @test_util.patch_display_service()
-=======
     @test_util.patch_display_util()
->>>>>>> 10eecf9c
     def test_yesno(self, mock_util):
         from certbot.display.util import yesno
         yesno("Hello World", default=True)
@@ -97,11 +77,7 @@
 class ChecklistTest(unittest.TestCase):
     """Tests for certbot.display.util.checklist"""
 
-<<<<<<< HEAD
-    @test_util.patch_display_service()
-=======
     @test_util.patch_display_util()
->>>>>>> 10eecf9c
     def test_checklist(self, mock_util):
         from certbot.display.util import checklist
         checklist("Hello World", ["one", "two"], default="one")
@@ -113,11 +89,7 @@
 class DirectorySelectTest(unittest.TestCase):
     """Tests for certbot.display.util.directory_select"""
 
-<<<<<<< HEAD
-    @test_util.patch_display_service()
-=======
     @test_util.patch_display_util()
->>>>>>> 10eecf9c
     def test_directory_select(self, mock_util):
         from certbot.display.util import directory_select
         directory_select("Hello World", default="something")

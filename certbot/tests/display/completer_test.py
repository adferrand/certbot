"""Test certbot.display.completer."""
import os
try:
    import readline # pylint: disable=import-error
except ImportError:
<<<<<<< HEAD
    import pyreadline # pylint: disable=import-error
    readline = pyreadline
=======
    import certbot.display.dummy_readline as readline # type: ignore
>>>>>>> 1e8c13eb
import string
import sys
import unittest

import mock
from six.moves import reload_module  # pylint: disable=import-error

from acme.magic_typing import List  # pylint: disable=unused-import, no-name-in-module
import certbot.tests.util as test_util

class CompleterTest(test_util.TempDirTestCase):
    """Test certbot.display.completer.Completer."""

    def setUp(self):
        super(CompleterTest, self).setUp()

        # directories must end with os.sep for completer to
        # search inside the directory for possible completions
        if self.tempdir[-1] != os.sep:
            self.tempdir += os.sep

        self.paths = []  # type: List[str]
        # create some files and directories in temp_dir
        for c in string.ascii_lowercase:
            path = os.path.join(self.tempdir, c)
            self.paths.append(path)
            if ord(c) % 2:
                os.mkdir(path)
            else:
                with open(path, 'w'):
                    pass

    def test_complete(self):
        from certbot.display import completer
        my_completer = completer.Completer()
        num_paths = len(self.paths)

        for i in range(num_paths):
            completion = my_completer.complete(self.tempdir, i)
            self.assertTrue(completion in self.paths)
            self.paths.remove(completion)

        self.assertFalse(self.paths)
        completion = my_completer.complete(self.tempdir, num_paths)
        self.assertEqual(completion, None)

    @unittest.skipIf('readline' not in sys.modules,
                     reason='Not relevant if readline is not available.')
    def test_import_error(self):
        original_readline = sys.modules['readline']
        sys.modules['readline'] = None

        self.test_context_manager_with_unmocked_readline()

        sys.modules['readline'] = original_readline

    def test_context_manager_with_unmocked_readline(self):
        from certbot.display import completer
        reload_module(completer)

        original_completer = readline.get_completer()
        original_delims = readline.get_completer_delims()

        with completer.Completer():
            pass

        self.assertEqual(readline.get_completer(), original_completer)
        self.assertEqual(readline.get_completer_delims(), original_delims)

    @mock.patch('certbot.display.completer.readline', autospec=True)
    def test_context_manager_libedit(self, mock_readline):
        mock_readline.__doc__ = 'libedit'
        self._test_context_manager_with_mock_readline(mock_readline)

    @mock.patch('certbot.display.completer.readline', autospec=True)
    def test_context_manager_readline(self, mock_readline):
        mock_readline.__doc__ = 'GNU readline'
        self._test_context_manager_with_mock_readline(mock_readline)

    def _test_context_manager_with_mock_readline(self, mock_readline):
        from certbot.display import completer

        mock_readline.parse_and_bind.side_effect = enable_tab_completion

        with completer.Completer():
            pass

        self.assertTrue(mock_readline.parse_and_bind.called)


def enable_tab_completion(unused_command):
    """Enables readline tab completion using the system specific syntax."""
    libedit = readline.__doc__ is not None and 'libedit' in readline.__doc__
    command = 'bind ^I rl_complete' if libedit else 'tab: complete'
    readline.parse_and_bind(command)

if __name__ == "__main__":
    unittest.main()  # pragma: no cover<|MERGE_RESOLUTION|>--- conflicted
+++ resolved
@@ -3,12 +3,7 @@
 try:
     import readline # pylint: disable=import-error
 except ImportError:
-<<<<<<< HEAD
-    import pyreadline # pylint: disable=import-error
-    readline = pyreadline
-=======
     import certbot.display.dummy_readline as readline # type: ignore
->>>>>>> 1e8c13eb
 import string
 import sys
 import unittest

"""Unit test for os module."""
import unittest

from certbot.compat import os


class OsTest(unittest.TestCase):
    """Unit tests for os module."""
    def test_forbidden_methods(self):
<<<<<<< HEAD
        for method in ['chmod', 'chown', 'open', 'rename', 'replace']:
=======
        for method in ['chmod', 'open', 'mkdir', 'makedirs', 'rename', 'replace']:
>>>>>>> 7d61e9ea
            self.assertRaises(RuntimeError, getattr(os, method))


if __name__ == "__main__":
    unittest.main()  # pragma: no cover<|MERGE_RESOLUTION|>--- conflicted
+++ resolved
@@ -7,11 +7,7 @@
 class OsTest(unittest.TestCase):
     """Unit tests for os module."""
     def test_forbidden_methods(self):
-<<<<<<< HEAD
-        for method in ['chmod', 'chown', 'open', 'rename', 'replace']:
-=======
-        for method in ['chmod', 'open', 'mkdir', 'makedirs', 'rename', 'replace']:
->>>>>>> 7d61e9ea
+        for method in ['chmod', 'chown', 'open', 'mkdir', 'makedirs', 'rename', 'replace']:
             self.assertRaises(RuntimeError, getattr(os, method))
 
 

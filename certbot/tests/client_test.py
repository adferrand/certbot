"""Tests for certbot._internal.client."""
import platform
import shutil
import tempfile
import unittest
from unittest.mock import MagicMock

from josepy import interfaces

from certbot import errors
from certbot import util
<<<<<<< HEAD
from certbot.display import util as display_util
=======
from certbot._internal.display import obj as display_obj
>>>>>>> 10eecf9c
from certbot._internal import account
from certbot.compat import os
import certbot.tests.util as test_util

try:
    import mock
except ImportError:  # pragma: no cover
    from unittest import mock


KEY = test_util.load_vector("rsa512_key.pem")
CSR_SAN = test_util.load_vector("csr-san_512.pem")

# pylint: disable=line-too-long


class DetermineUserAgentTest(test_util.ConfigTestCase):
    """Tests for certbot._internal.client.determine_user_agent."""

    def _call(self):
        from certbot._internal.client import determine_user_agent
        return determine_user_agent(self.config)

    @mock.patch.dict(os.environ, {"CERTBOT_DOCS": "1"})
    def test_docs_value(self):
        self._test(expect_doc_values=True)

    @mock.patch.dict(os.environ, {})
    def test_real_values(self):
        self._test(expect_doc_values=False)

    def _test(self, expect_doc_values):
        ua = self._call()

        if expect_doc_values:
            doc_value_check = self.assertIn
            real_value_check = self.assertNotIn
        else:
            doc_value_check = self.assertNotIn
            real_value_check = self.assertIn

        doc_value_check("OS_NAME OS_VERSION", ua)
        doc_value_check("major.minor.patchlevel", ua)
        real_value_check(util.get_os_info_ua(), ua)
        real_value_check(platform.python_version(), ua)


class RegisterTest(test_util.ConfigTestCase):
    """Tests for certbot._internal.client.register."""

    def setUp(self):
        super().setUp()
        self.config.rsa_key_size = 1024
        self.config.register_unsafely_without_email = False
        self.config.email = "alias@example.com"
        self.account_storage = account.AccountMemoryStorage()
<<<<<<< HEAD
        with mock.patch("certbot.display.util.zope.component.provideUtility"):
            display_util.set_display(MagicMock())
=======
        with mock.patch("zope.component.provideUtility"):
            display_obj.set_display(MagicMock())
>>>>>>> 10eecf9c

    def _call(self):
        from certbot._internal.client import register
        tos_cb = mock.MagicMock()
        return register(self.config, self.account_storage, tos_cb)

    @staticmethod
    def _public_key_mock():
        m = mock.Mock(__class__=interfaces.JSONDeSerializable)
        m.to_partial_json.return_value = '{"a": 1}'
        return m

    @staticmethod
    def _new_acct_dir_mock():
        return "/acme/new-account"

    @staticmethod
    def _true_mock():
        return True

    @staticmethod
    def _false_mock():
        return False

    def test_no_tos(self):
        with mock.patch("certbot._internal.client.acme_client.BackwardsCompatibleClientV2") as mock_client:
            mock_client.new_account_and_tos().terms_of_service = "http://tos"
            mock_client().external_account_required.side_effect = self._false_mock
            with mock.patch("certbot._internal.eff.prepare_subscription") as mock_prepare:
                mock_client().new_account_and_tos.side_effect = errors.Error
                self.assertRaises(errors.Error, self._call)
                self.assertIs(mock_prepare.called, False)

                mock_client().new_account_and_tos.side_effect = None
                self._call()
                self.assertIs(mock_prepare.called, True)

<<<<<<< HEAD
    @test_util.patch_display_service()
=======
    @test_util.patch_display_util()
>>>>>>> 10eecf9c
    def test_it(self, unused_mock_get_utility):
        with mock.patch("certbot._internal.client.acme_client.BackwardsCompatibleClientV2") as mock_client:
            mock_client().external_account_required.side_effect = self._false_mock
            with mock.patch("certbot._internal.eff.handle_subscription"):
                self._call()

    @mock.patch("certbot._internal.client.display_ops.get_email")
    def test_email_retry(self, mock_get_email):
        from acme import messages
        self.config.noninteractive_mode = False
        msg = "DNS problem: NXDOMAIN looking up MX for example.com"
        mx_err = messages.Error.with_code('invalidContact', detail=msg)
        with mock.patch("certbot._internal.client.acme_client.BackwardsCompatibleClientV2") as mock_client:
            mock_client().external_account_required.side_effect = self._false_mock
            with mock.patch("certbot._internal.eff.prepare_subscription") as mock_prepare:
                mock_client().new_account_and_tos.side_effect = [mx_err, mock.MagicMock()]
                self._call()
                self.assertEqual(mock_get_email.call_count, 1)
                self.assertIs(mock_prepare.called, True)

    def test_email_invalid_noninteractive(self):
        from acme import messages
        self.config.noninteractive_mode = True
        msg = "DNS problem: NXDOMAIN looking up MX for example.com"
        mx_err = messages.Error.with_code('invalidContact', detail=msg)
        with mock.patch("certbot._internal.client.acme_client.BackwardsCompatibleClientV2") as mock_client:
            mock_client().external_account_required.side_effect = self._false_mock
            with mock.patch("certbot._internal.eff.handle_subscription"):
                mock_client().new_account_and_tos.side_effect = [mx_err, mock.MagicMock()]
                self.assertRaises(errors.Error, self._call)

    def test_needs_email(self):
        self.config.email = None
        self.assertRaises(errors.Error, self._call)

    @mock.patch("certbot._internal.client.logger")
    def test_without_email(self, mock_logger):
        with mock.patch("certbot._internal.eff.prepare_subscription") as mock_prepare:
            with mock.patch("certbot._internal.client.acme_client.BackwardsCompatibleClientV2") as mock_clnt:
                mock_clnt().external_account_required.side_effect = self._false_mock
                self.config.email = None
                self.config.register_unsafely_without_email = True
                self.config.dry_run = False
                self._call()
                mock_logger.debug.assert_called_once_with(mock.ANY)
                self.assertIs(mock_prepare.called, True)

    @mock.patch("certbot._internal.client.display_ops.get_email")
    def test_dry_run_no_staging_account(self, mock_get_email):
        """Tests dry-run for no staging account, expect account created with no email"""
        with mock.patch("certbot._internal.client.acme_client.BackwardsCompatibleClientV2") as mock_client:
            mock_client().external_account_required.side_effect = self._false_mock
            with mock.patch("certbot._internal.eff.handle_subscription"):
                self.config.dry_run = True
                self._call()
                # check Certbot did not ask the user to provide an email
                self.assertIs(mock_get_email.called, False)
                # check Certbot created an account with no email. Contact should return empty
                self.assertFalse(mock_client().new_account_and_tos.call_args[0][0].contact)

<<<<<<< HEAD
    @test_util.patch_display_service()
=======
    @test_util.patch_display_util()
>>>>>>> 10eecf9c
    def test_with_eab_arguments(self, unused_mock_get_utility):
        with mock.patch("certbot._internal.client.acme_client.BackwardsCompatibleClientV2") as mock_client:
            mock_client().client.directory.__getitem__ = mock.Mock(
                side_effect=self._new_acct_dir_mock
            )
            mock_client().external_account_required.side_effect = self._false_mock
            with mock.patch("certbot._internal.eff.handle_subscription"):
                target = "certbot._internal.client.messages.ExternalAccountBinding.from_data"
                with mock.patch(target) as mock_eab_from_data:
                    self.config.eab_kid = "test-kid"
                    self.config.eab_hmac_key = "J2OAqW4MHXsrHVa_PVg0Y-L_R4SYw0_aL1le6mfblbE"
                    self._call()

                    self.assertIs(mock_eab_from_data.called, True)

<<<<<<< HEAD
    @test_util.patch_display_service()
=======
    @test_util.patch_display_util()
>>>>>>> 10eecf9c
    def test_without_eab_arguments(self, unused_mock_get_utility):
        with mock.patch("certbot._internal.client.acme_client.BackwardsCompatibleClientV2") as mock_client:
            mock_client().external_account_required.side_effect = self._false_mock
            with mock.patch("certbot._internal.eff.handle_subscription"):
                target = "certbot._internal.client.messages.ExternalAccountBinding.from_data"
                with mock.patch(target) as mock_eab_from_data:
                    self.config.eab_kid = None
                    self.config.eab_hmac_key = None
                    self._call()

                    self.assertIs(mock_eab_from_data.called, False)

    def test_external_account_required_without_eab_arguments(self):
        with mock.patch("certbot._internal.client.acme_client.BackwardsCompatibleClientV2") as mock_client:
            mock_client().client.net.key.public_key = mock.Mock(side_effect=self._public_key_mock)
            mock_client().external_account_required.side_effect = self._true_mock
            with mock.patch("certbot._internal.eff.handle_subscription"):
                with mock.patch("certbot._internal.client.messages.ExternalAccountBinding.from_data"):
                    self.config.eab_kid = None
                    self.config.eab_hmac_key = None

                    self.assertRaises(errors.Error, self._call)

    def test_unsupported_error(self):
        from acme import messages
        msg = "Test"
        mx_err = messages.Error.with_code("malformed", detail=msg, title="title")
        with mock.patch("certbot._internal.client.acme_client.BackwardsCompatibleClientV2") as mock_client:
            mock_client().client.directory.__getitem__ = mock.Mock(
                side_effect=self._new_acct_dir_mock
            )
            mock_client().external_account_required.side_effect = self._false_mock
            with mock.patch("certbot._internal.eff.handle_subscription") as mock_handle:
                mock_client().new_account_and_tos.side_effect = [mx_err, mock.MagicMock()]
                self.assertRaises(messages.Error, self._call)
        self.assertIs(mock_handle.called, False)


class ClientTestCommon(test_util.ConfigTestCase):
    """Common base class for certbot._internal.client.Client tests."""

    def setUp(self):
        super().setUp()
        self.config.no_verify_ssl = False
        self.config.allow_subset_of_names = False

        self.account = mock.MagicMock(**{"key.pem": KEY})

        from certbot._internal.client import Client
        with mock.patch("certbot._internal.client.acme_client.BackwardsCompatibleClientV2") as acme:
            self.acme_client = acme
            self.acme = acme.return_value = mock.MagicMock()
            self.client = Client(
                config=self.config, account_=self.account,
                auth=None, installer=None)


class ClientTest(ClientTestCommon):
    """Tests for certbot._internal.client.Client."""

    def setUp(self):
        super().setUp()

        self.config.allow_subset_of_names = False
        self.config.dry_run = False
        self.config.strict_permissions = True
        self.eg_domains = ["example.com", "www.example.com"]
        self.eg_order = mock.MagicMock(
            authorizations=[None],
            csr_pem=mock.sentinel.csr_pem)

    def test_init_acme_verify_ssl(self):
        net = self.acme_client.call_args[0][0]
        self.assertIs(net.verify_ssl, True)

    def _mock_obtain_certificate(self):
        self.client.auth_handler = mock.MagicMock()
        self.client.auth_handler.handle_authorizations.return_value = [None]
        self.client.auth_handler.deactivate_valid_authorizations.return_value = ([], [])
        self.acme.finalize_order.return_value = self.eg_order
        self.acme.new_order.return_value = self.eg_order
        self.eg_order.update.return_value = self.eg_order

    def _check_obtain_certificate(self, auth_count=1):
        if auth_count == 1:
            self.client.auth_handler.handle_authorizations.assert_called_once_with(
                self.eg_order,
                self.config,
                self.config.allow_subset_of_names)
        else:
            self.assertEqual(self.client.auth_handler.handle_authorizations.call_count, auth_count)

        self.acme.finalize_order.assert_called_once_with(
            self.eg_order, mock.ANY,
            fetch_alternative_chains=self.config.preferred_chain is not None)

    @mock.patch("certbot._internal.client.crypto_util")
    @mock.patch("certbot._internal.client.logger")
    def test_obtain_certificate_from_csr(self, mock_logger, mock_crypto_util):
        self._mock_obtain_certificate()
        test_csr = util.CSR(form="pem", file=None, data=CSR_SAN)
        auth_handler = self.client.auth_handler
        self._set_mock_from_fullchain(mock_crypto_util.cert_and_chain_from_fullchain)

        orderr = self.acme.new_order(test_csr.data)
        auth_handler.handle_authorizations(orderr, self.config, False)
        self.assertEqual(
            (mock.sentinel.cert, mock.sentinel.chain),
            self.client.obtain_certificate_from_csr(
                test_csr,
                orderr=orderr))
        mock_crypto_util.find_chain_with_issuer.assert_not_called()
        # and that the cert was obtained correctly
        self._check_obtain_certificate()

        # Test that --preferred-chain results in chain selection
        self.config.preferred_chain = "some issuer"
        self.assertEqual(
            (mock.sentinel.cert, mock.sentinel.chain),
            self.client.obtain_certificate_from_csr(
                test_csr,
                orderr=orderr))
        mock_crypto_util.find_chain_with_issuer.assert_called_once_with(
            [orderr.fullchain_pem] + orderr.alternative_fullchains_pem,
            "some issuer", True)
        self.config.preferred_chain = None

        # Test for orderr=None
        self.assertEqual(
            (mock.sentinel.cert, mock.sentinel.chain),
            self.client.obtain_certificate_from_csr(
                test_csr,
                orderr=None))
        auth_handler.handle_authorizations.assert_called_with(self.eg_order, self.config, False)

        # Test for no auth_handler
        self.client.auth_handler = None
        self.assertRaises(
            errors.Error,
            self.client.obtain_certificate_from_csr,
            test_csr)
        mock_logger.error.assert_called_once_with(mock.ANY)

    @mock.patch("certbot._internal.client.crypto_util")
    def test_obtain_certificate(self, mock_crypto_util):
        csr = util.CSR(form="pem", file=None, data=CSR_SAN)
        mock_crypto_util.generate_csr.return_value = csr
        mock_crypto_util.generate_key.return_value = mock.sentinel.key
        self._set_mock_from_fullchain(mock_crypto_util.cert_and_chain_from_fullchain)

        self._test_obtain_certificate_common(mock.sentinel.key, csr)

        mock_crypto_util.generate_key.assert_called_once_with(
            key_size=self.config.rsa_key_size,
            key_dir=self.config.key_dir,
            key_type=self.config.key_type,
            elliptic_curve="secp256r1",
            strict_permissions=True,
        )
        mock_crypto_util.generate_csr.assert_called_once_with(
            mock.sentinel.key, self.eg_domains, self.config.csr_dir, False, True)
        mock_crypto_util.cert_and_chain_from_fullchain.assert_called_once_with(
            self.eg_order.fullchain_pem)

    @mock.patch("certbot._internal.client.crypto_util")
    @mock.patch("certbot.compat.os.remove")
    def test_obtain_certificate_partial_success(self, mock_remove, mock_crypto_util):
        csr = util.CSR(form="pem", file=mock.sentinel.csr_file, data=CSR_SAN)
        key = util.CSR(form="pem", file=mock.sentinel.key_file, data=CSR_SAN)
        mock_crypto_util.generate_csr.return_value = csr
        mock_crypto_util.generate_key.return_value = key
        self._set_mock_from_fullchain(mock_crypto_util.cert_and_chain_from_fullchain)

        authzr = self._authzr_from_domains(["example.com"])
        self.config.allow_subset_of_names = True
        self._test_obtain_certificate_common(key, csr, authzr_ret=authzr, auth_count=2)

        self.assertEqual(mock_crypto_util.generate_key.call_count, 2)
        self.assertEqual(mock_crypto_util.generate_csr.call_count, 2)
        self.assertEqual(mock_remove.call_count, 2)
        self.assertEqual(mock_crypto_util.cert_and_chain_from_fullchain.call_count, 1)

    @mock.patch("certbot._internal.client.crypto_util")
    @mock.patch("certbot._internal.client.acme_crypto_util")
    def test_obtain_certificate_dry_run(self, mock_acme_crypto, mock_crypto):
        csr = util.CSR(form="pem", file=None, data=CSR_SAN)
        mock_acme_crypto.make_csr.return_value = CSR_SAN
        mock_crypto.make_key.return_value = mock.sentinel.key_pem
        key = util.Key(file=None, pem=mock.sentinel.key_pem)
        self._set_mock_from_fullchain(mock_crypto.cert_and_chain_from_fullchain)

        self.client.config.dry_run = True
        self._test_obtain_certificate_common(key, csr)

        mock_crypto.make_key.assert_called_once_with(
            bits=self.config.rsa_key_size,
            elliptic_curve="secp256r1",
            key_type=self.config.key_type,
        )
        mock_acme_crypto.make_csr.assert_called_once_with(
            mock.sentinel.key_pem, self.eg_domains, self.config.must_staple)
        mock_crypto.generate_key.assert_not_called()
        mock_crypto.generate_csr.assert_not_called()
        self.assertEqual(mock_crypto.cert_and_chain_from_fullchain.call_count, 1)

    @mock.patch("certbot._internal.client.logger")
    @mock.patch("certbot._internal.client.crypto_util")
    @mock.patch("certbot._internal.client.acme_crypto_util")
    def test_obtain_certificate_dry_run_authz_deactivations_failed(self, mock_acme_crypto,
                                                                   mock_crypto, mock_log):
        from acme import messages
        csr = util.CSR(form="pem", file=None, data=CSR_SAN)
        mock_acme_crypto.make_csr.return_value = CSR_SAN
        mock_crypto.make_key.return_value = mock.sentinel.key_pem
        key = util.Key(file=None, pem=mock.sentinel.key_pem)
        self._set_mock_from_fullchain(mock_crypto.cert_and_chain_from_fullchain)

        self._mock_obtain_certificate()
        self.client.config.dry_run = True

        # Two authzs that are already valid and should get deactivated (dry run)
        authzrs = self._authzr_from_domains(["example.com", "www.example.com"])
        for authzr in authzrs:
            authzr.body.status = messages.STATUS_VALID

        # One deactivation succeeds, one fails
        auth_handler = self.client.auth_handler
        auth_handler.deactivate_valid_authorizations.return_value = ([authzrs[0]], [authzrs[1]])

        # Certificate should get issued despite one failed deactivation
        self.eg_order.authorizations = authzrs
        self.client.auth_handler.handle_authorizations.return_value = authzrs
<<<<<<< HEAD
        with test_util.patch_display_service():
=======
        with test_util.patch_display_util():
>>>>>>> 10eecf9c
            result = self.client.obtain_certificate(self.eg_domains)
        self.assertEqual(result, (mock.sentinel.cert, mock.sentinel.chain, key, csr))
        self._check_obtain_certificate(1)

        # Deactivation success/failure should have been handled properly
        self.assertEqual(auth_handler.deactivate_valid_authorizations.call_count, 1,
                        "Deactivate authorizations should be called")
        self.assertEqual(self.acme.new_order.call_count, 2,
                        "Order should be recreated due to successfully deactivated authorizations")
        mock_log.warning.assert_called_with("Certbot was unable to obtain fresh authorizations for"
                                            " every domain. The dry run will continue, but results"
                                            " may not be accurate.")

    def _set_mock_from_fullchain(self, mock_from_fullchain):
        mock_cert = mock.Mock()
        mock_cert.encode.return_value = mock.sentinel.cert
        mock_chain = mock.Mock()
        mock_chain.encode.return_value = mock.sentinel.chain
        mock_from_fullchain.return_value = (mock_cert, mock_chain)

    def _authzr_from_domains(self, domains):
        authzr = []

        # domain ordering should not be affected by authorization order
        for domain in reversed(domains):
            authzr.append(
                mock.MagicMock(
                    body=mock.MagicMock(
                        identifier=mock.MagicMock(
                            value=domain))))
        return authzr

    def _test_obtain_certificate_common(self, key, csr, authzr_ret=None, auth_count=1):
        self._mock_obtain_certificate()

        # return_value is essentially set to (None, None) in
        # _mock_obtain_certificate(), which breaks this test.
        # Thus fixed by the next line.
        authzr = authzr_ret or self._authzr_from_domains(self.eg_domains)

        self.eg_order.authorizations = authzr
        self.client.auth_handler.handle_authorizations.return_value = authzr

<<<<<<< HEAD
        with test_util.patch_display_service():
=======
        with test_util.patch_display_util():
>>>>>>> 10eecf9c
            result = self.client.obtain_certificate(self.eg_domains)

        self.assertEqual(
            result,
            (mock.sentinel.cert, mock.sentinel.chain, key, csr))
        self._check_obtain_certificate(auth_count)

    @mock.patch('certbot._internal.client.Client.obtain_certificate')
    @mock.patch('certbot._internal.storage.RenewableCert.new_lineage')
    def test_obtain_and_enroll_certificate(self,
                                           mock_storage, mock_obtain_certificate):
        domains = ["*.example.com", "example.com"]
        mock_obtain_certificate.return_value = (mock.MagicMock(),
                                                mock.MagicMock(), mock.MagicMock(), None)

        self.client.config.dry_run = False
        self.assertTrue(self.client.obtain_and_enroll_certificate(domains, "example_cert"))

        self.assertTrue(self.client.obtain_and_enroll_certificate(domains, None))
        self.assertTrue(self.client.obtain_and_enroll_certificate(domains[1:], None))

        self.client.config.dry_run = True

        self.assertFalse(self.client.obtain_and_enroll_certificate(domains, None))

        names = [call[0][0] for call in mock_storage.call_args_list]
        self.assertEqual(names, ["example_cert", "example.com", "example.com"])

    @mock.patch("certbot._internal.cli.helpful_parser")
    def test_save_certificate(self, mock_parser):
        certs = ["cert_512.pem", "cert-san_512.pem"]
        tmp_path = tempfile.mkdtemp()

        cert_pem = test_util.load_vector(certs[0])
        chain_pem = (test_util.load_vector(certs[0]) + test_util.load_vector(certs[1]))
        candidate_cert_path = os.path.join(tmp_path, "certs", "cert_512.pem")
        candidate_chain_path = os.path.join(tmp_path, "chains", "chain.pem")
        candidate_fullchain_path = os.path.join(tmp_path, "chains", "fullchain.pem")
        mock_parser.verb = "certonly"
        mock_parser.args = ["--cert-path", candidate_cert_path,
                            "--chain-path", candidate_chain_path,
                            "--fullchain-path", candidate_fullchain_path]

        cert_path, chain_path, fullchain_path = self.client.save_certificate(
            cert_pem, chain_pem, candidate_cert_path, candidate_chain_path,
            candidate_fullchain_path)

        self.assertEqual(os.path.dirname(cert_path),
                         os.path.dirname(candidate_cert_path))
        self.assertEqual(os.path.dirname(chain_path),
                         os.path.dirname(candidate_chain_path))
        self.assertEqual(os.path.dirname(fullchain_path),
                         os.path.dirname(candidate_fullchain_path))

        with open(cert_path, "rb") as cert_file:
            cert_contents = cert_file.read()
        self.assertEqual(cert_contents, test_util.load_vector(certs[0]))

        with open(chain_path, "rb") as chain_file:
            chain_contents = chain_file.read()
        self.assertEqual(chain_contents, test_util.load_vector(certs[0]) +
                         test_util.load_vector(certs[1]))

        shutil.rmtree(tmp_path)

<<<<<<< HEAD
    @test_util.patch_display_service()
=======
    @test_util.patch_display_util()
>>>>>>> 10eecf9c
    def test_deploy_certificate_success(self, mock_util):
        self.assertRaises(errors.Error, self.client.deploy_certificate,
                          ["foo.bar"], "key", "cert", "chain", "fullchain")

        installer = mock.MagicMock()
        self.client.installer = installer

        self.client.deploy_certificate(["foo.bar"], "key", "cert", "chain", "fullchain")
        installer.deploy_cert.assert_called_once_with(
            cert_path=os.path.abspath("cert"),
            chain_path=os.path.abspath("chain"),
            domain='foo.bar',
            fullchain_path='fullchain',
            key_path=os.path.abspath("key"))
        self.assertEqual(installer.save.call_count, 2)
        installer.restart.assert_called_once_with()

    @mock.patch('certbot._internal.client.display_util.notify')
<<<<<<< HEAD
    @test_util.patch_display_service()
=======
    @test_util.patch_display_util()
>>>>>>> 10eecf9c
    def test_deploy_certificate_failure(self, mock_util, mock_notify):
        installer = mock.MagicMock()
        self.client.installer = installer
        self.config.installer = "foobar"

        installer.deploy_cert.side_effect = errors.PluginError
        self.assertRaises(errors.PluginError, self.client.deploy_certificate,
                          ["foo.bar"], "key", "cert", "chain", "fullchain")
        installer.recovery_routine.assert_called_once_with()

        mock_notify.assert_any_call('Deploying certificate')


<<<<<<< HEAD
    @test_util.patch_display_service()
=======
    @test_util.patch_display_util()
>>>>>>> 10eecf9c
    def test_deploy_certificate_save_failure(self, mock_util):
        installer = mock.MagicMock()
        self.client.installer = installer

        installer.save.side_effect = errors.PluginError
        self.assertRaises(errors.PluginError, self.client.deploy_certificate,
                          ["foo.bar"], "key", "cert", "chain", "fullchain")
        installer.recovery_routine.assert_called_once_with()

    @mock.patch('certbot._internal.client.display_util.notify')
<<<<<<< HEAD
    @test_util.patch_display_service()
=======
    @test_util.patch_display_util()
>>>>>>> 10eecf9c
    def test_deploy_certificate_restart_failure(self, mock_get_utility, mock_notify):
        installer = mock.MagicMock()
        installer.restart.side_effect = [errors.PluginError, None]
        self.client.installer = installer

        self.assertRaises(errors.PluginError, self.client.deploy_certificate,
                          ["foo.bar"], "key", "cert", "chain", "fullchain")
        mock_notify.assert_called_with(
            'We were unable to install your certificate, however, we successfully restored '
            'your server to its prior configuration.')
        installer.rollback_checkpoints.assert_called_once_with()
        self.assertEqual(installer.restart.call_count, 2)

    @mock.patch('certbot._internal.client.logger')
<<<<<<< HEAD
    @test_util.patch_display_service()
=======
    @test_util.patch_display_util()
>>>>>>> 10eecf9c
    def test_deploy_certificate_restart_failure2(self, mock_get_utility, mock_logger):
        installer = mock.MagicMock()
        installer.restart.side_effect = errors.PluginError
        installer.rollback_checkpoints.side_effect = errors.ReverterError
        self.client.installer = installer

        self.assertRaises(errors.PluginError, self.client.deploy_certificate,
                          ["foo.bar"], "key", "cert", "chain", "fullchain")
        self.assertEqual(mock_logger.error.call_count, 1)
        self.assertIn(
            'An error occurred and we failed to restore your config',
            mock_logger.error.call_args[0][0])
        installer.rollback_checkpoints.assert_called_once_with()
        self.assertEqual(installer.restart.call_count, 1)


class EnhanceConfigTest(ClientTestCommon):
    """Tests for certbot._internal.client.Client.enhance_config."""

    def setUp(self):
        super().setUp()

        self.config.hsts = False
        self.config.redirect = False
        self.config.staple = False
        self.config.uir = False
        self.domain = "example.org"

    def test_no_installer(self):
        self.assertRaises(
            errors.Error, self.client.enhance_config, [self.domain], None)

    def test_unsupported(self):
        self.client.installer = mock.MagicMock()
        self.client.installer.supported_enhancements.return_value = []

        self.config.redirect = None
        self.config.hsts = True
        with mock.patch("certbot._internal.client.logger") as mock_logger:
            self.client.enhance_config([self.domain], None)
        self.assertEqual(mock_logger.error.call_count, 1)
        self.client.installer.enhance.assert_not_called()

    @mock.patch("certbot._internal.client.logger")
    def test_already_exists_header(self, mock_log):
        self.config.hsts = True
        self._test_with_already_existing()
        self.assertIs(mock_log.info.called, True)
        self.assertEqual(mock_log.info.call_args[0][1],
                          'Strict-Transport-Security')

    @mock.patch("certbot._internal.client.logger")
    def test_already_exists_redirect(self, mock_log):
        self.config.redirect = True
        self._test_with_already_existing()
        self.assertIs(mock_log.info.called, True)
        self.assertEqual(mock_log.info.call_args[0][1],
                          'redirect')

    @mock.patch("certbot._internal.client.logger")
    def test_config_set_no_warning_redirect(self, mock_log):
        self.config.redirect = False
        self._test_with_already_existing()
        self.assertIs(mock_log.warning.called, False)

    @mock.patch("certbot._internal.client.logger")
    def test_no_warn_redirect(self, mock_log):
        self.config.redirect = None
        self._test_with_all_supported()
        self.assertIs(mock_log.warning.called, False)

    def test_no_ask_hsts(self):
        self.config.hsts = True
        self._test_with_all_supported()
        self.client.installer.enhance.assert_called_with(
            self.domain, "ensure-http-header", "Strict-Transport-Security")

    def test_no_ask_redirect(self):
        self.config.redirect = True
        self._test_with_all_supported()
        self.client.installer.enhance.assert_called_with(
            self.domain, "redirect", None)

    def test_no_ask_staple(self):
        self.config.staple = True
        self._test_with_all_supported()
        self.client.installer.enhance.assert_called_with(
            self.domain, "staple-ocsp", None)

    def test_no_ask_uir(self):
        self.config.uir = True
        self._test_with_all_supported()
        self.client.installer.enhance.assert_called_with(
            self.domain, "ensure-http-header", "Upgrade-Insecure-Requests")

    def test_enhance_failure(self):
        self.client.installer = mock.MagicMock()
        self.client.installer.enhance.side_effect = errors.PluginError
        self._test_error(enhance_error=True)
        self.client.installer.recovery_routine.assert_called_once_with()

    def test_save_failure(self):
        self.client.installer = mock.MagicMock()
        self.client.installer.save.side_effect = errors.PluginError
        self._test_error()
        self.client.installer.recovery_routine.assert_called_once_with()
        self.client.installer.save.assert_called_once_with(mock.ANY)

    def test_restart_failure(self):
        self.client.installer = mock.MagicMock()
        self.client.installer.restart.side_effect = [errors.PluginError, None]
        self._test_error_with_rollback()

    def test_restart_failure2(self):
        installer = mock.MagicMock()
        installer.restart.side_effect = errors.PluginError
        installer.rollback_checkpoints.side_effect = errors.ReverterError
        self.client.installer = installer
        self._test_error_with_rollback()

    def _test_error_with_rollback(self):
        self._test_error()
        self.assertIs(self.client.installer.restart.called, True)

    def _test_error(self, enhance_error=False, restart_error=False):
        self.config.redirect = True
        with mock.patch('certbot._internal.client.logger') as mock_logger, \
<<<<<<< HEAD
             test_util.patch_display_service() as mock_gu:
=======
             test_util.patch_display_util() as mock_gu:
>>>>>>> 10eecf9c
            self.assertRaises(
                errors.PluginError, self._test_with_all_supported)

        if enhance_error:
            self.assertEqual(mock_logger.error.call_count, 1)
            self.assertEqual('Unable to set the %s enhancement for %s.', mock_logger.error.call_args_list[0][0][0])
        if restart_error:
            mock_logger.critical.assert_called_with(
                'Rolling back to previous server configuration...')

    def _test_with_all_supported(self):
        if self.client.installer is None:
            self.client.installer = mock.MagicMock()
        self.client.installer.supported_enhancements.return_value = [
            "ensure-http-header", "redirect", "staple-ocsp"]
        self.client.enhance_config([self.domain], None)
        self.assertEqual(self.client.installer.save.call_count, 1)
        self.assertEqual(self.client.installer.restart.call_count, 1)

    def _test_with_already_existing(self):
        self.client.installer = mock.MagicMock()
        self.client.installer.supported_enhancements.return_value = [
            "ensure-http-header", "redirect", "staple-ocsp"]
        self.client.installer.enhance.side_effect = errors.PluginEnhancementAlreadyPresent()
        self.client.enhance_config([self.domain], None)


class RollbackTest(unittest.TestCase):
    """Tests for certbot._internal.client.rollback."""

    def setUp(self):
        self.m_install = mock.MagicMock()

    @classmethod
    def _call(cls, checkpoints, side_effect):
        from certbot._internal.client import rollback
        with mock.patch("certbot._internal.client.plugin_selection.pick_installer") as mpi:
            mpi.side_effect = side_effect
            rollback(None, checkpoints, {}, mock.MagicMock())

    def test_no_problems(self):
        self._call(1, self.m_install)
        self.assertEqual(self.m_install().rollback_checkpoints.call_count, 1)
        self.assertEqual(self.m_install().restart.call_count, 1)

    def test_no_installer(self):
        self._call(1, None)  # Just make sure no exceptions are raised


if __name__ == "__main__":
    unittest.main()  # pragma: no cover<|MERGE_RESOLUTION|>--- conflicted
+++ resolved
@@ -9,11 +9,7 @@
 
 from certbot import errors
 from certbot import util
-<<<<<<< HEAD
-from certbot.display import util as display_util
-=======
 from certbot._internal.display import obj as display_obj
->>>>>>> 10eecf9c
 from certbot._internal import account
 from certbot.compat import os
 import certbot.tests.util as test_util
@@ -70,13 +66,8 @@
         self.config.register_unsafely_without_email = False
         self.config.email = "alias@example.com"
         self.account_storage = account.AccountMemoryStorage()
-<<<<<<< HEAD
-        with mock.patch("certbot.display.util.zope.component.provideUtility"):
-            display_util.set_display(MagicMock())
-=======
         with mock.patch("zope.component.provideUtility"):
             display_obj.set_display(MagicMock())
->>>>>>> 10eecf9c
 
     def _call(self):
         from certbot._internal.client import register
@@ -114,11 +105,7 @@
                 self._call()
                 self.assertIs(mock_prepare.called, True)
 
-<<<<<<< HEAD
-    @test_util.patch_display_service()
-=======
     @test_util.patch_display_util()
->>>>>>> 10eecf9c
     def test_it(self, unused_mock_get_utility):
         with mock.patch("certbot._internal.client.acme_client.BackwardsCompatibleClientV2") as mock_client:
             mock_client().external_account_required.side_effect = self._false_mock
@@ -179,11 +166,7 @@
                 # check Certbot created an account with no email. Contact should return empty
                 self.assertFalse(mock_client().new_account_and_tos.call_args[0][0].contact)
 
-<<<<<<< HEAD
-    @test_util.patch_display_service()
-=======
     @test_util.patch_display_util()
->>>>>>> 10eecf9c
     def test_with_eab_arguments(self, unused_mock_get_utility):
         with mock.patch("certbot._internal.client.acme_client.BackwardsCompatibleClientV2") as mock_client:
             mock_client().client.directory.__getitem__ = mock.Mock(
@@ -199,11 +182,7 @@
 
                     self.assertIs(mock_eab_from_data.called, True)
 
-<<<<<<< HEAD
-    @test_util.patch_display_service()
-=======
     @test_util.patch_display_util()
->>>>>>> 10eecf9c
     def test_without_eab_arguments(self, unused_mock_get_utility):
         with mock.patch("certbot._internal.client.acme_client.BackwardsCompatibleClientV2") as mock_client:
             mock_client().external_account_required.side_effect = self._false_mock
@@ -436,11 +415,7 @@
         # Certificate should get issued despite one failed deactivation
         self.eg_order.authorizations = authzrs
         self.client.auth_handler.handle_authorizations.return_value = authzrs
-<<<<<<< HEAD
-        with test_util.patch_display_service():
-=======
         with test_util.patch_display_util():
->>>>>>> 10eecf9c
             result = self.client.obtain_certificate(self.eg_domains)
         self.assertEqual(result, (mock.sentinel.cert, mock.sentinel.chain, key, csr))
         self._check_obtain_certificate(1)
@@ -484,11 +459,7 @@
         self.eg_order.authorizations = authzr
         self.client.auth_handler.handle_authorizations.return_value = authzr
 
-<<<<<<< HEAD
-        with test_util.patch_display_service():
-=======
         with test_util.patch_display_util():
->>>>>>> 10eecf9c
             result = self.client.obtain_certificate(self.eg_domains)
 
         self.assertEqual(
@@ -554,11 +525,7 @@
 
         shutil.rmtree(tmp_path)
 
-<<<<<<< HEAD
-    @test_util.patch_display_service()
-=======
     @test_util.patch_display_util()
->>>>>>> 10eecf9c
     def test_deploy_certificate_success(self, mock_util):
         self.assertRaises(errors.Error, self.client.deploy_certificate,
                           ["foo.bar"], "key", "cert", "chain", "fullchain")
@@ -577,11 +544,7 @@
         installer.restart.assert_called_once_with()
 
     @mock.patch('certbot._internal.client.display_util.notify')
-<<<<<<< HEAD
-    @test_util.patch_display_service()
-=======
     @test_util.patch_display_util()
->>>>>>> 10eecf9c
     def test_deploy_certificate_failure(self, mock_util, mock_notify):
         installer = mock.MagicMock()
         self.client.installer = installer
@@ -595,11 +558,7 @@
         mock_notify.assert_any_call('Deploying certificate')
 
 
-<<<<<<< HEAD
-    @test_util.patch_display_service()
-=======
     @test_util.patch_display_util()
->>>>>>> 10eecf9c
     def test_deploy_certificate_save_failure(self, mock_util):
         installer = mock.MagicMock()
         self.client.installer = installer
@@ -610,11 +569,7 @@
         installer.recovery_routine.assert_called_once_with()
 
     @mock.patch('certbot._internal.client.display_util.notify')
-<<<<<<< HEAD
-    @test_util.patch_display_service()
-=======
     @test_util.patch_display_util()
->>>>>>> 10eecf9c
     def test_deploy_certificate_restart_failure(self, mock_get_utility, mock_notify):
         installer = mock.MagicMock()
         installer.restart.side_effect = [errors.PluginError, None]
@@ -629,11 +584,7 @@
         self.assertEqual(installer.restart.call_count, 2)
 
     @mock.patch('certbot._internal.client.logger')
-<<<<<<< HEAD
-    @test_util.patch_display_service()
-=======
     @test_util.patch_display_util()
->>>>>>> 10eecf9c
     def test_deploy_certificate_restart_failure2(self, mock_get_utility, mock_logger):
         installer = mock.MagicMock()
         installer.restart.side_effect = errors.PluginError
@@ -761,11 +712,7 @@
     def _test_error(self, enhance_error=False, restart_error=False):
         self.config.redirect = True
         with mock.patch('certbot._internal.client.logger') as mock_logger, \
-<<<<<<< HEAD
-             test_util.patch_display_service() as mock_gu:
-=======
              test_util.patch_display_util() as mock_gu:
->>>>>>> 10eecf9c
             self.assertRaises(
                 errors.PluginError, self._test_with_all_supported)
 

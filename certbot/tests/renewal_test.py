"""Tests for certbot._internal.renewal"""
import copy
import unittest

from acme import challenges
from certbot import errors
from certbot._internal import configuration
from certbot._internal import storage
import certbot.tests.util as test_util

try:
    import mock
except ImportError:  # pragma: no cover
    from unittest import mock



class RenewalTest(test_util.ConfigTestCase):
    @mock.patch('certbot._internal.cli.set_by_cli')
    def test_ancient_webroot_renewal_conf(self, mock_set_by_cli):
        mock_set_by_cli.return_value = False
        rc_path = test_util.make_lineage(
            self.config.config_dir, 'sample-renewal-ancient.conf')
        self.config.account = None
        self.config.email = None
        self.config.webroot_path = None
        config = configuration.NamespaceConfig(self.config)
        lineage = storage.RenewableCert(rc_path, config)
        renewalparams = lineage.configuration['renewalparams']
        # pylint: disable=protected-access
        from certbot._internal import renewal
        renewal._restore_webroot_config(config, renewalparams)
        self.assertEqual(config.webroot_path, ['/var/www/'])

    @mock.patch('certbot._internal.renewal.cli.set_by_cli')
    def test_webroot_params_conservation(self, mock_set_by_cli):
        # For more details about why this test is important, see:
        # certbot._internal.plugins.webroot_test::
        #   WebrootActionTest::test_webroot_map_partial_without_perform
        from certbot._internal import renewal
        mock_set_by_cli.return_value = False

        renewalparams = {
            'webroot_map': {'test.example.com': '/var/www/test'},
            'webroot_path': ['/var/www/test', '/var/www/other'],
        }
        renewal._restore_webroot_config(self.config, renewalparams)  # pylint: disable=protected-access
        self.assertEqual(self.config.webroot_map, {'test.example.com': '/var/www/test'})
        self.assertEqual(self.config.webroot_path, ['/var/www/test', '/var/www/other'])

        renewalparams = {
            'webroot_map': {},
            'webroot_path': '/var/www/test',
        }
        renewal._restore_webroot_config(self.config, renewalparams)  # pylint: disable=protected-access
        self.assertEqual(self.config.webroot_map, {})
        self.assertEqual(self.config.webroot_path, ['/var/www/test'])

    def test_reuse_key_renewal_params(self):
        self.config.rsa_key_size = 'INVALID_VALUE'
        self.config.reuse_key = True
        self.config.dry_run = True
        config = configuration.NamespaceConfig(self.config)

        rc_path = test_util.make_lineage(
            self.config.config_dir, 'sample-renewal.conf')
        lineage = storage.RenewableCert(rc_path, config)

        le_client = mock.MagicMock()
        le_client.obtain_certificate.return_value = (None, None, None, None)

        from certbot._internal import renewal

        with mock.patch('certbot._internal.renewal.hooks.renew_hook'):
            renewal.renew_cert(self.config, None, le_client, lineage)

        assert self.config.rsa_key_size == 2048

    def test_reuse_ec_key_renewal_params(self):
        self.config.elliptic_curve = 'INVALID_CURVE'
        self.config.reuse_key = True
        self.config.dry_run = True
        self.config.key_type = 'ecdsa'
        config = configuration.NamespaceConfig(self.config)

        rc_path = test_util.make_lineage(
            self.config.config_dir,
            'sample-renewal-ec.conf',
            ec=True,
        )
        lineage = storage.RenewableCert(rc_path, config)

        le_client = mock.MagicMock()
        le_client.obtain_certificate.return_value = (None, None, None, None)

        from certbot._internal import renewal

        with mock.patch('certbot._internal.renewal.hooks.renew_hook'):
            renewal.renew_cert(self.config, None, le_client, lineage)

        assert self.config.elliptic_curve == 'secp256r1'

<<<<<<< HEAD
    @test_util.patch_display_service()
=======
    @test_util.patch_display_util()
>>>>>>> 10eecf9c
    @mock.patch('certbot._internal.renewal.cli.set_by_cli')
    def test_remove_deprecated_config_elements(self, mock_set_by_cli, unused_mock_get_utility):
        mock_set_by_cli.return_value = False
        config = configuration.NamespaceConfig(self.config)
        config.certname = "sample-renewal-deprecated-option"

        rc_path = test_util.make_lineage(
            self.config.config_dir, 'sample-renewal-deprecated-option.conf')

        from certbot._internal import renewal
        lineage_config = copy.deepcopy(self.config)
        renewal_candidate = renewal._reconstitute(lineage_config, rc_path)
        # This means that manual_public_ip_logging_ok was not modified in the config based on its
        # value in the renewal conf file
        self.assertIsInstance(lineage_config.manual_public_ip_logging_ok, mock.MagicMock)


class RestoreRequiredConfigElementsTest(test_util.ConfigTestCase):
    """Tests for certbot._internal.renewal.restore_required_config_elements."""
    @classmethod
    def _call(cls, *args, **kwargs):
        from certbot._internal.renewal import restore_required_config_elements
        return restore_required_config_elements(*args, **kwargs)

    @mock.patch('certbot._internal.renewal.cli.set_by_cli')
    def test_allow_subset_of_names_success(self, mock_set_by_cli):
        mock_set_by_cli.return_value = False
        self._call(self.config, {'allow_subset_of_names': 'True'})
        self.assertIs(self.config.allow_subset_of_names, True)

    @mock.patch('certbot._internal.renewal.cli.set_by_cli')
    def test_allow_subset_of_names_failure(self, mock_set_by_cli):
        mock_set_by_cli.return_value = False
        renewalparams = {'allow_subset_of_names': 'maybe'}
        self.assertRaises(
            errors.Error, self._call, self.config, renewalparams)

    @mock.patch('certbot._internal.renewal.cli.set_by_cli')
    def test_pref_challs_list(self, mock_set_by_cli):
        mock_set_by_cli.return_value = False
        renewalparams = {'pref_challs': 'http-01, dns'.split(',')}
        self._call(self.config, renewalparams)
        expected = [challenges.HTTP01.typ, challenges.DNS01.typ]
        self.assertEqual(self.config.pref_challs, expected)

    @mock.patch('certbot._internal.renewal.cli.set_by_cli')
    def test_pref_challs_str(self, mock_set_by_cli):
        mock_set_by_cli.return_value = False
        renewalparams = {'pref_challs': 'dns'}
        self._call(self.config, renewalparams)
        expected = [challenges.DNS01.typ]
        self.assertEqual(self.config.pref_challs, expected)

    @mock.patch('certbot._internal.renewal.cli.set_by_cli')
    def test_pref_challs_failure(self, mock_set_by_cli):
        mock_set_by_cli.return_value = False
        renewalparams = {'pref_challs': 'finding-a-shrubbery'}
        self.assertRaises(errors.Error, self._call, self.config, renewalparams)

    @mock.patch('certbot._internal.renewal.cli.set_by_cli')
    def test_must_staple_success(self, mock_set_by_cli):
        mock_set_by_cli.return_value = False
        self._call(self.config, {'must_staple': 'True'})
        self.assertIs(self.config.must_staple, True)

    @mock.patch('certbot._internal.renewal.cli.set_by_cli')
    def test_must_staple_failure(self, mock_set_by_cli):
        mock_set_by_cli.return_value = False
        renewalparams = {'must_staple': 'maybe'}
        self.assertRaises(
            errors.Error, self._call, self.config, renewalparams)

    @mock.patch('certbot._internal.renewal.cli.set_by_cli')
    def test_ancient_server_renewal_conf(self, mock_set_by_cli):
        from certbot._internal import constants
        self.config.server = None
        mock_set_by_cli.return_value = False
        self._call(self.config, {'server': constants.V1_URI})
        self.assertEqual(self.config.server, constants.CLI_DEFAULTS['server'])


class DescribeResultsTest(unittest.TestCase):
    """Tests for certbot._internal.renewal._renew_describe_results."""
    def setUp(self):
        self.patchers = {
            'log_error': mock.patch('certbot._internal.renewal.logger.error'),
            'notify': mock.patch('certbot._internal.renewal.display_util.notify')}
        self.mock_notify = self.patchers['notify'].start()
        self.mock_error = self.patchers['log_error'].start()

    def tearDown(self):
        for patch in self.patchers.values():
            patch.stop()

    @classmethod
    def _call(cls, *args, **kwargs):
        from certbot._internal.renewal import _renew_describe_results
        _renew_describe_results(*args, **kwargs)

    def _assert_success_output(self, lines):
        self.mock_notify.assert_has_calls([mock.call(l) for l in lines])

    def test_no_renewal_attempts(self):
        self._call(mock.MagicMock(dry_run=True), [], [], [], [])
        self._assert_success_output(['No simulated renewals were attempted.'])

    def test_successful_renewal(self):
        self._call(mock.MagicMock(dry_run=False), ['good.pem'], None, None, None)
        self._assert_success_output([
            '\n- - - - - - - - - - - - - - - - - - - - - - - - - - - - - - - - - - - - - - - -',
            'Congratulations, all renewals succeeded: ',
            '  good.pem (success)',
            '- - - - - - - - - - - - - - - - - - - - - - - - - - - - - - - - - - - - - - - -',
        ])

    def test_failed_renewal(self):
        self._call(mock.MagicMock(dry_run=False), [], ['bad.pem'], [], [])
        self._assert_success_output([
            '\n- - - - - - - - - - - - - - - - - - - - - - - - - - - - - - - - - - - - - - - -',
            '- - - - - - - - - - - - - - - - - - - - - - - - - - - - - - - - - - - - - - - -',
        ])
        self.mock_error.assert_has_calls([
            mock.call('All %ss failed. The following certificates could not be renewed:', 'renewal'),
            mock.call('  bad.pem (failure)'),
        ])

    def test_all_renewal(self):
        self._call(mock.MagicMock(dry_run=True),
                   ['good.pem', 'good2.pem'], ['bad.pem', 'bad2.pem'],
                   ['foo.pem expires on 123'], ['errored.conf'])
        self._assert_success_output([
            '\n- - - - - - - - - - - - - - - - - - - - - - - - - - - - - - - - - - - - - - - -',
            'The following certificates are not due for renewal yet:',
            '  foo.pem expires on 123 (skipped)',
            'The following simulated renewals succeeded:',
            '  good.pem (success)\n  good2.pem (success)\n',
            '\nAdditionally, the following renewal configurations were invalid: ',
            '  errored.conf (parsefail)',
            '- - - - - - - - - - - - - - - - - - - - - - - - - - - - - - - - - - - - - - - -',
        ])
        self.mock_error.assert_has_calls([
            mock.call('The following %ss failed:', 'simulated renewal'),
            mock.call('  bad.pem (failure)\n  bad2.pem (failure)'),
        ])


if __name__ == "__main__":
    unittest.main()  # pragma: no cover<|MERGE_RESOLUTION|>--- conflicted
+++ resolved
@@ -100,11 +100,7 @@
 
         assert self.config.elliptic_curve == 'secp256r1'
 
-<<<<<<< HEAD
-    @test_util.patch_display_service()
-=======
     @test_util.patch_display_util()
->>>>>>> 10eecf9c
     @mock.patch('certbot._internal.renewal.cli.set_by_cli')
     def test_remove_deprecated_config_elements(self, mock_set_by_cli, unused_mock_get_utility):
         mock_set_by_cli.return_value = False

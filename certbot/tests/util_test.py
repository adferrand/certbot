"""Tests for certbot.util."""
import argparse
import errno
import unittest

import mock
import six
from six.moves import reload_module  # pylint: disable=import-error

from certbot import errors
from certbot.compat import os, security
import certbot.tests.util as test_util


class RunScriptTest(unittest.TestCase):
    """Tests for certbot.util.run_script."""
    @classmethod
    def _call(cls, params):
        from certbot.util import run_script
        return run_script(params)

    @mock.patch("certbot.util.subprocess.Popen")
    def test_default(self, mock_popen):
        """These will be changed soon enough with reload."""
        mock_popen().returncode = 0
        mock_popen().communicate.return_value = ("stdout", "stderr")

        out, err = self._call(["test"])
        self.assertEqual(out, "stdout")
        self.assertEqual(err, "stderr")

    @mock.patch("certbot.util.subprocess.Popen")
    def test_bad_process(self, mock_popen):
        mock_popen.side_effect = OSError

        self.assertRaises(errors.SubprocessError, self._call, ["test"])

    @mock.patch("certbot.util.subprocess.Popen")
    def test_failure(self, mock_popen):
        mock_popen().communicate.return_value = ("", "")
        mock_popen().returncode = 1

        self.assertRaises(errors.SubprocessError, self._call, ["test"])


class ExeExistsTest(unittest.TestCase):
    """Tests for certbot.util.exe_exists."""

    @classmethod
    def _call(cls, exe):
        from certbot.util import exe_exists
        return exe_exists(exe)

    @mock.patch("certbot.util.os.path.isfile")
    @mock.patch("certbot.util.os.access")
    def test_full_path(self, mock_access, mock_isfile):
        mock_access.return_value = True
        mock_isfile.return_value = True
        self.assertTrue(self._call("/path/to/exe"))

    @mock.patch("certbot.util.os.path.isfile")
    @mock.patch("certbot.util.os.access")
    def test_on_path(self, mock_access, mock_isfile):
        mock_access.return_value = True
        mock_isfile.return_value = True
        self.assertTrue(self._call("exe"))

    @mock.patch("certbot.util.os.path.isfile")
    @mock.patch("certbot.util.os.access")
    def test_not_found(self, mock_access, mock_isfile):
        mock_access.return_value = False
        mock_isfile.return_value = True
        self.assertFalse(self._call("exe"))


class LockDirUntilExit(test_util.TempDirTestCase):
    """Tests for certbot.util.lock_dir_until_exit."""
    @classmethod
    def _call(cls, *args, **kwargs):
        from certbot.util import lock_dir_until_exit
        return lock_dir_until_exit(*args, **kwargs)

    def setUp(self):
        super(LockDirUntilExit, self).setUp()
        # reset global state from other tests
        import certbot.util
        reload_module(certbot.util)

    @mock.patch('certbot.util.logger')
    @mock.patch('certbot.util.atexit_register')
    def test_it(self, mock_register, mock_logger):
        subdir = os.path.join(self.tempdir, 'subdir')
        os.mkdir(subdir)
        self._call(self.tempdir)
        self._call(subdir)
        self._call(subdir)

        self.assertEqual(mock_register.call_count, 1)
        registered_func = mock_register.call_args[0][0]

        from certbot import util
        # Despite lock_dir_until_exit has been called twice to subdir, its lock should have been
        # added only once. So we expect to have two lock references: for self.tempdir and subdir
        self.assertTrue(len(util._LOCKS) == 2)  # pylint: disable=protected-access
        registered_func()  # Exception should not be raised
        # Logically, logger.debug, that would be invoked in case of unlock failure,
        # should never been called.
        self.assertEqual(mock_logger.debug.call_count, 0)


class SetUpCoreDirTest(test_util.TempDirTestCase):
    """Tests for certbot.util.make_or_verify_core_dir."""

    def _call(self, *args, **kwargs):
        from certbot.util import set_up_core_dir
        return set_up_core_dir(*args, **kwargs)

    @mock.patch('certbot.util.lock_dir_until_exit')
    def test_success(self, mock_lock):
        new_dir = os.path.join(self.tempdir, 'new')
        self._call(new_dir, 0o700, False)
        self.assertTrue(os.path.exists(new_dir))
        self.assertEqual(mock_lock.call_count, 1)

    @mock.patch('certbot.util.make_or_verify_dir')
    def test_failure(self, mock_make_or_verify):
        mock_make_or_verify.side_effect = OSError
        self.assertRaises(errors.Error, self._call,
                          self.tempdir, 0o700, False)


class MakeOrVerifyDirTest(test_util.TempDirTestCase):
    """Tests for certbot.util.make_or_verify_dir.

    Note that it is not possible to test for a wrong directory owner,
    as this testing script would have to be run as root.

    """

    def setUp(self):
        super(MakeOrVerifyDirTest, self).setUp()

        self.path = os.path.join(self.tempdir, "foo")
        os.mkdir(self.path, 0o600)

    def _call(self, directory, mode):
        from certbot.util import make_or_verify_dir
        return make_or_verify_dir(directory, mode, strict=True)

    def test_creates_dir_when_missing(self):
        path = os.path.join(self.tempdir, "bar")
        self._call(path, 0o650)
        self.assertTrue(os.path.isdir(path))
        self.assertTrue(security.check_mode(path, 0o650))

    def test_existing_correct_mode_does_not_fail(self):
        self._call(self.path, 0o600)
        self.assertTrue(security.check_mode(self.path, 0o600))

    def test_existing_wrong_mode_fails(self):
        self.assertRaises(errors.Error, self._call, self.path, 0o644)

    def test_reraises_os_error(self):
        with mock.patch.object(os, "makedirs") as makedirs:
            makedirs.side_effect = OSError()
            self.assertRaises(OSError, self._call, "bar", 12312312)


class CheckPermissionsTest(test_util.TempDirTestCase):
    """Tests for certbot.util.check_permissions.

    Note that it is not possible to test for a wrong file owner,
    as this testing script would have to be run as root.

    """

    def _call(self, mode):
        return security.check_permissions(self.tempdir, mode)

    def test_ok_mode(self):
        os.chmod(self.tempdir, 0o600)
        self.assertTrue(self._call(0o600))

    def test_wrong_mode(self):
        os.chmod(self.tempdir, 0o400)
<<<<<<< HEAD
        self.assertFalse(self._call(0o644))
=======
        try:
            self.assertFalse(self._call(0o600))
        finally:
            # Without proper write permissions, Windows is unable to delete a folder,
            # even with admin permissions. Write access must be explicitly set first.
            os.chmod(self.tempdir, 0o700)
>>>>>>> 401045be


class UniqueFileTest(test_util.TempDirTestCase):
    """Tests for certbot.util.unique_file."""

    def setUp(self):
        super(UniqueFileTest, self).setUp()

        self.default_name = os.path.join(self.tempdir, "foo.txt")

    def _call(self, mode=0o600):
        from certbot.util import unique_file
        return unique_file(self.default_name, mode)

    def test_returns_fd_for_writing(self):
        fd, name = self._call()
        fd.write("bar")
        fd.close()
        with open(name) as f:
            self.assertEqual(f.read(), "bar")

    def test_right_mode(self):
        fd1, name1 = self._call(0o700)
        fd2, name2 = self._call(0o600)
        self.assertTrue(security.check_mode(name1, 0o700))
        self.assertTrue(security.check_mode(name2, 0o600))
        fd1.close()
        fd2.close()

    def test_default_exists(self):
        fd1, name1 = self._call()  # create 0000_foo.txt
        fd2, name2 = self._call()
        fd3, name3 = self._call()

        self.assertNotEqual(name1, name2)
        self.assertNotEqual(name1, name3)
        self.assertNotEqual(name2, name3)

        self.assertEqual(os.path.dirname(name1), self.tempdir)
        self.assertEqual(os.path.dirname(name2), self.tempdir)
        self.assertEqual(os.path.dirname(name3), self.tempdir)

        basename1 = os.path.basename(name2)
        self.assertTrue(basename1.endswith("foo.txt"))
        basename2 = os.path.basename(name2)
        self.assertTrue(basename2.endswith("foo.txt"))
        basename3 = os.path.basename(name3)
        self.assertTrue(basename3.endswith("foo.txt"))

        fd1.close()
        fd2.close()
        fd3.close()


try:
    file_type = file
except NameError:
    import io
    file_type = io.TextIOWrapper  # type: ignore


class UniqueLineageNameTest(test_util.TempDirTestCase):
    """Tests for certbot.util.unique_lineage_name."""

    def _call(self, filename, mode=0o777):
        from certbot.util import unique_lineage_name
        return unique_lineage_name(self.tempdir, filename, mode)

    def test_basic(self):
        f, path = self._call("wow")
        self.assertTrue(isinstance(f, file_type))
        self.assertEqual(os.path.join(self.tempdir, "wow.conf"), path)
        f.close()

    def test_multiple(self):
        items = []
        for _ in six.moves.range(10):
            items.append(self._call("wow"))
        f, name = items[-1]
        self.assertTrue(isinstance(f, file_type))
        self.assertTrue(isinstance(name, six.string_types))
        self.assertTrue("wow-0009.conf" in name)
        for f, _ in items:
            f.close()

<<<<<<< HEAD
    @mock.patch("six.moves.builtins.open")
    def test_failure(self, mock_open):
        err = OSError("whoops")
        err.errno = errno.EIO
        mock_open.side_effect = err
        self.assertRaises(OSError, self._call, "wow")

    @mock.patch("six.moves.builtins.open")
    def test_subsequent_failure(self, mock_open):
        with mock.patch("certbot.util.security.apply_mode"):
            self._call("wow")
            err = OSError("whoops")
            err.errno = errno.EIO
            mock_open.side_effect = err
=======
    def test_failure(self):
        with mock.patch("certbot.util.os.open", side_effect=OSError(errno.EIO)):
>>>>>>> 401045be
            self.assertRaises(OSError, self._call, "wow")


class SafelyRemoveTest(test_util.TempDirTestCase):
    """Tests for certbot.util.safely_remove."""

    def setUp(self):
        super(SafelyRemoveTest, self).setUp()

        self.path = os.path.join(self.tempdir, "foo")

    def _call(self):
        from certbot.util import safely_remove
        return safely_remove(self.path)

    def test_exists(self):
        with open(self.path, "w"):
            pass  # just create the file
        self._call()
        self.assertFalse(os.path.exists(self.path))

    def test_missing(self):
        self._call()
        # no error, yay!
        self.assertFalse(os.path.exists(self.path))

    @mock.patch("certbot.util.os.remove")
    def test_other_error_passthrough(self, mock_remove):
        mock_remove.side_effect = OSError
        self.assertRaises(OSError, self._call)


class SafeEmailTest(unittest.TestCase):
    """Test safe_email."""
    @classmethod
    def _call(cls, addr):
        from certbot.util import safe_email
        return safe_email(addr)

    def test_valid_emails(self):
        addrs = [
            "certbot@certbot.org",
            "tbd.ade@gmail.com",
            "abc_def.jdk@hotmail.museum",
        ]
        for addr in addrs:
            self.assertTrue(self._call(addr), "%s failed." % addr)

    def test_invalid_emails(self):
        addrs = [
            "certbot@certbot..org",
            ".tbd.ade@gmail.com",
            "~/abc_def.jdk@hotmail.museum",
        ]
        for addr in addrs:
            self.assertFalse(self._call(addr), "%s failed." % addr)


class AddDeprecatedArgumentTest(unittest.TestCase):
    """Test add_deprecated_argument."""
    def setUp(self):
        self.parser = argparse.ArgumentParser()

    def _call(self, argument_name, nargs):
        from certbot.util import add_deprecated_argument

        add_deprecated_argument(self.parser.add_argument, argument_name, nargs)

    def test_warning_no_arg(self):
        self._call("--old-option", 0)
        stderr = self._get_argparse_warnings(["--old-option"])
        self.assertTrue("--old-option is deprecated" in stderr)

    def test_warning_with_arg(self):
        self._call("--old-option", 1)
        stderr = self._get_argparse_warnings(["--old-option", "42"])
        self.assertTrue("--old-option is deprecated" in stderr)

    def _get_argparse_warnings(self, args):
        stderr = six.StringIO()
        with mock.patch("certbot.util.sys.stderr", new=stderr):
            self.parser.parse_args(args)
        return stderr.getvalue()

    def test_help(self):
        self._call("--old-option", 2)
        stdout = six.StringIO()
        with mock.patch("certbot.util.sys.stdout", new=stdout):
            try:
                self.parser.parse_args(["-h"])
            except SystemExit:
                pass
        self.assertTrue("--old-option" not in stdout.getvalue())

    def test_set_constant(self):
        """Test when ACTION_TYPES_THAT_DONT_NEED_A_VALUE is a set.

        This variable is a set in configargparse versions < 0.12.0.

        """
        self._test_constant_common(set)

    def test_tuple_constant(self):
        """Test when ACTION_TYPES_THAT_DONT_NEED_A_VALUE is a tuple.

        This variable is a tuple in configargparse versions >= 0.12.0.

        """
        self._test_constant_common(tuple)

    def _test_constant_common(self, typ):
        with mock.patch("certbot.util.configargparse") as mock_configargparse:
            mock_configargparse.ACTION_TYPES_THAT_DONT_NEED_A_VALUE = typ()
            self._call("--old-option", 1)
            self._call("--old-option2", 2)
        self.assertEqual(
            len(mock_configargparse.ACTION_TYPES_THAT_DONT_NEED_A_VALUE), 1)


class EnforceLeValidity(unittest.TestCase):
    """Test enforce_le_validity."""
    def _call(self, domain):
        from certbot.util import enforce_le_validity
        return enforce_le_validity(domain)

    def test_sanity(self):
        self.assertRaises(errors.ConfigurationError, self._call, u"..")

    def test_invalid_chars(self):
        self.assertRaises(
            errors.ConfigurationError, self._call, u"hello_world.example.com")

    def test_leading_hyphen(self):
        self.assertRaises(
            errors.ConfigurationError, self._call, u"-a.example.com")

    def test_trailing_hyphen(self):
        self.assertRaises(
            errors.ConfigurationError, self._call, u"a-.example.com")

    def test_one_label(self):
        self.assertRaises(errors.ConfigurationError, self._call, u"com")

    def test_valid_domain(self):
        self.assertEqual(self._call(u"example.com"), u"example.com")

    def test_input_with_scheme(self):
        self.assertRaises(errors.ConfigurationError, self._call, u"http://example.com")
        self.assertRaises(errors.ConfigurationError, self._call, u"https://example.com")

    def test_valid_input_with_scheme_name(self):
        self.assertEqual(self._call(u"http.example.com"), u"http.example.com")


class EnforceDomainSanityTest(unittest.TestCase):
    """Test enforce_domain_sanity."""

    def _call(self, domain):
        from certbot.util import enforce_domain_sanity
        return enforce_domain_sanity(domain)

    def test_nonascii_str(self):
        self.assertRaises(errors.ConfigurationError, self._call,
                          u"eichh\u00f6rnchen.example.com".encode("utf-8"))

    def test_nonascii_unicode(self):
        self.assertRaises(errors.ConfigurationError, self._call,
                          u"eichh\u00f6rnchen.example.com")

    def test_too_long(self):
        long_domain = u"a"*256
        self.assertRaises(errors.ConfigurationError, self._call,
                          long_domain)

    def test_not_too_long(self):
        not_too_long_domain = u"{0}.{1}.{2}.{3}".format("a"*63, "b"*63, "c"*63, "d"*63)
        self._call(not_too_long_domain)

    def test_empty_label(self):
        empty_label_domain = u"fizz..example.com"
        self.assertRaises(errors.ConfigurationError, self._call,
                          empty_label_domain)

    def test_empty_trailing_label(self):
        empty_trailing_label_domain = u"example.com.."
        self.assertRaises(errors.ConfigurationError, self._call,
                          empty_trailing_label_domain)

    def test_long_label_1(self):
        long_label_domain = u"a"*64
        self.assertRaises(errors.ConfigurationError, self._call,
                          long_label_domain)

    def test_long_label_2(self):
        long_label_domain = u"{0}.{1}.com".format(u"a"*64, u"b"*63)
        self.assertRaises(errors.ConfigurationError, self._call,
                          long_label_domain)

    def test_not_long_label(self):
        not_too_long_label_domain = u"{0}.{1}.com".format(u"a"*63, u"b"*63)
        self._call(not_too_long_label_domain)

    def test_empty_domain(self):
        empty_domain = u""
        self.assertRaises(errors.ConfigurationError, self._call,
                          empty_domain)

    def test_punycode_ok(self):
        # Punycode is now legal, so no longer an error; instead check
        # that it's _not_ an error (at the initial sanity check stage)
        self._call('this.is.xn--ls8h.tld')


class IsWildcardDomainTest(unittest.TestCase):
    """Tests for is_wildcard_domain."""

    def setUp(self):
        self.wildcard = u"*.example.org"
        self.no_wildcard = u"example.org"

    def _call(self, domain):
        from certbot.util import is_wildcard_domain
        return is_wildcard_domain(domain)

    def test_no_wildcard(self):
        self.assertFalse(self._call(self.no_wildcard))
        self.assertFalse(self._call(self.no_wildcard.encode()))

    def test_wildcard(self):
        self.assertTrue(self._call(self.wildcard))
        self.assertTrue(self._call(self.wildcard.encode()))


class OsInfoTest(unittest.TestCase):
    """Test OS / distribution detection"""

    def test_systemd_os_release(self):
        from certbot.util import (get_os_info, get_systemd_os_info,
                                  get_os_info_ua)

        with mock.patch('certbot.compat.os.path.isfile', return_value=True):
            self.assertEqual(get_os_info(
                test_util.vector_path("os-release"))[0], 'systemdos')
            self.assertEqual(get_os_info(
                test_util.vector_path("os-release"))[1], '42')
            self.assertEqual(get_systemd_os_info(os.devnull), ("", ""))
            self.assertEqual(get_os_info_ua(
                test_util.vector_path("os-release")), "SystemdOS")
        with mock.patch('certbot.compat.os.path.isfile', return_value=False):
            self.assertEqual(get_systemd_os_info(), ("", ""))

    def test_systemd_os_release_like(self):
        from certbot.util import get_systemd_os_like

        with mock.patch('certbot.compat.os.path.isfile', return_value=True):
            id_likes = get_systemd_os_like(test_util.vector_path(
                "os-release"))
            self.assertEqual(len(id_likes), 3)
            self.assertTrue("debian" in id_likes)

    @mock.patch("certbot.util.subprocess.Popen")
    def test_non_systemd_os_info(self, popen_mock):
        from certbot.util import (get_os_info, get_python_os_info,
                                     get_os_info_ua)
        with mock.patch('certbot.compat.os.path.isfile', return_value=False):
            with mock.patch('platform.system_alias',
                            return_value=('NonSystemD', '42', '42')):
                self.assertEqual(get_os_info()[0], 'nonsystemd')
                self.assertEqual(get_os_info_ua(),
                                 " ".join(get_python_os_info()))

            with mock.patch('platform.system_alias',
                            return_value=('darwin', '', '')):
                comm_mock = mock.Mock()
                comm_attrs = {'communicate.return_value':
                              ('42.42.42', 'error')}
                comm_mock.configure_mock(**comm_attrs)  # pylint: disable=star-args
                popen_mock.return_value = comm_mock
                self.assertEqual(get_os_info()[0], 'darwin')
                self.assertEqual(get_os_info()[1], '42.42.42')

            with mock.patch('platform.system_alias',
                            return_value=('linux', '', '')):
                with mock.patch('platform.linux_distribution',
                                return_value=('', '', '')):
                    self.assertEqual(get_python_os_info(), ("linux", ""))

                with mock.patch('platform.linux_distribution',
                                return_value=('testdist', '42', '')):
                    self.assertEqual(get_python_os_info(), ("testdist", "42"))

            with mock.patch('platform.system_alias',
                            return_value=('freebsd', '9.3-RC3-p1', '')):
                self.assertEqual(get_python_os_info(), ("freebsd", "9"))

            with mock.patch('platform.system_alias',
                            return_value=('windows', '', '')):
                with mock.patch('platform.win32_ver',
                                return_value=('4242', '95', '2', '')):
                    self.assertEqual(get_python_os_info(),
                                     ("windows", "95"))


class AtexitRegisterTest(unittest.TestCase):
    """Tests for certbot.util.atexit_register."""
    def setUp(self):
        self.func = mock.MagicMock()
        self.args = ('hi',)
        self.kwargs = {'answer': 42}

    @classmethod
    def _call(cls, *args, **kwargs):
        from certbot.util import atexit_register
        return atexit_register(*args, **kwargs)

    def test_called(self):
        self._test_common(os.getpid())
        self.func.assert_called_with(*self.args, **self.kwargs)

    def test_not_called(self):
        self._test_common(initial_pid=-1)
        self.assertFalse(self.func.called)

    def _test_common(self, initial_pid):
        with mock.patch('certbot.util._INITIAL_PID', initial_pid):
            with mock.patch('certbot.util.atexit') as mock_atexit:
                self._call(self.func, *self.args, **self.kwargs)

            # _INITAL_PID must be mocked when calling atexit_func
            self.assertTrue(mock_atexit.register.called)
            args, kwargs = mock_atexit.register.call_args
            atexit_func = args[0]
            atexit_func(*args[1:], **kwargs)  # pylint: disable=star-args


if __name__ == "__main__":
    unittest.main()  # pragma: no cover<|MERGE_RESOLUTION|>--- conflicted
+++ resolved
@@ -183,16 +183,7 @@
 
     def test_wrong_mode(self):
         os.chmod(self.tempdir, 0o400)
-<<<<<<< HEAD
         self.assertFalse(self._call(0o644))
-=======
-        try:
-            self.assertFalse(self._call(0o600))
-        finally:
-            # Without proper write permissions, Windows is unable to delete a folder,
-            # even with admin permissions. Write access must be explicitly set first.
-            os.chmod(self.tempdir, 0o700)
->>>>>>> 401045be
 
 
 class UniqueFileTest(test_util.TempDirTestCase):
@@ -278,25 +269,8 @@
         for f, _ in items:
             f.close()
 
-<<<<<<< HEAD
-    @mock.patch("six.moves.builtins.open")
-    def test_failure(self, mock_open):
-        err = OSError("whoops")
-        err.errno = errno.EIO
-        mock_open.side_effect = err
-        self.assertRaises(OSError, self._call, "wow")
-
-    @mock.patch("six.moves.builtins.open")
-    def test_subsequent_failure(self, mock_open):
-        with mock.patch("certbot.util.security.apply_mode"):
-            self._call("wow")
-            err = OSError("whoops")
-            err.errno = errno.EIO
-            mock_open.side_effect = err
-=======
     def test_failure(self):
-        with mock.patch("certbot.util.os.open", side_effect=OSError(errno.EIO)):
->>>>>>> 401045be
+        with mock.patch("six.moves.builtins.open", side_effect=OSError(errno.EIO)):
             self.assertRaises(OSError, self._call, "wow")
 
 

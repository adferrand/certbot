--- conflicted
+++ resolved
@@ -204,17 +204,12 @@
             self.assertEqual(f.read(), "bar")
 
     def test_right_mode(self):
-<<<<<<< HEAD
-        self.assertTrue(security.check_mode(self._call(0o700)[1], 0o700))
-        self.assertTrue(security.check_mode(self._call(0o600)[1], 0o600))
-=======
         fd1, name1 = self._call(0o700)
         fd2, name2 = self._call(0o600)
-        self.assertTrue(compat.compare_file_modes(0o700, os.stat(name1).st_mode))
-        self.assertTrue(compat.compare_file_modes(0o600, os.stat(name2).st_mode))
+        self.assertTrue(security.check_mode(name1, 0o700))
+        self.assertTrue(security.check_mode(name2, 0o600))
         fd1.close()
         fd2.close()
->>>>>>> daa77b50
 
     def test_default_exists(self):
         fd1, name1 = self._call()  # create 0000_foo.txt

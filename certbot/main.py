--- conflicted
+++ resolved
@@ -3,11 +3,7 @@
 from __future__ import print_function
 import functools
 import logging.handlers
-<<<<<<< HEAD
-=======
-import os
 import random
->>>>>>> daa77b50
 import sys
 import time
 

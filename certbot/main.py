"""Certbot main entry point."""
# pylint: disable=too-many-lines
from __future__ import print_function
import functools
import logging.handlers
import os
import sys

import configobj
import josepy as jose
import zope.component

from acme import errors as acme_errors
from acme.magic_typing import Union  # pylint: disable=unused-import, no-name-in-module

import certbot

from certbot import account
from certbot import cert_manager
from certbot import cli
from certbot import client
from certbot import compat
from certbot import configuration
from certbot import constants
from certbot import crypto_util
from certbot import eff
from certbot import errors
from certbot import hooks
from certbot import interfaces
from certbot import log
from certbot import renewal
from certbot import reporter
from certbot import storage
from certbot import updater
from certbot import util

from certbot.display import util as display_util, ops as display_ops
from certbot.plugins import disco as plugins_disco
from certbot.plugins import selection as plug_sel
from certbot.plugins import enhancements

USER_CANCELLED = ("User chose to cancel the operation and may "
                  "reinvoke the client.")


logger = logging.getLogger(__name__)


def _suggest_donation_if_appropriate(config):
    """Potentially suggest a donation to support Certbot.

    :param config: Configuration object
    :type config: interfaces.IConfig

    :returns: `None`
    :rtype: None

    """
    assert config.verb != "renew"
    if config.staging:
        # --dry-run implies --staging
        return
    reporter_util = zope.component.getUtility(interfaces.IReporter)
    msg = ("If you like Certbot, please consider supporting our work by:\n\n"
           "Donating to ISRG / Let's Encrypt:   https://letsencrypt.org/donate\n"
           "Donating to EFF:                    https://eff.org/donate-le\n\n")
    reporter_util.add_message(msg, reporter_util.LOW_PRIORITY)

def _report_successful_dry_run(config):
    """Reports on successful dry run

    :param config: Configuration object
    :type config: interfaces.IConfig

    :returns: `None`
    :rtype: None

    """
    reporter_util = zope.component.getUtility(interfaces.IReporter)
    assert config.verb != "renew"
    reporter_util.add_message("The dry run was successful.",
                              reporter_util.HIGH_PRIORITY, on_crash=False)


def _get_and_save_cert(le_client, config, domains=None, certname=None, lineage=None):
    """Authenticate and enroll certificate.

    This method finds the relevant lineage, figures out what to do with it,
    then performs that action. Includes calls to hooks, various reports,
    checks, and requests for user input.

    :param config: Configuration object
    :type config: interfaces.IConfig

    :param domains: List of domain names to get a certificate. Defaults to `None`
    :type domains: `list` of `str`

    :param certname: Name of new certificate. Defaults to `None`
    :type certname: str

    :param lineage: Certificate lineage object. Defaults to `None`
    :type lineage: storage.RenewableCert

    :returns: the issued certificate or `None` if doing a dry run
    :rtype: storage.RenewableCert or None

    :raises errors.Error: if certificate could not be obtained

    """
    hooks.pre_hook(config)
    try:
        if lineage is not None:
            # Renewal, where we already know the specific lineage we're
            # interested in
            logger.info("Renewing an existing certificate")
            renewal.renew_cert(config, domains, le_client, lineage)
        else:
            # TREAT AS NEW REQUEST
            assert domains is not None
            logger.info("Obtaining a new certificate")
            lineage = le_client.obtain_and_enroll_certificate(domains, certname)
            if lineage is False:
                raise errors.Error("Certificate could not be obtained")
            elif lineage is not None:
                hooks.deploy_hook(config, lineage.names(), lineage.live_dir)
    finally:
        hooks.post_hook(config)

    return lineage


def _handle_subset_cert_request(config, domains, cert):
    """Figure out what to do if a previous cert had a subset of the names now requested

    :param config: Configuration object
    :type config: interfaces.IConfig

    :param domains: List of domain names
    :type domains: `list` of `str`

    :param cert: Certificate object
    :type cert: storage.RenewableCert

    :returns: Tuple of (str action, cert_or_None) as per _find_lineage_for_domains_and_certname
              action can be: "newcert" | "renew" | "reinstall"
    :rtype: `tuple` of `str`

    """
    existing = ", ".join(cert.names())
    question = (
        "You have an existing certificate that contains a portion of "
        "the domains you requested (ref: {0}){br}{br}It contains these "
        "names: {1}{br}{br}You requested these names for the new "
        "certificate: {2}.{br}{br}Do you want to expand and replace this existing "
        "certificate with the new certificate?"
    ).format(cert.configfile.filename,
             existing,
             ", ".join(domains),
             br=os.linesep)
    if config.expand or config.renew_by_default or zope.component.getUtility(
            interfaces.IDisplay).yesno(question, "Expand", "Cancel",
                                       cli_flag="--expand",
                                       force_interactive=True):
        return "renew", cert
    else:
        reporter_util = zope.component.getUtility(interfaces.IReporter)
        reporter_util.add_message(
            "To obtain a new certificate that contains these names without "
            "replacing your existing certificate for {0}, you must use the "
            "--duplicate option.{br}{br}"
            "For example:{br}{br}{1} --duplicate {2}".format(
                existing,
                sys.argv[0], " ".join(sys.argv[1:]),
                br=os.linesep
            ),
            reporter_util.HIGH_PRIORITY)
        raise errors.Error(USER_CANCELLED)


def _handle_identical_cert_request(config, lineage):
    """Figure out what to do if a lineage has the same names as a previously obtained one

    :param config: Configuration object
    :type config: interfaces.IConfig

    :param lineage: Certificate lineage object
    :type lineage: storage.RenewableCert

    :returns: Tuple of (str action, cert_or_None) as per _find_lineage_for_domains_and_certname
              action can be: "newcert" | "renew" | "reinstall"
    :rtype: `tuple` of `str`

    """
    if not lineage.ensure_deployed():
        return "reinstall", lineage
    if renewal.should_renew(config, lineage):
        return "renew", lineage
    if config.reinstall:
        # Set with --reinstall, force an identical certificate to be
        # reinstalled without further prompting.
        return "reinstall", lineage
    question = (
        "You have an existing certificate that has exactly the same "
        "domains or certificate name you requested and isn't close to expiry."
        "{br}(ref: {0}){br}{br}What would you like to do?"
    ).format(lineage.configfile.filename, br=os.linesep)

    if config.verb == "run":
        keep_opt = "Attempt to reinstall this existing certificate"
    elif config.verb == "certonly":
        keep_opt = "Keep the existing certificate for now"
    choices = [keep_opt,
               "Renew & replace the cert (limit ~5 per 7 days)"]

    display = zope.component.getUtility(interfaces.IDisplay)
    response = display.menu(question, choices,
                            default=0, force_interactive=True)
    if response[0] == display_util.CANCEL:
        # TODO: Add notification related to command-line options for
        #       skipping the menu for this case.
        raise errors.Error(
            "Operation canceled. You may re-run the client.")
    elif response[1] == 0:
        return "reinstall", lineage
    elif response[1] == 1:
        return "renew", lineage
    else:
        assert False, "This is impossible"

def _find_lineage_for_domains(config, domains):
    """Determine whether there are duplicated names and how to handle
    them (renew, reinstall, newcert, or raising an error to stop
    the client run if the user chooses to cancel the operation when
    prompted).

    :param config: Configuration object
    :type config: interfaces.IConfig

    :param domains: List of domain names
    :type domains: `list` of `str`

    :returns: Two-element tuple containing desired new-certificate behavior as
              a string token ("reinstall", "renew", or "newcert"), plus either
              a RenewableCert instance or `None` if renewal shouldn't occur.
    :rtype: `tuple` of `str` and :class:`storage.RenewableCert` or `None`

    :raises errors.Error: If the user would like to rerun the client again.

    """
    # Considering the possibility that the requested certificate is
    # related to an existing certificate.  (config.duplicate, which
    # is set with --duplicate, skips all of this logic and forces any
    # kind of certificate to be obtained with renewal = False.)
    if config.duplicate:
        return "newcert", None
    # TODO: Also address superset case
    ident_names_cert, subset_names_cert = cert_manager.find_duplicative_certs(config, domains)
    # XXX ^ schoen is not sure whether that correctly reads the systemwide
    # configuration file.
    if ident_names_cert is None and subset_names_cert is None:
        return "newcert", None

    if ident_names_cert is not None:
        return _handle_identical_cert_request(config, ident_names_cert)
    elif subset_names_cert is not None:
        return _handle_subset_cert_request(config, domains, subset_names_cert)

def _find_cert(config, domains, certname):
    """Finds an existing certificate object given domains and/or a certificate name.

    :param config: Configuration object
    :type config: interfaces.IConfig

    :param domains: List of domain names
    :type domains: `list` of `str`

    :param certname: Name of certificate
    :type certname: str

    :returns: Two-element tuple of a boolean that indicates if this function should be
              followed by a call to fetch a certificate from the server, and either a
              RenewableCert instance or None.
    :rtype: `tuple` of `bool` and :class:`storage.RenewableCert` or `None`

    """
    action, lineage = _find_lineage_for_domains_and_certname(config, domains, certname)
    if action == "reinstall":
        logger.info("Keeping the existing certificate")
    return (action != "reinstall"), lineage

def _find_lineage_for_domains_and_certname(config, domains, certname):
    """Find appropriate lineage based on given domains and/or certname.

    :param config: Configuration object
    :type config: interfaces.IConfig

    :param domains: List of domain names
    :type domains: `list` of `str`

    :param certname: Name of certificate
    :type certname: str

    :returns: Two-element tuple containing desired new-certificate behavior as
              a string token ("reinstall", "renew", or "newcert"), plus either
              a RenewableCert instance or None if renewal should not occur.

    :rtype: `tuple` of `str` and :class:`storage.RenewableCert` or `None`

    :raises errors.Error: If the user would like to rerun the client again.

    """
    if not certname:
        return _find_lineage_for_domains(config, domains)
    else:
        lineage = cert_manager.lineage_for_certname(config, certname)
        if lineage:
            if domains:
                if set(cert_manager.domains_for_certname(config, certname)) != set(domains):
                    _ask_user_to_confirm_new_names(config, domains, certname,
                        lineage.names()) # raises if no
                    return "renew", lineage
            # unnecessarily specified domains or no domains specified
            return _handle_identical_cert_request(config, lineage)
        else:
            if domains:
                return "newcert", None
            else:
                raise errors.ConfigurationError("No certificate with name {0} found. "
                    "Use -d to specify domains, or run certbot certificates to see "
                    "possible certificate names.".format(certname))

def _get_added_removed(after, before):
    """Get lists of items removed from `before`
    and a lists of items added to `after`
    """
    added = list(set(after) - set(before))
    removed = list(set(before) - set(after))
    added.sort()
    removed.sort()
    return added, removed

def _format_list(character, strings):
    """Format list with given character
    """
    if len(strings) == 0:
        formatted = "{br}(None)"
    else:
        formatted = "{br}{ch} " + "{br}{ch} ".join(strings)
    return formatted.format(
        ch=character,
        br=os.linesep
    )

def _ask_user_to_confirm_new_names(config, new_domains, certname, old_domains):
    """Ask user to confirm update cert certname to contain new_domains.

    :param config: Configuration object
    :type config: interfaces.IConfig

    :param new_domains: List of new domain names
    :type new_domains: `list` of `str`

    :param certname: Name of certificate
    :type certname: str

    :param old_domains: List of old domain names
    :type old_domains: `list` of `str`

    :returns: None
    :rtype: None

    :raises errors.ConfigurationError: if cert name and domains mismatch

    """
    if config.renew_with_new_domains:
        return

    added, removed = _get_added_removed(new_domains, old_domains)

    msg = ("You are updating certificate {0} to include new domain(s): {1}{br}{br}"
           "You are also removing previously included domain(s): {2}{br}{br}"
           "Did you intend to make this change?".format(
               certname,
               _format_list("+", added),
               _format_list("-", removed),
               br=os.linesep))
    obj = zope.component.getUtility(interfaces.IDisplay)
    if not obj.yesno(msg, "Update cert", "Cancel", default=True):
        raise errors.ConfigurationError("Specified mismatched cert name and domains.")

def _find_domains_or_certname(config, installer, question=None):
    """Retrieve domains and certname from config or user input.

    :param config: Configuration object
    :type config: interfaces.IConfig

    :param installer: Installer object
    :type installer: interfaces.IInstaller

    :param `str` question: Overriding dialog question to ask the user if asked
        to choose from domain names.

    :returns: Two-part tuple of domains and certname
    :rtype: `tuple` of list of `str` and `str`

    :raises errors.Error: Usage message, if parameters are not used correctly

    """
    domains = None
    certname = config.certname
    # first, try to get domains from the config
    if config.domains:
        domains = config.domains
    # if we can't do that but we have a certname, get the domains
    # with that certname
    elif certname:
        domains = cert_manager.domains_for_certname(config, certname)

    # that certname might not have existed, or there was a problem.
    # try to get domains from the user.
    if not domains:
        domains = display_ops.choose_names(installer, question)

    if not domains and not certname:
        raise errors.Error("Please specify --domains, or --installer that "
                           "will help in domain names autodiscovery, or "
                           "--cert-name for an existing certificate name.")

    return domains, certname


def _report_new_cert(config, cert_path, fullchain_path, key_path=None):
    """Reports the creation of a new certificate to the user.

    :param cert_path: path to certificate
    :type cert_path: str

    :param fullchain_path: path to full chain
    :type fullchain_path: str

    :param key_path: path to private key, if available
    :type key_path: str

    :returns: `None`
    :rtype: None

    """
    if config.dry_run:
        _report_successful_dry_run(config)
        return

    assert cert_path and fullchain_path, "No certificates saved to report."

    expiry = crypto_util.notAfter(cert_path).date()
    reporter_util = zope.component.getUtility(interfaces.IReporter)
    # Print the path to fullchain.pem because that's what modern webservers
    # (Nginx and Apache2.4) will want.

    verbswitch = ' with the "certonly" option' if config.verb == "run" else ""
    privkey_statement = 'Your key file has been saved at:{br}{0}{br}'.format(
            key_path, br=os.linesep) if key_path else ""
    # XXX Perhaps one day we could detect the presence of known old webservers
    # and say something more informative here.
    msg = ('Congratulations! Your certificate and chain have been saved at:{br}'
           '{0}{br}{1}'
           'Your cert will expire on {2}. To obtain a new or tweaked version of this '
           'certificate in the future, simply run {3} again{4}. '
           'To non-interactively renew *all* of your certificates, run "{3} renew"'
           .format(fullchain_path, privkey_statement, expiry, cli.cli_command, verbswitch,
               br=os.linesep))
    reporter_util.add_message(msg, reporter_util.MEDIUM_PRIORITY)


def _determine_account(config):
    """Determine which account to use.

    If ``config.account`` is ``None``, it will be updated based on the
    user input. Same for ``config.email``.

    :param config: Configuration object
    :type config: interfaces.IConfig

    :returns: Account and optionally ACME client API (biproduct of new
        registration).
    :rtype: tuple of :class:`certbot.account.Account` and :class:`acme.client.Client`

    :raises errors.Error: If unable to register an account with ACME server

    """
    def _tos_cb(terms_of_service):
        if config.tos:
            return True
        msg = ("Please read the Terms of Service at {0}. You "
               "must agree in order to register with the ACME "
               "server at {1}".format(
                   terms_of_service, config.server))
        obj = zope.component.getUtility(interfaces.IDisplay)
        result = obj.yesno(msg, "Agree", "Cancel",
                         cli_flag="--agree-tos", force_interactive=True)
        if not result:
            raise errors.Error(
                "Registration cannot proceed without accepting "
                "Terms of Service.")

    account_storage = account.AccountFileStorage(config)
    acme = None

    if config.account is not None:
        acc = account_storage.load(config.account)
    else:
        accounts = account_storage.find_all()
        if len(accounts) > 1:
            acc = display_ops.choose_account(accounts)
        elif len(accounts) == 1:
            acc = accounts[0]
        else:  # no account registered yet
            if config.email is None and not config.register_unsafely_without_email:
                config.email = display_ops.get_email()
            try:
                acc, acme = client.register(
                    config, account_storage, tos_cb=_tos_cb)
            except errors.MissingCommandlineFlag:
                raise
            except errors.Error:
                logger.debug("", exc_info=True)
                raise errors.Error(
                    "Unable to register an account with ACME server")

    config.account = acc.id
    return acc, acme


def _delete_if_appropriate(config): # pylint: disable=too-many-locals,too-many-branches
    """Does the user want to delete their now-revoked certs? If run in non-interactive mode,
    deleting happens automatically.

    :param config: parsed command line arguments
    :type config: interfaces.IConfig

    :returns: `None`
    :rtype: None

    :raises errors.Error: If anything goes wrong, including bad user input, if an overlapping
        archive dir is found for the specified lineage, etc ...
    """
    display = zope.component.getUtility(interfaces.IDisplay)
    reporter_util = zope.component.getUtility(interfaces.IReporter)

    attempt_deletion = config.delete_after_revoke
    if attempt_deletion is None:
        msg = ("Would you like to delete the cert(s) you just revoked?")
        attempt_deletion = display.yesno(msg, yes_label="Yes (recommended)", no_label="No",
                force_interactive=True, default=True)

    if not attempt_deletion:
        reporter_util.add_message("Not deleting revoked certs.", reporter_util.LOW_PRIORITY)
        return

    # config.cert_path must have been set
    # config.certname may have been set
    assert config.cert_path

    if not config.certname:
        config.certname = cert_manager.cert_path_to_lineage(config)

    # don't delete if the archive_dir is used by some other lineage
    archive_dir = storage.full_archive_path(
            configobj.ConfigObj(storage.renewal_file_for_certname(config, config.certname)),
            config, config.certname)
    try:
        cert_manager.match_and_check_overlaps(config, [lambda x: archive_dir],
            lambda x: x.archive_dir, lambda x: x)
    except errors.OverlappingMatchFound:
        msg = ('Not deleting revoked certs due to overlapping archive dirs. More than '
                'one lineage is using {0}'.format(archive_dir))
        reporter_util.add_message(''.join(msg), reporter_util.MEDIUM_PRIORITY)
        return
    except Exception as e:
        msg = ('config.default_archive_dir: {0}, config.live_dir: {1}, archive_dir: {2},'
        'original exception: {3}')
        msg = msg.format(config.default_archive_dir, config.live_dir, archive_dir, e)
        raise errors.Error(msg)

    cert_manager.delete(config)


def _init_le_client(config, authenticator, installer):
    """Initialize Let's Encrypt Client

    :param config: Configuration object
    :type config: interfaces.IConfig

    :param authenticator: Acme authentication handler
    :type authenticator: interfaces.IAuthenticator
    :param installer: Installer object
    :type installer: interfaces.IInstaller

    :returns: client: Client object
    :rtype: client.Client

    """
    if authenticator is not None:
        # if authenticator was given, then we will need account...
        acc, acme = _determine_account(config)
        logger.debug("Picked account: %r", acc)
        # XXX
        #crypto_util.validate_key_csr(acc.key)
    else:
        acc, acme = None, None

    return client.Client(config, acc, authenticator, installer, acme=acme)


def unregister(config, unused_plugins):
    """Deactivate account on server

    :param config: Configuration object
    :type config: interfaces.IConfig

    :param unused_plugins: List of plugins (deprecated)
    :type unused_plugins: `list` of `str`

    :returns: `None`
    :rtype: None

    """
    account_storage = account.AccountFileStorage(config)
    accounts = account_storage.find_all()
    reporter_util = zope.component.getUtility(interfaces.IReporter)

    if not accounts:
        return "Could not find existing account to deactivate."
    yesno = zope.component.getUtility(interfaces.IDisplay).yesno
    prompt = ("Are you sure you would like to irrevocably deactivate "
              "your account?")
    wants_deactivate = yesno(prompt, yes_label='Deactivate', no_label='Abort',
                             default=True)

    if not wants_deactivate:
        return "Deactivation aborted."

    acc, acme = _determine_account(config)
    cb_client = client.Client(config, acc, None, None, acme=acme)

    # delete on boulder
    cb_client.acme.deactivate_registration(acc.regr)
    account_files = account.AccountFileStorage(config)
    # delete local account files
    account_files.delete(config.account)

    reporter_util.add_message("Account deactivated.", reporter_util.MEDIUM_PRIORITY)


def register(config, unused_plugins):
    """Create accounts on the server.

    :param config: Configuration object
    :type config: interfaces.IConfig

    :param unused_plugins: List of plugins (deprecated)
    :type unused_plugins: `list` of `str`

    :returns: `None` or a string indicating and error
    :rtype: None or str

    """
    # TODO: When `certbot register --update-registration` is fully deprecated,
    # delete the true case of if block
    if config.update_registration:
        msg = ("Usage 'certbot register --update-registration' is deprecated.\n"
               "Please use 'cerbot update_account [options]' instead.\n")
        logger.warning(msg)
        return update_account(config, unused_plugins)

    # Portion of _determine_account logic to see whether accounts already
    # exist or not.
    account_storage = account.AccountFileStorage(config)
    accounts = account_storage.find_all()

    if len(accounts) > 0:
        # TODO: add a flag to register a duplicate account (this will
        #       also require extending _determine_account's behavior
        #       or else extracting the registration code from there)
        return ("There is an existing account; registration of a "
                "duplicate account with this command is currently "
                "unsupported.")
    # _determine_account will register an account
    _determine_account(config)
    return


def update_account(config, unused_plugins):
    """Modify accounts on the server.

    :param config: Configuration object
    :type config: interfaces.IConfig

    :param unused_plugins: List of plugins (deprecated)
    :type unused_plugins: `list` of `str`

    :returns: `None` or a string indicating and error
    :rtype: None or str

    """
    # Portion of _determine_account logic to see whether accounts already
    # exist or not.
    account_storage = account.AccountFileStorage(config)
    accounts = account_storage.find_all()
    reporter_util = zope.component.getUtility(interfaces.IReporter)
    add_msg = lambda m: reporter_util.add_message(m, reporter_util.MEDIUM_PRIORITY)

    if len(accounts) == 0:
        return "Could not find an existing account to update."
    if config.email is None:
        if config.register_unsafely_without_email:
            return ("--register-unsafely-without-email provided, however, a "
                    "new e-mail address must\ncurrently be provided when "
                    "updating a registration.")
        config.email = display_ops.get_email(optional=False)

    acc, acme = _determine_account(config)
    cb_client = client.Client(config, acc, None, None, acme=acme)
    # We rely on an exception to interrupt this process if it didn't work.
    acc_contacts = ['mailto:' + email for email in config.email.split(',')]
    prev_regr_uri = acc.regr.uri
    acc.regr = cb_client.acme.update_registration(acc.regr.update(
        body=acc.regr.body.update(contact=acc_contacts)))
    # A v1 account being used as a v2 account will result in changing the uri to
    # the v2 uri. Since it's the same object on disk, put it back to the v1 uri
    # so that we can also continue to use the account object with acmev1.
    acc.regr = acc.regr.update(uri=prev_regr_uri)
    account_storage.save_regr(acc, cb_client.acme)
    eff.handle_subscription(config)
    add_msg("Your e-mail address was updated to {0}.".format(config.email))

def _install_cert(config, le_client, domains, lineage=None):
    """Install a cert

    :param config: Configuration object
    :type config: interfaces.IConfig

    :param le_client: Client object
    :type le_client: client.Client

    :param domains: List of domains
    :type domains: `list` of `str`

    :param lineage: Certificate lineage object. Defaults to `None`
    :type lineage: storage.RenewableCert

    :returns: `None`
    :rtype: None

    """
    path_provider = lineage if lineage else config
    assert path_provider.cert_path is not None

    le_client.deploy_certificate(domains, path_provider.key_path,
        path_provider.cert_path, path_provider.chain_path, path_provider.fullchain_path)
    le_client.enhance_config(domains, path_provider.chain_path)

def install(config, plugins):
    """Install a previously obtained cert in a server.

    :param config: Configuration object
    :type config: interfaces.IConfig

    :param plugins: List of plugins
    :type plugins: `list` of `str`

    :returns: `None`
    :rtype: None

    """
    # XXX: Update for renewer/RenewableCert
    # FIXME: be consistent about whether errors are raised or returned from
    # this function ...

    try:
        installer, _ = plug_sel.choose_configurator_plugins(config, plugins, "install")
    except errors.PluginSelectionError as e:
        return str(e)

    custom_cert = (config.key_path and config.cert_path)
    if not config.certname and not custom_cert:
        certname_question = "Which certificate would you like to install?"
        config.certname = cert_manager.get_certnames(
            config, "install", allow_multiple=False,
            custom_prompt=certname_question)[0]

    if not enhancements.are_supported(config, installer):
        raise errors.NotSupportedError("One ore more of the requested enhancements "
                                       "are not supported by the selected installer")
    # If cert-path is defined, populate missing (ie. not overridden) values.
    # Unfortunately this can't be done in argument parser, as certificate
    # manager needs the access to renewal directory paths
    if config.certname:
        config = _populate_from_certname(config)
    elif enhancements.are_requested(config):
        # Preflight config check
        raise errors.ConfigurationError("One or more of the requested enhancements "
                                        "require --cert-name to be provided")

    if config.key_path and config.cert_path:
        _check_certificate_and_key(config)
        domains, _ = _find_domains_or_certname(config, installer)
        le_client = _init_le_client(config, authenticator=None, installer=installer)
        _install_cert(config, le_client, domains)
    else:
        raise errors.ConfigurationError("Path to certificate or key was not defined. "
            "If your certificate is managed by Certbot, please use --cert-name "
            "to define which certificate you would like to install.")

    if enhancements.are_requested(config):
        # In the case where we don't have certname, we have errored out already
        lineage = cert_manager.lineage_for_certname(config, config.certname)
        enhancements.enable(lineage, domains, installer, config)

def _populate_from_certname(config):
    """Helper function for install to populate missing config values from lineage
    defined by --cert-name."""

    lineage = cert_manager.lineage_for_certname(config, config.certname)
    if not lineage:
        return config
    if not config.key_path:
        config.namespace.key_path = lineage.key_path
    if not config.cert_path:
        config.namespace.cert_path = lineage.cert_path
    if not config.chain_path:
        config.namespace.chain_path = lineage.chain_path
    if not config.fullchain_path:
        config.namespace.fullchain_path = lineage.fullchain_path
    return config

def _check_certificate_and_key(config):
    if not os.path.isfile(os.path.realpath(config.cert_path)):
        raise errors.ConfigurationError("Error while reading certificate from path "
                                       "{0}".format(config.cert_path))
    if not os.path.isfile(os.path.realpath(config.key_path)):
        raise errors.ConfigurationError("Error while reading private key from path "
                                       "{0}".format(config.key_path))
def plugins_cmd(config, plugins):
    """List server software plugins.

    :param config: Configuration object
    :type config: interfaces.IConfig

    :param plugins: List of plugins
    :type plugins: `list` of `str`

    :returns: `None`
    :rtype: None

    """
    logger.debug("Expected interfaces: %s", config.ifaces)

    ifaces = [] if config.ifaces is None else config.ifaces
    filtered = plugins.visible().ifaces(ifaces)
    logger.debug("Filtered plugins: %r", filtered)

    notify = functools.partial(zope.component.getUtility(
        interfaces.IDisplay).notification, pause=False)
    if not config.init and not config.prepare:
        notify(str(filtered))
        return

    filtered.init(config)
    verified = filtered.verify(ifaces)
    logger.debug("Verified plugins: %r", verified)

    if not config.prepare:
        notify(str(verified))
        return

    verified.prepare()
    available = verified.available()
    logger.debug("Prepared plugins: %s", available)
    notify(str(available))

def enhance(config, plugins):
    """Add security enhancements to existing configuration

    :param config: Configuration object
    :type config: interfaces.IConfig

    :param plugins: List of plugins
    :type plugins: `list` of `str`

    :returns: `None`
    :rtype: None

    """
    supported_enhancements = ["hsts", "redirect", "uir", "staple"]
    # Check that at least one enhancement was requested on command line
    oldstyle_enh = any([getattr(config, enh) for enh in supported_enhancements])
    if not enhancements.are_requested(config) and not oldstyle_enh:
        msg = ("Please specify one or more enhancement types to configure. To list "
               "the available enhancement types, run:\n\n%s --help enhance\n")
        logger.warning(msg, sys.argv[0])
        raise errors.MisconfigurationError("No enhancements requested, exiting.")

    try:
        installer, _ = plug_sel.choose_configurator_plugins(config, plugins, "enhance")
    except errors.PluginSelectionError as e:
        return str(e)

    if not enhancements.are_supported(config, installer):
        raise errors.NotSupportedError("One ore more of the requested enhancements "
                                       "are not supported by the selected installer")

    certname_question = ("Which certificate would you like to use to enhance "
                         "your configuration?")
    config.certname = cert_manager.get_certnames(
        config, "enhance", allow_multiple=False,
        custom_prompt=certname_question)[0]
    cert_domains = cert_manager.domains_for_certname(config, config.certname)
    if config.noninteractive_mode:
        domains = cert_domains
    else:
        domain_question = ("Which domain names would you like to enable the "
                           "selected enhancements for?")
        domains = display_ops.choose_values(cert_domains, domain_question)
        if not domains:
            raise errors.Error("User cancelled the domain selection. No domains "
                               "defined, exiting.")

    lineage = cert_manager.lineage_for_certname(config, config.certname)
    if not config.chain_path:
        config.chain_path = lineage.chain_path
    if oldstyle_enh:
        le_client = _init_le_client(config, authenticator=None, installer=installer)
        le_client.enhance_config(domains, config.chain_path, ask_redirect=False)
    if enhancements.are_requested(config):
        enhancements.enable(lineage, domains, installer, config)


def rollback(config, plugins):
    """Rollback server configuration changes made during install.

    :param config: Configuration object
    :type config: interfaces.IConfig

    :param plugins: List of plugins
    :type plugins: `list` of `str`

    :returns: `None`
    :rtype: None

    """
    client.rollback(config.installer, config.checkpoints, config, plugins)


def config_changes(config, unused_plugins):
    """Show changes made to server config during installation

    View checkpoints and associated configuration changes.

    :param config: Configuration object
    :type config: interfaces.IConfig

    :param unused_plugins: List of plugins (deprecated)
    :type unused_plugins: `list` of `str`

    :returns: `None`
    :rtype: None

    """
    client.view_config_changes(config, num=config.num)

def update_symlinks(config, unused_plugins):
    """Update the certificate file family symlinks

    Use the information in the config file to make symlinks point to
    the correct archive directory.

    :param config: Configuration object
    :type config: interfaces.IConfig

    :param unused_plugins: List of plugins (deprecated)
    :type unused_plugins: `list` of `str`

    :returns: `None`
    :rtype: None

    """
    cert_manager.update_live_symlinks(config)

def rename(config, unused_plugins):
    """Rename a certificate

    Use the information in the config file to rename an existing
    lineage.

    :param config: Configuration object
    :type config: interfaces.IConfig

    :param unused_plugins: List of plugins (deprecated)
    :type unused_plugins: `list` of `str`

    :returns: `None`
    :rtype: None

    """
    cert_manager.rename_lineage(config)

def delete(config, unused_plugins):
    """Delete a certificate

    Use the information in the config file to delete an existing
    lineage.

    :param config: Configuration object
    :type config: interfaces.IConfig

    :param unused_plugins: List of plugins (deprecated)
    :type unused_plugins: `list` of `str`

    :returns: `None`
    :rtype: None

    """
    cert_manager.delete(config)

def certificates(config, unused_plugins):
    """Display information about certs configured with Certbot

    :param config: Configuration object
    :type config: interfaces.IConfig

    :param unused_plugins: List of plugins (deprecated)
    :type unused_plugins: `list` of `str`

    :returns: `None`
    :rtype: None

    """
    cert_manager.certificates(config)

def revoke(config, unused_plugins):  # TODO: coop with renewal config
    """Revoke a previously obtained certificate.

    :param config: Configuration object
    :type config: interfaces.IConfig

    :param unused_plugins: List of plugins (deprecated)
    :type unused_plugins: `list` of `str`

    :returns: `None` or string indicating error in case of error
    :rtype: None or str

    """
    # For user-agent construction
    config.installer = config.authenticator = None

    if config.cert_path is None and config.certname:
        config.cert_path = storage.cert_path_for_cert_name(config, config.certname)
    elif not config.cert_path or (config.cert_path and config.certname):
        # intentionally not supporting --cert-path & --cert-name together,
        # to avoid dealing with mismatched values
        raise errors.Error("Error! Exactly one of --cert-path or --cert-name must be specified!")

    if config.key_path is not None:  # revocation by cert key
        logger.debug("Revoking %s using cert key %s",
                     config.cert_path[0], config.key_path[0])
        crypto_util.verify_cert_matches_priv_key(config.cert_path[0], config.key_path[0])
        key = jose.JWK.load(config.key_path[1])
        acme = client.acme_from_config_key(config, key)
    else:  # revocation by account key
        logger.debug("Revoking %s using Account Key", config.cert_path[0])
        acc, _ = _determine_account(config)
        acme = client.acme_from_config_key(config, acc.key, acc.regr)
    cert = crypto_util.pyopenssl_load_certificate(config.cert_path[1])[0]
    logger.debug("Reason code for revocation: %s", config.reason)
    try:
        acme.revoke(jose.ComparableX509(cert), config.reason)
        _delete_if_appropriate(config)
    except acme_errors.ClientError as e:
        return str(e)

    display_ops.success_revocation(config.cert_path[0])


def run(config, plugins):  # pylint: disable=too-many-branches,too-many-locals
    """Obtain a certificate and install.

    :param config: Configuration object
    :type config: interfaces.IConfig

    :param plugins: List of plugins
    :type plugins: `list` of `str`

    :returns: `None`
    :rtype: None

    """
    # TODO: Make run as close to auth + install as possible
    # Possible difficulties: config.csr was hacked into auth
    try:
        installer, authenticator = plug_sel.choose_configurator_plugins(config, plugins, "run")
    except errors.PluginSelectionError as e:
        return str(e)

    # Preflight check for enhancement support by the selected installer
    if not enhancements.are_supported(config, installer):
        raise errors.NotSupportedError("One ore more of the requested enhancements "
                                       "are not supported by the selected installer")

    # TODO: Handle errors from _init_le_client?
    le_client = _init_le_client(config, authenticator, installer)

    domains, certname = _find_domains_or_certname(config, installer)
    should_get_cert, lineage = _find_cert(config, domains, certname)

    new_lineage = lineage
    if should_get_cert:
        new_lineage = _get_and_save_cert(le_client, config, domains,
            certname, lineage)

    cert_path = new_lineage.cert_path if new_lineage else None
    fullchain_path = new_lineage.fullchain_path if new_lineage else None
    key_path = new_lineage.key_path if new_lineage else None
    _report_new_cert(config, cert_path, fullchain_path, key_path)

    _install_cert(config, le_client, domains, new_lineage)

    if enhancements.are_requested(config) and new_lineage:
        enhancements.enable(new_lineage, domains, installer, config)

    if lineage is None or not should_get_cert:
        display_ops.success_installation(domains)
    else:
        display_ops.success_renewal(domains)

    _suggest_donation_if_appropriate(config)


def _csr_get_and_save_cert(config, le_client):
    """Obtain a cert using a user-supplied CSR

    This works differently in the CSR case (for now) because we don't
    have the privkey, and therefore can't construct the files for a lineage.
    So we just save the cert & chain to disk :/

    :param config: Configuration object
    :type config: interfaces.IConfig

    :param client: Client object
    :type client: client.Client

    :returns: `cert_path` and `fullchain_path` as absolute paths to the actual files
    :rtype: `tuple` of `str`

    """
    csr, _ = config.actual_csr
    cert, chain = le_client.obtain_certificate_from_csr(csr)
    if config.dry_run:
        logger.debug(
            "Dry run: skipping saving certificate to %s", config.cert_path)
        return None, None
    cert_path, _, fullchain_path = le_client.save_certificate(
        cert, chain, os.path.normpath(config.cert_path),
        os.path.normpath(config.chain_path), os.path.normpath(config.fullchain_path))
    return cert_path, fullchain_path

def renew_cert(config, plugins, lineage):
    """Renew & save an existing cert. Do not install it.

    :param config: Configuration object
    :type config: interfaces.IConfig

    :param plugins: List of plugins
    :type plugins: `list` of `str`

    :param lineage: Certificate lineage object
    :type lineage: storage.RenewableCert

    :returns: `None`
    :rtype: None

    :raises errors.PluginSelectionError: MissingCommandlineFlag if supplied parameters do not pass

    """
    try:
        # installers are used in auth mode to determine domain names
        installer, auth = plug_sel.choose_configurator_plugins(config, plugins, "certonly")
    except errors.PluginSelectionError as e:
        logger.info("Could not choose appropriate plugin: %s", e)
        raise
    le_client = _init_le_client(config, auth, installer)

    renewed_lineage = _get_and_save_cert(le_client, config, lineage=lineage)

    notify = zope.component.getUtility(interfaces.IDisplay).notification
    if installer is None:
        notify("new certificate deployed without reload, fullchain is {0}".format(
               lineage.fullchain), pause=False)
    else:
        # In case of a renewal, reload server to pick up new certificate.
        # In principle we could have a configuration option to inhibit this
        # from happening.
        # Run deployer
        updater.run_renewal_deployer(config, renewed_lineage, installer)
        installer.restart()
        notify("new certificate deployed with reload of {0} server; fullchain is {1}".format(
               config.installer, lineage.fullchain), pause=False)

def certonly(config, plugins):
    """Authenticate & obtain cert, but do not install it.

    This implements the 'certonly' subcommand.

    :param config: Configuration object
    :type config: interfaces.IConfig

    :param plugins: List of plugins
    :type plugins: `list` of `str`

    :returns: `None`
    :rtype: None

    :raises errors.Error: If specified plugin could not be used

    """
    # SETUP: Select plugins and construct a client instance
    try:
        # installers are used in auth mode to determine domain names
        installer, auth = plug_sel.choose_configurator_plugins(config, plugins, "certonly")
    except errors.PluginSelectionError as e:
        logger.info("Could not choose appropriate plugin: %s", e)
        raise

    le_client = _init_le_client(config, auth, installer)

    if config.csr:
        cert_path, fullchain_path = _csr_get_and_save_cert(config, le_client)
        _report_new_cert(config, cert_path, fullchain_path)
        _suggest_donation_if_appropriate(config)
        return

    domains, certname = _find_domains_or_certname(config, installer)
    should_get_cert, lineage = _find_cert(config, domains, certname)

    if not should_get_cert:
        notify = zope.component.getUtility(interfaces.IDisplay).notification
        notify("Certificate not yet due for renewal; no action taken.", pause=False)
        return

    lineage = _get_and_save_cert(le_client, config, domains, certname, lineage)

    cert_path = lineage.cert_path if lineage else None
    fullchain_path = lineage.fullchain_path if lineage else None
    key_path = lineage.key_path if lineage else None
    _report_new_cert(config, cert_path, fullchain_path, key_path)
    _suggest_donation_if_appropriate(config)

def renew(config, unused_plugins):
    """Renew previously-obtained certificates.

    :param config: Configuration object
    :type config: interfaces.IConfig

    :param unused_plugins: List of plugins (deprecated)
    :type unused_plugins: `list` of `str`

    :returns: `None`
    :rtype: None

    """
<<<<<<< HEAD
    if not sys.stdin.isatty() and config.renew_time_shuffle:
        # Noninteractive renewals include a random delay in order to spread
        # out the load on the certificate authority servers, even if many
        # users all pick the same time for renewals.  This delay precedes
        # running any hooks, so that side effects of the hooks (such as
        # shutting down a web service) aren't prolonged unnecessarily.
        sleep_time = random.randint(1, 60*8)
        logger.info("Non-interactive renewal: random delay of %s seconds", sleep_time)
        time.sleep(sleep_time)

=======
>>>>>>> 6aaedeee
    try:
        renewal.handle_renewal_request(config)
    finally:
        hooks.run_saved_post_hooks()


def make_or_verify_needed_dirs(config):
    """Create or verify existence of config, work, and hook directories.

    :param config: Configuration object
    :type config: interfaces.IConfig

    :returns: `None`
    :rtype: None

    """
    util.set_up_core_dir(config.config_dir, constants.CONFIG_DIRS_MODE,
                         compat.os_geteuid(), config.strict_permissions)
    util.set_up_core_dir(config.work_dir, constants.CONFIG_DIRS_MODE,
                         compat.os_geteuid(), config.strict_permissions)

    hook_dirs = (config.renewal_pre_hooks_dir,
                 config.renewal_deploy_hooks_dir,
                 config.renewal_post_hooks_dir,)
    for hook_dir in hook_dirs:
        util.make_or_verify_dir(hook_dir,
                                uid=compat.os_geteuid(),
                                strict=config.strict_permissions)


def set_displayer(config):
    """Set the displayer

    :param config: Configuration object
    :type config: interfaces.IConfig

    :returns: `None`
    :rtype: None

    """
    if config.quiet:
        config.noninteractive_mode = True
        displayer = display_util.NoninteractiveDisplay(open(os.devnull, "w")) \
        # type: Union[None, display_util.NoninteractiveDisplay, display_util.FileDisplay]
    elif config.noninteractive_mode:
        displayer = display_util.NoninteractiveDisplay(sys.stdout)
    else:
        displayer = display_util.FileDisplay(sys.stdout,
                                             config.force_interactive)
    zope.component.provideUtility(displayer)


def main(cli_args=sys.argv[1:]):
    """Command line argument parsing and main script execution.

    :returns: result of requested command

    :raises errors.Error: OS errors triggered by wrong permissions
    :raises errors.Error: error if plugin command is not supported

    """

    log.pre_arg_parse_setup()

    plugins = plugins_disco.PluginsRegistry.find_all()
    logger.debug("certbot version: %s", certbot.__version__)
    # do not log `config`, as it contains sensitive data (e.g. revoke --key)!
    logger.debug("Arguments: %r", cli_args)
    logger.debug("Discovered plugins: %r", plugins)

    # note: arg parser internally handles --help (and exits afterwards)
    args = cli.prepare_and_parse_args(plugins, cli_args)
    config = configuration.NamespaceConfig(args)
    zope.component.provideUtility(config)

    # On windows, shell without administrative right cannot create symlinks required by certbot.
    # So we check the rights before continuing.
    compat.raise_for_non_administrative_windows_rights(config.verb)

    try:
        log.post_arg_parse_setup(config)
        make_or_verify_needed_dirs(config)
    except errors.Error:
        # Let plugins_cmd be run as un-privileged user.
        if config.func != plugins_cmd:
            raise

    set_displayer(config)

    # Reporter
    report = reporter.Reporter(config)
    zope.component.provideUtility(report)
    util.atexit_register(report.print_messages)

    return config.func(config, plugins)


if __name__ == "__main__":
    err_string = main()
    if err_string:
        logger.warning("Exiting with message %s", err_string)
    sys.exit(err_string)  # pragma: no cover<|MERGE_RESOLUTION|>--- conflicted
+++ resolved
@@ -1267,19 +1267,6 @@
     :rtype: None
 
     """
-<<<<<<< HEAD
-    if not sys.stdin.isatty() and config.renew_time_shuffle:
-        # Noninteractive renewals include a random delay in order to spread
-        # out the load on the certificate authority servers, even if many
-        # users all pick the same time for renewals.  This delay precedes
-        # running any hooks, so that side effects of the hooks (such as
-        # shutting down a web service) aren't prolonged unnecessarily.
-        sleep_time = random.randint(1, 60*8)
-        logger.info("Non-interactive renewal: random delay of %s seconds", sleep_time)
-        time.sleep(sleep_time)
-
-=======
->>>>>>> 6aaedeee
     try:
         renewal.handle_renewal_request(config)
     finally:

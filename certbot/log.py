--- conflicted
+++ resolved
@@ -27,7 +27,6 @@
 from certbot import errors
 from certbot import util
 from certbot.compat import os
-from certbot.compat import filesystem
 
 # Logging format
 CLI_FMT = "%(message)s"
@@ -134,12 +133,7 @@
     """
     # TODO: logs might contain sensitive data such as contents of the
     # private key! #525
-<<<<<<< HEAD
-    util.set_up_core_dir(
-        config.logs_dir, 0o700, config.strict_permissions)
-=======
     util.set_up_core_dir(config.logs_dir, 0o700, config.strict_permissions)
->>>>>>> 2d50c3ea
     log_file_path = os.path.join(config.logs_dir, logfile)
     try:
         handler = logging.handlers.RotatingFileHandler(
@@ -249,14 +243,7 @@
         os.remove(path)
         stream = util.safe_open(path, mode='w', chmod=0o600)
         super(TempHandler, self).__init__(stream)
-<<<<<<< HEAD
-        self.path = stream.name
-        # On Windows, built-in support of POSIX mode is extremely limited. So the underlying file
-        # will not have 0600 by default on this platform. We ensure manually that.
-        filesystem.chmod(self.path, 0o600)
-=======
         self.path = path
->>>>>>> 2d50c3ea
         self._delete = True
 
     def emit(self, record):

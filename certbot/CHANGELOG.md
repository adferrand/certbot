--- conflicted
+++ resolved
@@ -12,13 +12,10 @@
 
 ### Changed
 
-<<<<<<< HEAD
+* The Linode DNS plugin now waits 120 seconds for DNS propagation, instead of 1200,
+  due to https://www.linode.com/blog/linode/linode-turns-17/
 * We deprecated support for Python 3.5 in Certbot and its ACME library.
   Support for Python 3.5 will be removed in the next major release of Certbot.
-=======
-* The Linode DNS plugin now waits 120 seconds for DNS propagation, instead of 1200,
-  due to https://www.linode.com/blog/linode/linode-turns-17/
->>>>>>> c5bab9b0
 
 ### Fixed
 

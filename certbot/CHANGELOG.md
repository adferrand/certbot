--- conflicted
+++ resolved
@@ -17,11 +17,8 @@
 * The acme library no longer depends on the `security` extras from `requests`
   which was needed to support SNI in TLS requests when using old versions of
   Python 2.
-<<<<<<< HEAD
+* Certbot and all of its components no longer depend on the library `six`.
 * The update of certbot-auto itself is now disabled on all RHEL-like systems.
-=======
-* Certbot and all of its components no longer depend on the library `six`.
->>>>>>> cf062f4c
 
 ### Fixed
 

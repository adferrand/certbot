--- conflicted
+++ resolved
@@ -89,13 +89,8 @@
             with os.fdopen(security.open(
                     self._storagepath,
                     os.O_WRONLY | os.O_CREAT | os.O_TRUNC,
-<<<<<<< HEAD
-                    0o600), 'w') as file_handler:
-                file_handler.write(serialized)
-=======
                     0o600), 'w') as fh:
                 fh.write(serialized)
->>>>>>> fdcb4fc3
         except IOError as e:
             errmsg = "Could not write PluginStorage data to file {0} : {1}".format(
                 self._storagepath, str(e))

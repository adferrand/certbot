"""Webroot plugin."""
import argparse
import collections
import errno
import json
import logging

import six
import zope.component
import zope.interface

from acme import challenges  # pylint: disable=unused-import
# pylint: disable=unused-import, no-name-in-module
from acme.magic_typing import Dict, Set, DefaultDict, List
# pylint: enable=unused-import, no-name-in-module

from certbot import achallenges  # pylint: disable=unused-import
from certbot import cli
from certbot import errors
from certbot import interfaces
from certbot import util as certbot_util
from certbot.compat import os
from certbot.compat import filesystem
from certbot.display import ops
from certbot.display import util as display_util
from certbot.plugins import common
from certbot.plugins import util
from certbot.util import safe_open

logger = logging.getLogger(__name__)


@zope.interface.implementer(interfaces.IAuthenticator)
@zope.interface.provider(interfaces.IPluginFactory)
class Authenticator(common.Plugin):
    """Webroot Authenticator."""

    description = "Place files in webroot directory"

    MORE_INFO = """\
Authenticator plugin that performs http-01 challenge by saving
necessary validation resources to appropriate paths on the file
system. It expects that there is some other HTTP server configured
to serve all files under specified web root ({0})."""

    def more_info(self):  # pylint: disable=missing-docstring,no-self-use
        return self.MORE_INFO.format(self.conf("path"))

    @classmethod
    def add_parser_arguments(cls, add):
        add("path", "-w", default=[], action=_WebrootPathAction,
            help="public_html / webroot path. This can be specified multiple "
                 "times to handle different domains; each domain will have "
                 "the webroot path that preceded it.  For instance: `-w "
                 "/var/www/example -d example.com -d www.example.com -w "
                 "/var/www/thing -d thing.net -d m.thing.net` (default: Ask)")
        add("map", default={}, action=_WebrootMapAction,
            help="JSON dictionary mapping domains to webroot paths; this "
                 "implies -d for each entry. You may need to escape this from "
                 "your shell. E.g.: --webroot-map "
                 '\'{"eg1.is,m.eg1.is":"/www/eg1/", "eg2.is":"/www/eg2"}\' '
                 "This option is merged with, but takes precedence over, -w / "
                 "-d entries. At present, if you put webroot-map in a config "
                 "file, it needs to be on a single line, like: webroot-map = "
                 '{"example.com":"/var/www"}.')

    def get_chall_pref(self, domain):  # pragma: no cover
        # pylint: disable=missing-docstring,no-self-use,unused-argument
        return [challenges.HTTP01]

    def __init__(self, *args, **kwargs):
        super(Authenticator, self).__init__(*args, **kwargs)
        self.full_roots = {}  # type: Dict[str, str]
        self.performed = collections.defaultdict(set) \
        # type: DefaultDict[str, Set[achallenges.KeyAuthorizationAnnotatedChallenge]]
        # stack of dirs successfully created by this authenticator
        self._created_dirs = []  # type: List[str]

    def prepare(self):  # pylint: disable=missing-docstring
        pass

    def perform(self, achalls):  # pylint: disable=missing-docstring
        self._set_webroots(achalls)

        self._create_challenge_dirs()

        return [self._perform_single(achall) for achall in achalls]

    def _set_webroots(self, achalls):
        if self.conf("path"):
            webroot_path = self.conf("path")[-1]
            logger.info("Using the webroot path %s for all unmatched domains.",
                        webroot_path)
            for achall in achalls:
                self.conf("map").setdefault(achall.domain, webroot_path)
        else:
            known_webroots = list(set(six.itervalues(self.conf("map"))))
            for achall in achalls:
                if achall.domain not in self.conf("map"):
                    new_webroot = self._prompt_for_webroot(achall.domain,
                                                           known_webroots)
                    # Put the most recently input
                    # webroot first for easy selection
                    try:
                        known_webroots.remove(new_webroot)
                    except ValueError:
                        pass
                    known_webroots.insert(0, new_webroot)
                    self.conf("map")[achall.domain] = new_webroot

    def _prompt_for_webroot(self, domain, known_webroots):
        webroot = None

        while webroot is None:
            if known_webroots:
                # Only show the menu if we have options for it
                webroot = self._prompt_with_webroot_list(domain, known_webroots)
                if webroot is None:
                    webroot = self._prompt_for_new_webroot(domain)
            else:
                # Allow prompt to raise PluginError instead of looping forever
                webroot = self._prompt_for_new_webroot(domain, True)

        return webroot

    def _prompt_with_webroot_list(self, domain, known_webroots):
        display = zope.component.getUtility(interfaces.IDisplay)
        path_flag = "--" + self.option_name("path")

        while True:
            code, index = display.menu(
                "Select the webroot for {0}:".format(domain),
                ["Enter a new webroot"] + known_webroots,
                cli_flag=path_flag, force_interactive=True)
            if code == display_util.CANCEL:
                raise errors.PluginError(
                    "Every requested domain must have a "
                    "webroot when using the webroot plugin.")
            else:  # code == display_util.OK
                return None if index == 0 else known_webroots[index - 1]

    def _prompt_for_new_webroot(self, domain, allowraise=False):
        code, webroot = ops.validated_directory(
            _validate_webroot,
            "Input the webroot for {0}:".format(domain),
            force_interactive=True)
        if code == display_util.CANCEL:
            if not allowraise:
                return None
            else:
                raise errors.PluginError(
                    "Every requested domain must have a "
                    "webroot when using the webroot plugin.")
        else:  # code == display_util.OK
            return _validate_webroot(webroot)

    def _create_challenge_dirs(self):
        path_map = self.conf("map")
        if not path_map:
            raise errors.PluginError(
                "Missing parts of webroot configuration; please set either "
                "--webroot-path and --domains, or --webroot-map. Run with "
                " --help webroot for examples.")
        for name, path in path_map.items():
            self.full_roots[name] = os.path.join(path, challenges.HTTP01.URI_ROOT_PATH)
            logger.debug("Creating root challenges validation dir at %s",
                         self.full_roots[name])

            # Change the permissions to be writable (GH #1389)
            # Umask is used instead of chmod to ensure the client can also
            # run as non-root (GH #1795)
            old_umask = os.umask(0o022)
            try:
                # We ignore the last prefix in the next iteration,
                # as it does not correspond to a folder path ('/' or 'C:')
                for prefix in sorted(util.get_prefixes(self.full_roots[name])[:-1], key=len):
                    try:
<<<<<<< HEAD
                        filesystem.mkdir(prefix)
                        self._created_dirs.append(prefix)
                        try:
                            # Set owner like parent directory if possible,
                            # apply mode for Linux/Windows
                            filesystem.copy_ownership_and_apply_mode(path, prefix, 0o755, group=True)
=======
                        # Set owner as parent directory if possible, apply mode for Linux/Windows.
                        # For Linux, this is coupled with the "umask" call above because
                        # os.mkdir's "mode" parameter may not always work:
                        # https://docs.python.org/3/library/os.html#os.mkdir
                        filesystem.mkdir(prefix, 0o755)
                        self._created_dirs.append(prefix)
                        try:
                            filesystem.copy_ownership_and_apply_mode(
                                path, prefix, 0o755, copy_user=True, copy_group=True)
>>>>>>> 2d50c3ea
                        except (OSError, AttributeError) as exception:
                            logger.info("Unable to change owner and uid of webroot directory")
                            logger.debug("Error was: %s", exception)
                    except OSError as exception:
                        if exception.errno not in (errno.EEXIST, errno.EISDIR):
                            raise errors.PluginError(
                                "Couldn't create root for {0} http-01 "
                                "challenge responses: {1}".format(name, exception))
            finally:
                os.umask(old_umask)

    def _get_validation_path(self, root_path, achall):
        return os.path.join(root_path, achall.chall.encode("token"))

    def _perform_single(self, achall):
        response, validation = achall.response_and_validation()

        root_path = self.full_roots[achall.domain]
        validation_path = self._get_validation_path(root_path, achall)
        logger.debug("Attempting to save validation to %s", validation_path)

<<<<<<< HEAD
        # Permissions of validation_file must be world-readable, owner-writable (GH #1795)
        with certbot_util.safe_open(validation_path, "wb", chmod=0o644) as validation_file:
            validation_file.write(validation.encode())
=======
        # Change permissions to be world-readable, owner-writable (GH #1795)
        old_umask = os.umask(0o022)

        try:
            with safe_open(validation_path, mode="wb", chmod=0o644) as validation_file:
                validation_file.write(validation.encode())
        finally:
            os.umask(old_umask)
>>>>>>> 2d50c3ea

        self.performed[root_path].add(achall)
        return response

    def cleanup(self, achalls):  # pylint: disable=missing-docstring
        for achall in achalls:
            root_path = self.full_roots.get(achall.domain, None)
            if root_path is not None:
                validation_path = self._get_validation_path(root_path, achall)
                logger.debug("Removing %s", validation_path)
                os.remove(validation_path)
                self.performed[root_path].remove(achall)

        not_removed = []  # type: List[str]
        while self._created_dirs:
            path = self._created_dirs.pop()
            try:
                os.rmdir(path)
            except OSError as exc:
                not_removed.insert(0, path)
                logger.info("Challenge directory %s was not empty, didn't remove", path)
                logger.debug("Error was: %s", exc)
        self._created_dirs = not_removed
        logger.debug("All challenges cleaned up")


class _WebrootMapAction(argparse.Action):
    """Action class for parsing webroot_map."""

    def __call__(self, parser, namespace, webroot_map, option_string=None):
        for domains, webroot_path in six.iteritems(json.loads(webroot_map)):
            webroot_path = _validate_webroot(webroot_path)
            namespace.webroot_map.update(
                (d, webroot_path) for d in cli.add_domains(namespace, domains))


class _WebrootPathAction(argparse.Action):
    """Action class for parsing webroot_path."""

    def __init__(self, *args, **kwargs):
        super(_WebrootPathAction, self).__init__(*args, **kwargs)
        self._domain_before_webroot = False

    def __call__(self, parser, namespace, webroot_path, option_string=None):
        if self._domain_before_webroot:
            raise errors.PluginError(
                "If you specify multiple webroot paths, "
                "one of them must precede all domain flags")

        if namespace.webroot_path:
            # Apply previous webroot to all matched
            # domains before setting the new webroot path
            prev_webroot = namespace.webroot_path[-1]
            for domain in namespace.domains:
                namespace.webroot_map.setdefault(domain, prev_webroot)
        elif namespace.domains:
            self._domain_before_webroot = True

        namespace.webroot_path.append(_validate_webroot(webroot_path))


def _validate_webroot(webroot_path):
    """Validates and returns the absolute path of webroot_path.

    :param str webroot_path: path to the webroot directory

    :returns: absolute path of webroot_path
    :rtype: str

    """
    if not os.path.isdir(webroot_path):
        raise errors.PluginError(webroot_path + " does not exist or is not a directory")

    return os.path.abspath(webroot_path)<|MERGE_RESOLUTION|>--- conflicted
+++ resolved
@@ -18,7 +18,6 @@
 from certbot import cli
 from certbot import errors
 from certbot import interfaces
-from certbot import util as certbot_util
 from certbot.compat import os
 from certbot.compat import filesystem
 from certbot.display import ops
@@ -175,14 +174,6 @@
                 # as it does not correspond to a folder path ('/' or 'C:')
                 for prefix in sorted(util.get_prefixes(self.full_roots[name])[:-1], key=len):
                     try:
-<<<<<<< HEAD
-                        filesystem.mkdir(prefix)
-                        self._created_dirs.append(prefix)
-                        try:
-                            # Set owner like parent directory if possible,
-                            # apply mode for Linux/Windows
-                            filesystem.copy_ownership_and_apply_mode(path, prefix, 0o755, group=True)
-=======
                         # Set owner as parent directory if possible, apply mode for Linux/Windows.
                         # For Linux, this is coupled with the "umask" call above because
                         # os.mkdir's "mode" parameter may not always work:
@@ -192,7 +183,6 @@
                         try:
                             filesystem.copy_ownership_and_apply_mode(
                                 path, prefix, 0o755, copy_user=True, copy_group=True)
->>>>>>> 2d50c3ea
                         except (OSError, AttributeError) as exception:
                             logger.info("Unable to change owner and uid of webroot directory")
                             logger.debug("Error was: %s", exception)
@@ -214,11 +204,6 @@
         validation_path = self._get_validation_path(root_path, achall)
         logger.debug("Attempting to save validation to %s", validation_path)
 
-<<<<<<< HEAD
-        # Permissions of validation_file must be world-readable, owner-writable (GH #1795)
-        with certbot_util.safe_open(validation_path, "wb", chmod=0o644) as validation_file:
-            validation_file.write(validation.encode())
-=======
         # Change permissions to be world-readable, owner-writable (GH #1795)
         old_umask = os.umask(0o022)
 
@@ -227,7 +212,6 @@
                 validation_file.write(validation.encode())
         finally:
             os.umask(old_umask)
->>>>>>> 2d50c3ea
 
         self.performed[root_path].add(achall)
         return response

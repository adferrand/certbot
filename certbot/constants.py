"""Certbot constants."""
import logging

import pkg_resources

from acme import challenges

<<<<<<< HEAD
from certbot.compat import os, misc
=======
from certbot.compat import misc
from certbot.compat import os
>>>>>>> 4fe217df

SETUPTOOLS_PLUGINS_ENTRY_POINT = "certbot.plugins"
"""Setuptools entry point group name for plugins."""

OLD_SETUPTOOLS_PLUGINS_ENTRY_POINT = "letsencrypt.plugins"
"""Plugins Setuptools entry point before rename."""

CLI_DEFAULTS = dict(
    config_files=[
        os.path.join(misc.get_default_folder('config'), 'cli.ini'),
        # http://freedesktop.org/wiki/Software/xdg-user-dirs/
        os.path.join(os.environ.get("XDG_CONFIG_HOME", "~/.config"),
                     "letsencrypt", "cli.ini"),
    ],

    # Main parser
    verbose_count=-int(logging.INFO / 10),
    text_mode=False,
    max_log_backups=1000,
    noninteractive_mode=False,
    force_interactive=False,
    domains=[],
    certname=None,
    dry_run=False,
    register_unsafely_without_email=False,
    update_registration=False,
    email=None,
    eff_email=None,
    reinstall=False,
    expand=False,
    renew_by_default=False,
    renew_with_new_domains=False,
    autorenew=True,
    allow_subset_of_names=False,
    tos=False,
    account=None,
    duplicate=False,
    os_packages_only=False,
    no_self_upgrade=False,
    no_bootstrap=False,
    quiet=False,
    staging=False,
    debug=False,
    debug_challenges=False,
    no_verify_ssl=False,
    http01_port=challenges.HTTP01Response.PORT,
    http01_address="",
    https_port=443,
    break_my_certs=False,
    rsa_key_size=2048,
    must_staple=False,
    redirect=None,
    auto_hsts=False,
    hsts=None,
    uir=None,
    staple=None,
    strict_permissions=False,
    pref_challs=[],
    validate_hooks=True,
    directory_hooks=True,
    reuse_key=False,
    disable_renew_updates=False,
    random_sleep_on_renew=True,
    eab_hmac_key=None,
    eab_kid=None,

    # Subparsers
    num=None,
    user_agent=None,
    user_agent_comment=None,
    csr=None,
    reason=0,
    delete_after_revoke=None,
    rollback_checkpoints=1,
    init=False,
    prepare=False,
    ifaces=None,

    # Path parsers
    auth_cert_path="./cert.pem",
    auth_chain_path="./chain.pem",
    key_path=None,
    config_dir=misc.get_default_folder('config'),
    work_dir=misc.get_default_folder('work'),
    logs_dir=misc.get_default_folder('logs'),
    server="https://acme-v02.api.letsencrypt.org/directory",

    # Plugins parsers
    configurator=None,
    authenticator=None,
    installer=None,
    apache=False,
    nginx=False,
    standalone=False,
    manual=False,
    webroot=False,
    dns_cloudflare=False,
    dns_cloudxns=False,
    dns_digitalocean=False,
    dns_dnsimple=False,
    dns_dnsmadeeasy=False,
    dns_gehirn=False,
    dns_google=False,
    dns_linode=False,
    dns_luadns=False,
    dns_nsone=False,
    dns_ovh=False,
    dns_rfc2136=False,
    dns_route53=False,
    dns_sakuracloud=False

)
STAGING_URI = "https://acme-staging-v02.api.letsencrypt.org/directory"

# The set of reasons for revoking a certificate is defined in RFC 5280 in
# section 5.3.1. The reasons that users are allowed to submit are restricted to
# those accepted by the ACME server implementation. They are listed in
# `letsencrypt.boulder.revocation.reasons.go`.
REVOCATION_REASONS = {
    "unspecified": 0,
    "keycompromise": 1,
    "affiliationchanged": 3,
    "superseded": 4,
    "cessationofoperation": 5}

"""Defaults for CLI flags and `.IConfig` attributes."""

QUIET_LOGGING_LEVEL = logging.WARNING
"""Logging level to use in quiet mode."""

RENEWER_DEFAULTS = dict(
    renewer_enabled="yes",
    renew_before_expiry="30 days",
    # This value should ensure that there is never a deployment delay by
    # default.
    deploy_before_expiry="99 years",
)
"""Defaults for renewer script."""


ENHANCEMENTS = ["redirect", "ensure-http-header", "ocsp-stapling"]
"""List of possible :class:`certbot.interfaces.IInstaller`
enhancements.

List of expected options parameters:
- redirect: None
- ensure-http-header: name of header (i.e. Strict-Transport-Security)
- ocsp-stapling: certificate chain file path

"""

ARCHIVE_DIR = "archive"
"""Archive directory, relative to `IConfig.config_dir`."""

CONFIG_DIRS_MODE = 0o755
"""Directory mode for ``.IConfig.config_dir`` et al."""

ACCOUNTS_DIR = "accounts"
"""Directory where all accounts are saved."""

LE_REUSE_SERVERS = {
    'acme-v02.api.letsencrypt.org/directory': 'acme-v01.api.letsencrypt.org/directory',
    'acme-staging-v02.api.letsencrypt.org/directory':
        'acme-staging.api.letsencrypt.org/directory'
}
"""Servers that can reuse accounts from other servers."""

BACKUP_DIR = "backups"
"""Directory (relative to `IConfig.work_dir`) where backups are kept."""

CSR_DIR = "csr"
"""See `.IConfig.csr_dir`."""

IN_PROGRESS_DIR = "IN_PROGRESS"
"""Directory used before a permanent checkpoint is finalized (relative to
`IConfig.work_dir`)."""

KEY_DIR = "keys"
"""Directory (relative to `IConfig.config_dir`) where keys are saved."""

LIVE_DIR = "live"
"""Live directory, relative to `IConfig.config_dir`."""

TEMP_CHECKPOINT_DIR = "temp_checkpoint"
"""Temporary checkpoint directory (relative to `IConfig.work_dir`)."""

RENEWAL_CONFIGS_DIR = "renewal"
"""Renewal configs directory, relative to `IConfig.config_dir`."""

RENEWAL_HOOKS_DIR = "renewal-hooks"
"""Basename of directory containing hooks to run with the renew command."""

RENEWAL_PRE_HOOKS_DIR = "pre"
"""Basename of directory containing pre-hooks to run with the renew command."""

RENEWAL_DEPLOY_HOOKS_DIR = "deploy"
"""Basename of directory containing deploy-hooks to run with the renew command."""

RENEWAL_POST_HOOKS_DIR = "post"
"""Basename of directory containing post-hooks to run with the renew command."""

FORCE_INTERACTIVE_FLAG = "--force-interactive"
"""Flag to disable TTY checking in IDisplay."""

EFF_SUBSCRIBE_URI = "https://supporters.eff.org/subscribe/certbot"
"""EFF URI used to submit the e-mail address of users who opt-in."""

SSL_DHPARAMS_DEST = "ssl-dhparams.pem"
"""Name of the ssl_dhparams file as saved in `IConfig.config_dir`."""

SSL_DHPARAMS_SRC = pkg_resources.resource_filename(
    "certbot", "ssl-dhparams.pem")
"""Path to the nginx ssl_dhparams file found in the Certbot distribution."""

UPDATED_SSL_DHPARAMS_DIGEST = ".updated-ssl-dhparams-pem-digest.txt"
"""Name of the hash of the updated or informed ssl_dhparams as saved in `IConfig.config_dir`."""

ALL_SSL_DHPARAMS_HASHES = [
    '9ba6429597aeed2d8617a7705b56e96d044f64b07971659382e426675105654b',
]
"""SHA256 hashes of the contents of all versions of SSL_DHPARAMS_SRC"""<|MERGE_RESOLUTION|>--- conflicted
+++ resolved
@@ -5,12 +5,8 @@
 
 from acme import challenges
 
-<<<<<<< HEAD
-from certbot.compat import os, misc
-=======
 from certbot.compat import misc
 from certbot.compat import os
->>>>>>> 4fe217df
 
 SETUPTOOLS_PLUGINS_ENTRY_POINT = "certbot.plugins"
 """Setuptools entry point group name for plugins."""

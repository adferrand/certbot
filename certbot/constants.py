--- conflicted
+++ resolved
@@ -3,12 +3,8 @@
 import pkg_resources
 
 from acme import challenges
-<<<<<<< HEAD
-from certbot.compat import os
-
-=======
-from certbot import compat
->>>>>>> daa77b50
+from certbot.compat import os, misc
+
 
 SETUPTOOLS_PLUGINS_ENTRY_POINT = "certbot.plugins"
 """Setuptools entry point group name for plugins."""
@@ -18,7 +14,7 @@
 
 CLI_DEFAULTS = dict(
     config_files=[
-        os.path.join(compat.get_default_folder('config'), 'cli.ini'),
+        os.path.join(misc.get_default_folder('config'), 'cli.ini'),
         # http://freedesktop.org/wiki/Software/xdg-user-dirs/
         os.path.join(os.environ.get("XDG_CONFIG_HOME", "~/.config"),
                      "letsencrypt", "cli.ini"),
@@ -91,9 +87,9 @@
     auth_cert_path="./cert.pem",
     auth_chain_path="./chain.pem",
     key_path=None,
-    config_dir=compat.get_default_folder('config'),
-    work_dir=compat.get_default_folder('work'),
-    logs_dir=compat.get_default_folder('logs'),
+    config_dir=misc.get_default_folder('config'),
+    work_dir=misc.get_default_folder('work'),
+    logs_dir=misc.get_default_folder('logs'),
     server="https://acme-v02.api.letsencrypt.org/directory",
 
     # Plugins parsers

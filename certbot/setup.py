import codecs
import os
import re

from setuptools import find_packages
from setuptools import setup

def read_file(filename, encoding='utf8'):
    """Read unicode from given file."""
    with codecs.open(filename, encoding=encoding) as fd:
        return fd.read()


here = os.path.abspath(os.path.dirname(__file__))

# read version number (and other metadata) from package init
init_fn = os.path.join(here, 'certbot', '__init__.py')
meta = dict(re.findall(r"""__([a-z]+)__ = '([^']+)""", read_file(init_fn)))

readme = read_file(os.path.join(here, 'README.rst'))
version = meta['version']

# This package relies on PyOpenSSL and requests, however, it isn't specified
# here to avoid masking the more specific request requirements in acme. See
# https://github.com/pypa/pip/issues/988 for more info.
install_requires = [
    # We specify the minimum acme version as the current Certbot version for
    # simplicity. See https://github.com/certbot/certbot/issues/8761 for more
    # info.
    f'acme>={version}',
    # We technically need ConfigArgParse 0.10.0 for Python 2.6 support, but
    # saying so here causes a runtime error against our temporary fork of 0.9.3
    # in which we added 2.6 support (see #2243), so we relax the requirement.
    'ConfigArgParse>=0.9.3',
    'configobj>=5.0.6',
    'cryptography>=3.2.1',
    'distro>=1.0.1',
<<<<<<< HEAD
    'importlib_metadata>=4.6; python_version < "3.10"',
=======
    'importlib_resources>=1.3.1; python_version < "3.9"',
>>>>>>> cc359dab
    'josepy>=1.13.0',
    'parsedatetime>=2.4',
    'pyrfc3339',
    'pytz>=2019.3',
    # This dependency needs to be added using environment markers to avoid its
    # installation on Linux.
    'pywin32>=300 ; sys_platform == "win32"',
    'setuptools>=41.6.0',
]

dev_extras = [
    'azure-devops',
    'ipdb',
    # poetry 1.2.0+ is required for it to pin pip, setuptools, and wheel. See
    # https://github.com/python-poetry/poetry/issues/1584.
    'poetry>=1.2.0',
    # poetry-plugin-export>=1.1.0 is required to use the constraints.txt export
    # format. See
    # https://github.com/python-poetry/poetry-plugin-export/blob/efcfd34859e72f6a79a80398f197ce6eb2bbd7cd/CHANGELOG.md#added.
    'poetry-plugin-export>=1.1.0',
    'twine',
]

docs_extras = [
    # If you have Sphinx<1.5.1, you need docutils<0.13.1
    # https://github.com/sphinx-doc/sphinx/issues/3212
    'Sphinx>=1.2',  # Annotation support
    'sphinx_rtd_theme',
]

# Tools like pip, wheel, and tox are listed here to ensure they are properly
# pinned and installed during automated testing.
test_extras = [
    'coverage',
    'mypy',
    'pip',
    # Our pinned version of pylint requires Python >= 3.7.2.
    'pylint ; python_full_version >= "3.7.2"',
    'pytest',
    'pytest-cov',
    'pytest-xdist',
    'setuptools',
    'tox',
    'types-httplib2',
    'types-pyOpenSSL',
    'types-pyRFC3339',
    'types-pytz',
    'types-pywin32',
    'types-requests',
    'types-setuptools',
    'types-six',
    # typing-extensions is required to import typing.Protocol and make the mypy checks
    # pass (along with pylint about non-existent objects) on Python 3.7
    'typing-extensions',
    'wheel',
]


all_extras = dev_extras + docs_extras + test_extras

setup(
    name='certbot',
    version=version,
    description="ACME client",
    long_description=readme,
    url='https://github.com/certbot/certbot',
    author="Certbot Project",
    author_email='certbot-dev@eff.org',
    license='Apache License 2.0',
    python_requires='>=3.7',
    classifiers=[
        'Development Status :: 5 - Production/Stable',
        'Environment :: Console',
        'Environment :: Console :: Curses',
        'Intended Audience :: System Administrators',
        'License :: OSI Approved :: Apache Software License',
        'Operating System :: POSIX :: Linux',
        'Programming Language :: Python',
        'Programming Language :: Python :: 3',
        'Programming Language :: Python :: 3.7',
        'Programming Language :: Python :: 3.8',
        'Programming Language :: Python :: 3.9',
        'Programming Language :: Python :: 3.10',
        'Programming Language :: Python :: 3.11',
        'Topic :: Internet :: WWW/HTTP',
        'Topic :: Security',
        'Topic :: System :: Installation/Setup',
        'Topic :: System :: Networking',
        'Topic :: System :: Systems Administration',
        'Topic :: Utilities',
    ],

    packages=find_packages(exclude=['docs', 'examples', 'tests', 'venv']),
    include_package_data=True,

    install_requires=install_requires,
    extras_require={
        'all': all_extras,
        'dev': dev_extras,
        'docs': docs_extras,
        'test': test_extras,
    },

    entry_points={
        'console_scripts': [
            'certbot = certbot.main:main',
        ],
        'certbot.plugins': [
            'manual = certbot._internal.plugins.manual:Authenticator',
            'null = certbot._internal.plugins.null:Installer',
            'standalone = certbot._internal.plugins.standalone:Authenticator',
            'webroot = certbot._internal.plugins.webroot:Authenticator',
        ],
    },
)<|MERGE_RESOLUTION|>--- conflicted
+++ resolved
@@ -35,11 +35,8 @@
     'configobj>=5.0.6',
     'cryptography>=3.2.1',
     'distro>=1.0.1',
-<<<<<<< HEAD
+    'importlib_resources>=1.3.1; python_version < "3.9"',
     'importlib_metadata>=4.6; python_version < "3.10"',
-=======
-    'importlib_resources>=1.3.1; python_version < "3.9"',
->>>>>>> cc359dab
     'josepy>=1.13.0',
     'parsedatetime>=2.4',
     'pyrfc3339',

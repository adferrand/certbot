"""Utilities for all Certbot."""
import argparse
import atexit
import collections
import errno
import logging
import platform
import re
import socket
import subprocess
import sys
from typing import Dict
from typing import IO
<<<<<<< HEAD
from typing import Optional
=======
from typing import List
>>>>>>> 4756b660
from typing import Text
from typing import Tuple
from typing import Union
import warnings

import configargparse

from certbot import errors
from certbot._internal import constants
from certbot._internal import lock
from certbot.compat import filesystem
from certbot.compat import os

_USE_DISTRO = sys.platform.startswith('linux')
if _USE_DISTRO:
    import distro

logger = logging.getLogger(__name__)


Key = collections.namedtuple("Key", "file pem")
# Note: form is the type of data, "pem" or "der"
CSR = collections.namedtuple("CSR", "file data form")


# ANSI SGR escape codes
# Formats text as bold or with increased intensity
ANSI_SGR_BOLD = '\033[1m'
# Colors text red
ANSI_SGR_RED = "\033[31m"
# Resets output format
ANSI_SGR_RESET = "\033[0m"


PERM_ERR_FMT = os.linesep.join((
    "The following error was encountered:", "{0}",
    "Either run as root, or set --config-dir, "
    "--work-dir, and --logs-dir to writeable paths."))


# Stores importing process ID to be used by atexit_register()
_INITIAL_PID = os.getpid()
# Maps paths to locked directories to their lock object. All locks in
# the dict are attempted to be cleaned up at program exit. If the
# program exits before the lock is cleaned up, it is automatically
# released, but the file isn't deleted.
_LOCKS: Dict[str, lock.LockFile] = {}
_VERSION_COMPONENT_RE = re.compile(r'(\d+ | [a-z]+ | \.)', re.VERBOSE)

def env_no_snap_for_external_calls():
    """
    When Certbot is run inside a Snap, certain environment variables
    are modified. But Certbot sometimes calls out to external programs,
    since it uses classic confinement. When we do that, we must modify
    the env to remove our modifications so it will use the system's
    libraries, since they may be incompatible with the versions of
    libraries included in the Snap. For example, apachectl, Nginx, and
    anything run from inside a hook should call this function and pass
    the results into the ``env`` argument of ``subprocess.Popen``.

    :returns: A modified copy of os.environ ready to pass to Popen
    :rtype: dict

    """
    env = os.environ.copy()
    # Avoid accidentally modifying env
    if 'SNAP' not in env or 'CERTBOT_SNAPPED' not in env:
        return env
    for path_name in ('PATH', 'LD_LIBRARY_PATH'):
        if path_name in env:
            env[path_name] = ':'.join(x for x in env[path_name].split(':') if env['SNAP'] not in x)
    return env


def run_script(params, log=logger.error):
    """Run the script with the given params.

    :param list params: List of parameters to pass to subprocess.run
    :param callable log: Logger method to use for errors

    """
    try:
        proc = subprocess.run(params,
                              check=False,
                              stdout=subprocess.PIPE,
                              stderr=subprocess.PIPE,
                              universal_newlines=True,
                              env=env_no_snap_for_external_calls())

    except (OSError, ValueError):
        msg = "Unable to run the command: %s" % " ".join(params)
        log(msg)
        raise errors.SubprocessError(msg)

    if proc.returncode != 0:
        msg = "Error while running %s.\n%s\n%s" % (
            " ".join(params), proc.stdout, proc.stderr)
        # Enter recovery routine...
        log(msg)
        raise errors.SubprocessError(msg)

    return proc.stdout, proc.stderr


def exe_exists(exe: Optional[str]) -> bool:
    """Determine whether path/name refers to an executable.

    :param str exe: Executable path or name

    :returns: If exe is a valid executable
    :rtype: bool

    """
    if exe is None:
        return False

    path, _ = os.path.split(exe)
    if path:
        return filesystem.is_executable(exe)
    for path in os.environ["PATH"].split(os.pathsep):
        if filesystem.is_executable(os.path.join(path, exe)):
            return True

    return False


def lock_dir_until_exit(dir_path):
    """Lock the directory at dir_path until program exit.

    :param str dir_path: path to directory

    :raises errors.LockError: if the lock is held by another process

    """
    if not _LOCKS:  # this is the first lock to be released at exit
        atexit_register(_release_locks)

    if dir_path not in _LOCKS:
        _LOCKS[dir_path] = lock.lock_dir(dir_path)


def _release_locks():
    for dir_lock in _LOCKS.values():
        try:
            dir_lock.release()
        except:  # pylint: disable=bare-except
            msg = 'Exception occurred releasing lock: {0!r}'.format(dir_lock)
            logger.debug(msg, exc_info=True)
    _LOCKS.clear()


def set_up_core_dir(directory, mode, strict):
    """Ensure directory exists with proper permissions and is locked.

    :param str directory: Path to a directory.
    :param int mode: Directory mode.
    :param bool strict: require directory to be owned by current user

    :raises .errors.LockError: if the directory cannot be locked
    :raises .errors.Error: if the directory cannot be made or verified

    """
    try:
        make_or_verify_dir(directory, mode, strict)
        lock_dir_until_exit(directory)
    except OSError as error:
        logger.debug("Exception was:", exc_info=True)
        raise errors.Error(PERM_ERR_FMT.format(error))


def make_or_verify_dir(directory, mode=0o755, strict=False):
    """Make sure directory exists with proper permissions.

    :param str directory: Path to a directory.
    :param int mode: Directory mode.
    :param bool strict: require directory to be owned by current user

    :raises .errors.Error: if a directory already exists,
        but has wrong permissions or owner

    :raises OSError: if invalid or inaccessible file names and
        paths, or other arguments that have the correct type,
        but are not accepted by the operating system.

    """
    try:
        filesystem.makedirs(directory, mode)
    except OSError as exception:
        if exception.errno == errno.EEXIST:
            if strict and not filesystem.check_permissions(directory, mode):
                raise errors.Error(
                    "%s exists, but it should be owned by current user with"
                    " permissions %s" % (directory, oct(mode)))
        else:
            raise


def safe_open(path: str, mode: str = "w", chmod=None) -> IO:
    """Safely open a file.

    :param str path: Path to a file.
    :param str mode: Same os `mode` for `open`.
    :param int chmod: Same as `mode` for `filesystem.open`, uses Python defaults
        if ``None``.

    """
    open_args: Union[Tuple[()], Tuple[int]] = ()
    if chmod is not None:
        open_args = (chmod,)
    fdopen_args: Union[Tuple[()], Tuple[int]] = ()
    fd = filesystem.open(path, os.O_CREAT | os.O_EXCL | os.O_RDWR, *open_args)
    return os.fdopen(fd, mode, *fdopen_args)


def _unique_file(path, filename_pat, count, chmod, mode):
    while True:
        current_path = os.path.join(path, filename_pat(count))
        try:
            return safe_open(current_path, chmod=chmod, mode=mode),\
                os.path.abspath(current_path)
        except OSError as err:
            # "File exists," is okay, try a different name.
            if err.errno != errno.EEXIST:
                raise
        count += 1


def unique_file(path, chmod=0o777, mode="w"):
    """Safely finds a unique file.

    :param str path: path/filename.ext
    :param int chmod: File mode
    :param str mode: Open mode

    :returns: tuple of file object and file name

    """
    path, tail = os.path.split(path)
    return _unique_file(
        path, filename_pat=(lambda count: "%04d_%s" % (count, tail)),
        count=0, chmod=chmod, mode=mode)


def unique_lineage_name(path, filename, chmod=0o644, mode="w"):
    """Safely finds a unique file using lineage convention.

    :param str path: directory path
    :param str filename: proposed filename
    :param int chmod: file mode
    :param str mode: open mode

    :returns: tuple of file object and file name (which may be modified
        from the requested one by appending digits to ensure uniqueness)

    :raises OSError: if writing files fails for an unanticipated reason,
        such as a full disk or a lack of permission to write to
        specified location.

    """
    preferred_path = os.path.join(path, "%s.conf" % (filename))
    try:
        return safe_open(preferred_path, chmod=chmod), preferred_path
    except OSError as err:
        if err.errno != errno.EEXIST:
            raise
    return _unique_file(
        path, filename_pat=(lambda count: "%s-%04d.conf" % (filename, count)),
        count=1, chmod=chmod, mode=mode)


def safely_remove(path):
    """Remove a file that may not exist."""
    try:
        os.remove(path)
    except OSError as err:
        if err.errno != errno.ENOENT:
            raise


def get_filtered_names(all_names):
    """Removes names that aren't considered valid by Let's Encrypt.

    :param set all_names: all names found in the configuration

    :returns: all found names that are considered valid by LE
    :rtype: set

    """
    filtered_names = set()
    for name in all_names:
        try:
            filtered_names.add(enforce_le_validity(name))
        except errors.ConfigurationError:
            logger.debug('Not suggesting name "%s"', name, exc_info=True)
    return filtered_names

def get_os_info():
    """
    Get OS name and version

    :returns: (os_name, os_version)
    :rtype: `tuple` of `str`
    """

    return get_python_os_info(pretty=False)

def get_os_info_ua():
    """
    Get OS name and version string for User Agent

    :returns: os_ua
    :rtype: `str`
    """
    if _USE_DISTRO:
        os_info = distro.name(pretty=True)

    if not _USE_DISTRO or not os_info:
        return " ".join(get_python_os_info(pretty=True))
    return os_info

def get_systemd_os_like():
    """
    Get a list of strings that indicate the distribution likeness to
    other distributions.

    :returns: List of distribution acronyms
    :rtype: `list` of `str`
    """

    if _USE_DISTRO:
        return distro.like().split(" ")
    return []

def get_var_from_file(varname, filepath="/etc/os-release"):
    """
    Get single value from a file formatted like systemd /etc/os-release

    :param str varname: Name of variable to fetch
    :param str filepath: File path of os-release file
    :returns: requested value
    :rtype: `str`
    """

    var_string = varname+"="
    if not os.path.isfile(filepath):
        return ""
    with open(filepath, 'r') as fh:
        contents = fh.readlines()

    for line in contents:
        if line.strip().startswith(var_string):
            # Return the value of var, normalized
            return _normalize_string(line.strip()[len(var_string):])
    return ""

def _normalize_string(orig):
    """
    Helper function for get_var_from_file() to remove quotes
    and whitespaces
    """
    return orig.replace('"', '').replace("'", "").strip()

def get_python_os_info(pretty=False):
    """
    Get Operating System type/distribution and major version
    using python platform module

    :param bool pretty: If the returned OS name should be in longer (pretty) form

    :returns: (os_name, os_version)
    :rtype: `tuple` of `str`
    """
    info = platform.system_alias(
        platform.system(),
        platform.release(),
        platform.version()
    )
    os_type, os_ver, _ = info
    os_type = os_type.lower()
    if os_type.startswith('linux') and _USE_DISTRO:
        distro_name, distro_version = distro.name() if pretty else distro.id(), distro.version()
        # On arch, these values are reportedly empty strings so handle it
        # defensively
        # so handle it defensively
        if distro_name:
            os_type = distro_name
        if distro_version:
            os_ver = distro_version
    elif os_type.startswith('darwin'):
        try:
            proc = subprocess.run(
                ["/usr/bin/sw_vers", "-productVersion"],
                stdout=subprocess.PIPE, stderr=subprocess.PIPE,
                check=False, universal_newlines=True,
                env=env_no_snap_for_external_calls(),
            )
        except OSError:
            proc = subprocess.run(
                ["sw_vers", "-productVersion"],
                stdout=subprocess.PIPE, stderr=subprocess.PIPE,
                check=False, universal_newlines=True,
                env=env_no_snap_for_external_calls(),
            )
        os_ver = proc.stdout.rstrip('\n')
    elif os_type.startswith('freebsd'):
        # eg "9.3-RC3-p1"
        os_ver = os_ver.partition("-")[0]
        os_ver = os_ver.partition(".")[0]
    elif platform.win32_ver()[1]:
        os_ver = platform.win32_ver()[1]
    else:
        # Cases known to fall here: Cygwin python
        os_ver = ''
    return os_type, os_ver

# Just make sure we don't get pwned... Make sure that it also doesn't
# start with a period or have two consecutive periods <- this needs to
# be done in addition to the regex
EMAIL_REGEX = re.compile("[a-zA-Z0-9._%+-]+@[a-zA-Z0-9.-]+$")


def safe_email(email):
    """Scrub email address before using it."""
    if EMAIL_REGEX.match(email) is not None:
        return not email.startswith(".") and ".." not in email
    logger.error("Invalid email address: %s.", email)
    return False


class DeprecatedArgumentAction(argparse.Action):
    """Action to log a warning when an argument is used."""
    def __call__(self, unused1, unused2, unused3, option_string=None):
        warnings.warn("Use of %s is deprecated." % option_string, DeprecationWarning)


def add_deprecated_argument(add_argument, argument_name, nargs):
    """Adds a deprecated argument with the name argument_name.

    Deprecated arguments are not shown in the help. If they are used on
    the command line, a warning is shown stating that the argument is
    deprecated and no other action is taken.

    :param callable add_argument: Function that adds arguments to an
        argument parser/group.
    :param str argument_name: Name of deprecated argument.
    :param nargs: Value for nargs when adding the argument to argparse.

    """
    if DeprecatedArgumentAction not in configargparse.ACTION_TYPES_THAT_DONT_NEED_A_VALUE:
        # In version 0.12.0 ACTION_TYPES_THAT_DONT_NEED_A_VALUE was
        # changed from a set to a tuple.
        if isinstance(configargparse.ACTION_TYPES_THAT_DONT_NEED_A_VALUE, set):
            configargparse.ACTION_TYPES_THAT_DONT_NEED_A_VALUE.add(
                DeprecatedArgumentAction)
        else:
            configargparse.ACTION_TYPES_THAT_DONT_NEED_A_VALUE += (
                DeprecatedArgumentAction,)
    add_argument(argument_name, action=DeprecatedArgumentAction,
                 help=argparse.SUPPRESS, nargs=nargs)


def enforce_le_validity(domain):
    """Checks that Let's Encrypt will consider domain to be valid.

    :param str domain: FQDN to check
    :type domain: `str` or `unicode`
    :returns: The domain cast to `str`, with ASCII-only contents
    :rtype: str
    :raises ConfigurationError: for invalid domains and cases where Let's
                                Encrypt currently will not issue certificates

    """

    domain = enforce_domain_sanity(domain)
    if not re.match("^[A-Za-z0-9.-]*$", domain):
        raise errors.ConfigurationError(
            "{0} contains an invalid character. "
            "Valid characters are A-Z, a-z, 0-9, ., and -.".format(domain))

    labels = domain.split(".")
    if len(labels) < 2:
        raise errors.ConfigurationError(
            "{0} needs at least two labels".format(domain))
    for label in labels:
        if label.startswith("-"):
            raise errors.ConfigurationError(
                'label "{0}" in domain "{1}" cannot start with "-"'.format(
                    label, domain))
        if label.endswith("-"):
            raise errors.ConfigurationError(
                'label "{0}" in domain "{1}" cannot end with "-"'.format(
                    label, domain))
    return domain

def enforce_domain_sanity(domain):
    """Method which validates domain value and errors out if
    the requirements are not met.

    :param domain: Domain to check
    :type domain: `str` or `unicode`
    :raises ConfigurationError: for invalid domains and cases where Let's
                                Encrypt currently will not issue certificates

    :returns: The domain cast to `str`, with ASCII-only contents
    :rtype: str
    """
    # Unicode
    try:
        if isinstance(domain, bytes):
            domain = domain.decode('utf-8')
        domain.encode('ascii')
    except UnicodeError:
        raise errors.ConfigurationError("Non-ASCII domain names not supported. "
            "To issue for an Internationalized Domain Name, use Punycode.")

    domain = domain.lower()

    # Remove trailing dot
    domain = domain[:-1] if domain.endswith('.') else domain

    # Separately check for odd "domains" like "http://example.com" to fail
    # fast and provide a clear error message
    for scheme in ["http", "https"]:  # Other schemes seem unlikely
        if domain.startswith("{0}://".format(scheme)):
            raise errors.ConfigurationError(
                "Requested name {0} appears to be a URL, not a FQDN. "
                "Try again without the leading \"{1}://\".".format(
                    domain, scheme
                )
            )

    if is_ipaddress(domain):
        raise errors.ConfigurationError(
            "Requested name {0} is an IP address. The Let's Encrypt "
            "certificate authority will not issue certificates for a "
            "bare IP address.".format(domain))

    # FQDN checks according to RFC 2181: domain name should be less than 255
    # octets (inclusive). And each label is 1 - 63 octets (inclusive).
    # https://tools.ietf.org/html/rfc2181#section-11
    msg = "Requested domain {0} is not a FQDN because".format(domain)
    if len(domain) > 255:
        raise errors.ConfigurationError("{0} it is too long.".format(msg))
    labels = domain.split('.')
    for l in labels:
        if not l:
            raise errors.ConfigurationError("{0} it contains an empty label.".format(msg))
        if len(l) > 63:
            raise errors.ConfigurationError("{0} label {1} is too long.".format(msg, l))

    return domain


def is_ipaddress(address):
    """Is given address string form of IP(v4 or v6) address?

    :param address: address to check
    :type address: `str` or `unicode`

    :returns: True if address is valid IP address, otherwise return False.
    :rtype: bool

    """
    try:
        socket.inet_pton(socket.AF_INET, address)
        # If this line runs it was ip address (ipv4)
        return True
    except socket.error:
        # It wasn't an IPv4 address, so try ipv6
        try:
            socket.inet_pton(socket.AF_INET6, address)
            return True
        except socket.error:
            return False


def is_wildcard_domain(domain):
    """"Is domain a wildcard domain?

    :param domain: domain to check
    :type domain: `bytes` or `str` or `unicode`

    :returns: True if domain is a wildcard, otherwise, False
    :rtype: bool

    """
    wildcard_marker: Union[Text, bytes] = b"*."
    if isinstance(domain, str):
        wildcard_marker = "*."
    return domain.startswith(wildcard_marker)


def get_strict_version(normalized):
    """Converts a normalized version to a strict version.

    :param str normalized: normalized version string

    :returns: An equivalent strict version
    :rtype: distutils.version.StrictVersion

    """
    warnings.warn("certbot.util.get_strict_version is deprecated and will be "
                  "removed in a future release.", DeprecationWarning)
    with warnings.catch_warnings():
        warnings.simplefilter("ignore", DeprecationWarning)
        import distutils.version
        # strict version ending with "a" and a number designates a pre-release
        return distutils.version.StrictVersion(normalized.replace(".dev", "a"))


def is_staging(srv):
    """
    Determine whether a given ACME server is a known test / staging server.

    :param str srv: the URI for the ACME server
    :returns: True iff srv is a known test / staging server
    :rtype bool:
    """
    return srv == constants.STAGING_URI or "staging" in srv


def atexit_register(func, *args, **kwargs):
    """Sets func to be called before the program exits.

    Special care is taken to ensure func is only called when the process
    that first imports this module exits rather than any child processes.

    :param function func: function to be called in case of an error

    """
    atexit.register(_atexit_call, func, *args, **kwargs)


def parse_loose_version(version_string):
    """Parses a version string into its components.

    This code and the returned tuple is based on the now deprecated
    distutils.version.LooseVersion class from the Python standard library.
    Two LooseVersion classes and two lists as returned by this function should
    compare in the same way. See
    https://github.com/python/cpython/blob/v3.10.0/Lib/distutils/version.py#L205-L347.

    :param str version_string: version string

    :returns: list of parsed version string components
    :rtype: list

    """
    components: List[Union[int, str]]
    components = [x for x in _VERSION_COMPONENT_RE.split(version_string)
                          if x and x != '.']
    for i, obj in enumerate(components):
        try:
            components[i] = int(obj)
        except ValueError:
            pass
    return components


def _atexit_call(func, *args, **kwargs):
    if _INITIAL_PID == os.getpid():
        func(*args, **kwargs)<|MERGE_RESOLUTION|>--- conflicted
+++ resolved
@@ -11,11 +11,8 @@
 import sys
 from typing import Dict
 from typing import IO
-<<<<<<< HEAD
+from typing import List
 from typing import Optional
-=======
-from typing import List
->>>>>>> 4756b660
 from typing import Text
 from typing import Tuple
 from typing import Union

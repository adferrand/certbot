--- conflicted
+++ resolved
@@ -15,11 +15,7 @@
 from typing import IO
 from typing import List
 from typing import Optional
-<<<<<<< HEAD
-from typing import Text
-=======
 from typing import Set
->>>>>>> 2746fc57
 from typing import Tuple
 from typing import TYPE_CHECKING
 from typing import Union

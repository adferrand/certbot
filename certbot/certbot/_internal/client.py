"""Certbot client API."""
import datetime
import logging
import platform
from typing import cast
from typing import Any
from typing import Callable
from typing import cast
from typing import Dict
from typing import IO
from typing import List
from typing import Optional
from typing import Set
from typing import Tuple
from typing import Union
import warnings

from cryptography.hazmat.backends import default_backend
from cryptography.hazmat.primitives.asymmetric.rsa import generate_private_key
import josepy as jose
import OpenSSL

from acme import client as acme_client
from acme import crypto_util as acme_crypto_util
from acme import errors as acme_errors
from acme import messages
import certbot
from certbot import configuration
from certbot import crypto_util
from certbot import errors
from certbot import interfaces
from certbot import util
from certbot._internal import account
from certbot._internal import auth_handler
from certbot._internal import cli
from certbot._internal import constants
from certbot._internal import eff
from certbot._internal import error_handler
from certbot._internal import storage
from certbot._internal.plugins import disco as plugin_disco
from certbot._internal.plugins import selection as plugin_selection
from certbot.compat import os
from certbot.display import ops as display_ops
from certbot.display import util as display_util
from certbot.interfaces import AccountStorage

logger = logging.getLogger(__name__)


def acme_from_config_key(config: configuration.NamespaceConfig, key: jose.JWK,
                         regr: Optional[messages.RegistrationResource] = None
                         ) -> acme_client.ClientV2:
    """Wrangle ACME client construction"""
    # TODO: Allow for other alg types besides RS256
    net = acme_client.ClientNetwork(key, account=regr, verify_ssl=(not config.no_verify_ssl),
                                    user_agent=determine_user_agent(config))

    with warnings.catch_warnings():
        warnings.simplefilter("ignore", DeprecationWarning)

        client = acme_client.BackwardsCompatibleClientV2(net, key, config.server)
        if client.acme_version == 1:
            logger.warning(
                "Certbot is configured to use an ACMEv1 server (%s). ACMEv1 support is deprecated"
                " and will soon be removed. See https://community.letsencrypt.org/t/143839 for "
                "more information.", config.server)
        return cast(acme_client.ClientV2, client)


def determine_user_agent(config: configuration.NamespaceConfig) -> str:
    """
    Set a user_agent string in the config based on the choice of plugins.
    (this wasn't knowable at construction time)

    :returns: the client's User-Agent string
    :rtype: `str`
    """

    # WARNING: To ensure changes are in line with Certbot's privacy
    # policy, talk to a core Certbot team member before making any
    # changes here.
    if config.user_agent is None:
        ua = ("CertbotACMEClient/{0} ({1}; {2}{8}) Authenticator/{3} Installer/{4} "
              "({5}; flags: {6}) Py/{7}")
        if os.environ.get("CERTBOT_DOCS") == "1":
            cli_command = "certbot"
            os_info = "OS_NAME OS_VERSION"
            python_version = "major.minor.patchlevel"
        else:
            cli_command = cli.cli_command
            os_info = util.get_os_info_ua()
            python_version = platform.python_version()
        ua = ua.format(certbot.__version__, cli_command, os_info,
                       config.authenticator, config.installer, config.verb,
                       ua_flags(config), python_version,
                       "; " + config.user_agent_comment if config.user_agent_comment else "")
    else:
        ua = config.user_agent
    return ua


def ua_flags(config: configuration.NamespaceConfig) -> str:
    """Turn some very important CLI flags into clues in the user agent."""
    if isinstance(config, DummyConfig):
        return "FLAGS"
    flags = []
    if config.duplicate:
        flags.append("dup")
    if config.renew_by_default:
        flags.append("frn")
    if config.allow_subset_of_names:
        flags.append("asn")
    if config.noninteractive_mode:
        flags.append("n")
    hook_names = ("pre", "post", "renew", "manual_auth", "manual_cleanup")
    hooks = [getattr(config, h + "_hook") for h in hook_names]
    if any(hooks):
        flags.append("hook")
    return " ".join(flags)


class DummyConfig:
    """Shim for computing a sample user agent."""
    def __init__(self) -> None:
        self.authenticator = "XXX"
        self.installer = "YYY"
        self.user_agent = None
        self.verb = "SUBCOMMAND"

    def __getattr__(self, name: str) -> Any:
        """Any config properties we might have are None."""
        return None


def sample_user_agent() -> str:
    """Document what this Certbot's user agent string will be like."""
    # DummyConfig is designed to mock certbot.configuration.NamespaceConfig.
    # Let mypy accept that.
    return determine_user_agent(cast(configuration.NamespaceConfig, DummyConfig()))


def register(config: configuration.NamespaceConfig, account_storage: AccountStorage,
             tos_cb: Optional[Callable[[str], None]] = None
             ) -> Tuple[account.Account, acme_client.ClientV2]:
    """Register new account with an ACME CA.

    This function takes care of generating fresh private key,
    registering the account, optionally accepting CA Terms of Service
    and finally saving the account. It should be called prior to
    initialization of `Client`, unless account has already been created.

    :param certbot.configuration.NamespaceConfig config: Client configuration.

    :param .AccountStorage account_storage: Account storage where newly
        registered account will be saved to. Save happens only after TOS
        acceptance step, so any account private keys or
        `.RegistrationResource` will not be persisted if `tos_cb`
        returns ``False``.

    :param tos_cb: If ACME CA requires the user to accept a Terms of
        Service before registering account, client action is
        necessary. For example, a CLI tool would prompt the user
        acceptance. `tos_cb` must be a callable that should accept
        a Term of Service URL as a string, and raise an exception
        if the TOS is not accepted by the client. ``tos_cb`` will be
        called only if the client action is necessary, i.e. when
        ``terms_of_service is not None``. This argument is optional,
        if not supplied it will default to automatic acceptance!

    :raises certbot.errors.Error: In case of any client problems, in
        particular registration failure, or unaccepted Terms of Service.
    :raises acme.errors.Error: In case of any protocol problems.

    :returns: Newly registered and saved account, as well as protocol
        API handle (should be used in `Client` initialization).
    :rtype: `tuple` of `.Account` and `acme.client.Client`

    """
    # Log non-standard actions, potentially wrong API calls
    if account_storage.find_all():
        logger.info("There are already existing accounts for %s", config.server)
    if config.email is None:
        if not config.register_unsafely_without_email:
            msg = ("No email was provided and "
                   "--register-unsafely-without-email was not present.")
            logger.error(msg)
            raise errors.Error(msg)
        if not config.dry_run:
            logger.debug("Registering without email!")

    # If --dry-run is used, and there is no staging account, create one with no email.
    if config.dry_run:
        # TODO: Remove the type ignore once certbot package is fully typed
        config.email = None  # type: ignore[misc]

    # Each new registration shall use a fresh new key
    rsa_key = generate_private_key(
            public_exponent=65537,
            key_size=config.rsa_key_size,
            backend=default_backend())
    key = jose.JWKRSA(key=jose.ComparableRSAKey(rsa_key))
    acme = acme_from_config_key(config, key)
    # TODO: add phone?
    regr = perform_registration(acme, config, tos_cb)

    acc = account.Account(regr, key)
    account_storage.save(acc, acme)

    eff.prepare_subscription(config, acc)

    return acc, acme


def perform_registration(acme: acme_client.ClientV2, config: configuration.NamespaceConfig,
                         tos_cb: Optional[Callable[[str], None]]) -> messages.RegistrationResource:
    """
    Actually register new account, trying repeatedly if there are email
    problems

    :param acme.client.Client acme: ACME client object.
    :param certbot.configuration.NamespaceConfig config: Client configuration.
    :param Callable tos_cb: a callback to handle Term of Service agreement.

    :returns: Registration Resource.
    :rtype: `acme.messages.RegistrationResource`
    """

    eab_credentials_supplied = config.eab_kid and config.eab_hmac_key
    eab: Optional[Dict[str, Any]]
    if eab_credentials_supplied:
        account_public_key = acme.net.key.public_key()
        eab = messages.ExternalAccountBinding.from_data(account_public_key=account_public_key,
                                                        kid=config.eab_kid,
                                                        hmac_key=config.eab_hmac_key,
                                                        directory=acme.directory)
    else:
        eab = None

    if acme.external_account_required():
        if not eab_credentials_supplied:
            msg = ("Server requires external account binding."
                   " Please use --eab-kid and --eab-hmac-key.")
            raise errors.Error(msg)

    try:
        # TODO: Remove the cast once certbot package is fully typed
        newreg = messages.NewRegistration.from_data(
            email=config.email,
<<<<<<< HEAD
            external_account_binding=cast(messages.ExternalAccountBinding, eab))
        # Until ACME v1 support is removed from Certbot, we actually need the provided
        # ACME client to be a wrapper of type BackwardsCompatibleClientV2.
        # TODO: Remove this cast and rewrite the logic when the client is actually a ClientV2
        try:
            return cast(acme_client.BackwardsCompatibleClientV2,
                        acme).new_account_and_tos(newreg, tos_cb)
        except AttributeError:
            raise errors.Error("The ACME client must be an instance of "
                               "acme.client.BackwardsCompatibleClientV2")
=======
            external_account_binding=cast(Optional[messages.ExternalAccountBinding], eab))
        return acme.new_account_and_tos(newreg, tos_cb)
>>>>>>> 19147e1b
    except messages.Error as e:
        if e.code in ('invalidEmail', 'invalidContact'):
            if config.noninteractive_mode:
                msg = ("The ACME server believes %s is an invalid email address. "
                       "Please ensure it is a valid email and attempt "
                       "registration again." % config.email)
                raise errors.Error(msg)
            # TODO: Remove the type ignore once certbot package is fully typed
            config.email = display_ops.get_email(invalid=True)  # type: ignore[misc]
            return perform_registration(acme, config, tos_cb)
        raise


class Client:
    """Certbot's client.

    :ivar certbot.configuration.NamespaceConfig config: Client configuration.
    :ivar .Account account: Account registered with `register`.
    :ivar .AuthHandler auth_handler: Authorizations handler that will
        dispatch DV challenges to appropriate authenticators
        (providing `.Authenticator` interface).
    :ivar .Authenticator auth: Prepared (`.Authenticator.prepare`)
        authenticator that can solve ACME challenges.
    :ivar .Installer installer: Installer.
    :ivar acme.client.BackwardsCompatibleClientV2 acme: Optional ACME
        client API handle. You might already have one from `register`.

    """

    def __init__(self, config: configuration.NamespaceConfig, account_: Optional[account.Account],
                 auth: Optional[interfaces.Authenticator],
                 installer: Optional[interfaces.Installer],
                 acme: Optional[acme_client.ClientV2] = None) -> None:
        """Initialize a client."""
        self.config = config
        self.account = account_
        self.auth = auth
        self.installer = installer

        # Initialize ACME if account is provided
        if acme is None and self.account is not None:
            acme = acme_from_config_key(config, self.account.key, self.account.regr)
        self.acme = acme

        self.auth_handler: Optional[auth_handler.AuthHandler]
        if auth is not None:
            self.auth_handler = auth_handler.AuthHandler(
                auth, self.acme, self.account, self.config.pref_challs)
        else:
            self.auth_handler = None

    def obtain_certificate_from_csr(self, csr: util.CSR,
                                    orderr: Optional[messages.OrderResource] = None
                                    ) -> Tuple[bytes, bytes]:
        """Obtain certificate.

        :param .util.CSR csr: PEM-encoded Certificate Signing
            Request. The key used to generate this CSR can be different
            than `authkey`.
        :param acme.messages.OrderResource orderr: contains authzrs

        :returns: certificate and chain as PEM byte strings
        :rtype: tuple

        """
        if self.auth_handler is None:
            msg = ("Unable to obtain certificate because authenticator is "
                   "not set.")
            logger.error(msg)
            raise errors.Error(msg)
        if self.account is None or self.account.regr is None:
            raise errors.Error("Please register with the ACME server first.")
        if self.acme is None:
            raise errors.Error("ACME client is not set.")

        logger.debug("CSR: %s", csr)

        if orderr is None:
            orderr = self._get_order_and_authorizations(csr.data, best_effort=False)

        deadline = datetime.datetime.now() + datetime.timedelta(seconds=90)
        orderr = self.acme.finalize_order(
            orderr, deadline, fetch_alternative_chains=self.config.preferred_chain is not None)
        fullchain = orderr.fullchain_pem
        if self.config.preferred_chain and orderr.alternative_fullchains_pem:
            fullchain = crypto_util.find_chain_with_issuer(
                [fullchain] + orderr.alternative_fullchains_pem,
                self.config.preferred_chain, not self.config.dry_run)
        cert, chain = crypto_util.cert_and_chain_from_fullchain(fullchain)
        return cert.encode(), chain.encode()

    def obtain_certificate(self, domains: List[str], old_keypath: Optional[str] = None
                           ) -> Tuple[bytes, bytes, util.Key, util.CSR]:
        """Obtains a certificate from the ACME server.

        `.register` must be called before `.obtain_certificate`

        :param list domains: domains to get a certificate

        :returns: certificate as PEM string, chain as PEM string,
            newly generated private key (`.util.Key`), and DER-encoded
            Certificate Signing Request (`.util.CSR`).
        :rtype: tuple

        """
        # We need to determine the key path, key PEM data, CSR path,
        # and CSR PEM data.  For a dry run, the paths are None because
        # they aren't permanently saved to disk.  For a lineage with
        # --reuse-key, the key path and PEM data are derived from an
        # existing file.

        if old_keypath is not None:
            # We've been asked to reuse a specific existing private key.
            # Therefore, we'll read it now and not generate a new one in
            # either case below.
            #
            # We read in bytes here because the type of `key.pem`
            # created below is also bytes.
            with open(old_keypath, "rb") as f:
                keypath = old_keypath
                keypem = f.read()
            key: Optional[util.Key] = util.Key(file=keypath, pem=keypem)
            logger.info("Reusing existing private key from %s.", old_keypath)
        else:
            # The key is set to None here but will be created below.
            key = None

        key_size = self.config.rsa_key_size
        elliptic_curve = "secp256r1"

        # key-type defaults to a list, but we are only handling 1 currently
        if isinstance(self.config.key_type, list):
            self.config.key_type = self.config.key_type[0]
        if self.config.elliptic_curve and self.config.key_type == 'ecdsa':
            elliptic_curve = self.config.elliptic_curve
            self.config.auth_chain_path = "./chain-ecdsa.pem"
            self.config.auth_cert_path = "./cert-ecdsa.pem"
            self.config.key_path = "./key-ecdsa.pem"
        elif self.config.rsa_key_size and self.config.key_type.lower() == 'rsa':
            key_size = self.config.rsa_key_size

        # Create CSR from names
        if self.config.dry_run:
            key = key or util.Key(
                file=None,
                pem=crypto_util.make_key(
                    bits=key_size,
                    elliptic_curve=elliptic_curve,
                    key_type=self.config.key_type,

                ),
            )
            csr = util.CSR(file=None, form="pem",
                           data=acme_crypto_util.make_csr(
                               key.pem, domains, self.config.must_staple))
        else:
            key = key or crypto_util.generate_key(
                key_size=key_size,
                key_dir=self.config.key_dir,
                key_type=self.config.key_type,
                elliptic_curve=elliptic_curve,
                strict_permissions=self.config.strict_permissions,
            )
            # TODO: Remove the cast once certbot package is fully typed
            csr = crypto_util.generate_csr(key, cast(Set[str], domains), self.config.csr_dir,
                                           self.config.must_staple, self.config.strict_permissions)

        orderr = self._get_order_and_authorizations(csr.data, self.config.allow_subset_of_names)
        authzr = orderr.authorizations
        auth_domains = set(a.body.identifier.value for a in authzr)
        successful_domains = [d for d in domains if d in auth_domains]

        # allow_subset_of_names is currently disabled for wildcard
        # certificates. The reason for this and checking allow_subset_of_names
        # below is because successful_domains == domains is never true if
        # domains contains a wildcard because the ACME spec forbids identifiers
        # in authzs from containing a wildcard character.
        if self.config.allow_subset_of_names and successful_domains != domains:
            if not self.config.dry_run:
                os.remove(key.file)
                os.remove(csr.file)
            return self.obtain_certificate(successful_domains)
        else:
            cert, chain = self.obtain_certificate_from_csr(csr, orderr)
            return cert, chain, key, csr

    def _get_order_and_authorizations(self, csr_pem: bytes,
                                      best_effort: bool) -> messages.OrderResource:
        """Request a new order and complete its authorizations.

        :param bytes csr_pem: A CSR in PEM format.
        :param bool best_effort: True if failing to complete all
            authorizations should not raise an exception

        :returns: order resource containing its completed authorizations
        :rtype: acme.messages.OrderResource

        """
        if not self.acme:
            raise errors.Error("ACME client is not set.")
        try:
            orderr = self.acme.new_order(csr_pem)
        except acme_errors.WildcardUnsupportedError:
            raise errors.Error("The currently selected ACME CA endpoint does"
                               " not support issuing wildcard certificates.")

        if not self.auth_handler:
            raise errors.Error("No authorization handler has been set.")

        # For a dry run, ensure we have an order with fresh authorizations
        if orderr and self.config.dry_run:
            deactivated, failed = self.auth_handler.deactivate_valid_authorizations(orderr)
            if deactivated:
                logger.debug("Recreating order after authz deactivations")
                orderr = self.acme.new_order(csr_pem)
            if failed:
                logger.warning("Certbot was unable to obtain fresh authorizations for every domain"
                               ". The dry run will continue, but results may not be accurate.")

        authzr = self.auth_handler.handle_authorizations(orderr, self.config, best_effort)
        return orderr.update(authorizations=authzr)

    def obtain_and_enroll_certificate(self, domains: List[str], certname: Optional[str]
                                      ) -> Optional[storage.RenewableCert]:
        """Obtain and enroll certificate.

        Get a new certificate for the specified domains using the specified
        authenticator and installer, and then create a new renewable lineage
        containing it.

        :param domains: domains to request a certificate for
        :type domains: `list` of `str`
        :param certname: requested name of lineage
        :type certname: `str` or `None`

        :returns: A new :class:`certbot._internal.storage.RenewableCert` instance
            referred to the enrolled cert lineage, or None if doing a successful dry run.

        """
        cert, chain, key, _ = self.obtain_certificate(domains)

        if (self.config.config_dir != constants.CLI_DEFAULTS["config_dir"] or
                self.config.work_dir != constants.CLI_DEFAULTS["work_dir"]):
            logger.info(
                "Non-standard path(s), might not work with crontab installed "
                "by your operating system package manager")

        new_name = self._choose_lineagename(domains, certname)

        if self.config.dry_run:
            logger.debug("Dry run: Skipping creating new lineage for %s", new_name)
            return None
        return storage.RenewableCert.new_lineage(
            new_name, cert,
            key.pem, chain,
            self.config)

    def _choose_lineagename(self, domains: List[str], certname: Optional[str]) -> str:
        """Chooses a name for the new lineage.

        :param domains: domains in certificate request
        :type domains: `list` of `str`
        :param certname: requested name of lineage
        :type certname: `str` or `None`

        :returns: lineage name that should be used
        :rtype: str

        """
        if certname:
            return certname
        elif util.is_wildcard_domain(domains[0]):
            # Don't make files and directories starting with *.
            return domains[0][2:]
        return domains[0]

    def save_certificate(self, cert_pem: bytes, chain_pem: bytes,
                         cert_path: str, chain_path: str, fullchain_path: str
                         ) -> Tuple[str, str, str]:
        """Saves the certificate received from the ACME server.

        :param bytes cert_pem:
        :param bytes chain_pem:
        :param str cert_path: Candidate path to a certificate.
        :param str chain_path: Candidate path to a certificate chain.
        :param str fullchain_path: Candidate path to a full cert chain.

        :returns: cert_path, chain_path, and fullchain_path as absolute
            paths to the actual files
        :rtype: `tuple` of `str`

        :raises IOError: If unable to find room to write the cert files

        """
        for path in cert_path, chain_path, fullchain_path:
            util.make_or_verify_dir(os.path.dirname(path), 0o755, self.config.strict_permissions)

        cert_file, abs_cert_path = _open_pem_file('cert_path', cert_path)

        try:
            cert_file.write(cert_pem)
        finally:
            cert_file.close()

        chain_file, abs_chain_path = _open_pem_file('chain_path', chain_path)
        fullchain_file, abs_fullchain_path = _open_pem_file('fullchain_path', fullchain_path)

        _save_chain(chain_pem, chain_file)
        _save_chain(cert_pem + chain_pem, fullchain_file)

        return abs_cert_path, abs_chain_path, abs_fullchain_path

    def deploy_certificate(self, domains: List[str], privkey_path: str, cert_path: str,
                           chain_path: str, fullchain_path: str) -> None:
        """Install certificate

        :param list domains: list of domains to install the certificate
        :param str privkey_path: path to certificate private key
        :param str cert_path: certificate file path (optional)
        :param str chain_path: chain file path

        """
        if self.installer is None:
            logger.error("No installer specified, client is unable to deploy"
                           "the certificate")
            raise errors.Error("No installer available")

        chain_path = None if chain_path is None else os.path.abspath(chain_path)

        display_util.notify("Deploying certificate")

        msg = "Could not install certificate"
        with error_handler.ErrorHandler(self._recovery_routine_with_msg, msg):
            for dom in domains:
                self.installer.deploy_cert(
                    domain=dom, cert_path=os.path.abspath(cert_path),
                    key_path=os.path.abspath(privkey_path),
                    chain_path=chain_path,
                    fullchain_path=fullchain_path)
                self.installer.save()  # needed by the Apache plugin

            self.installer.save("Deployed ACME Certificate")

        msg = ("We were unable to install your certificate, "
               "however, we successfully restored your "
               "server to its prior configuration.")
        with error_handler.ErrorHandler(self._rollback_and_restart, msg):
            # sites may have been enabled / final cleanup
            self.installer.restart()

    def enhance_config(self, domains: List[str], chain_path: str,
                       redirect_default: bool = True) -> None:
        """Enhance the configuration.

        :param list domains: list of domains to configure
        :param chain_path: chain file path
        :type chain_path: `str` or `None`
        :param redirect_default: boolean value that the "redirect" flag should default to

        :raises .errors.Error: if no installer is specified in the
            client.

        """
        if self.installer is None:
            logger.error("No installer is specified, there isn't any "
                           "configuration to enhance.")
            raise errors.Error("No installer available")

        enhanced = False
        enhancement_info = (
            ("hsts", "ensure-http-header", "Strict-Transport-Security"),
            ("redirect", "redirect", None),
            ("staple", "staple-ocsp", chain_path),
            ("uir", "ensure-http-header", "Upgrade-Insecure-Requests"),)
        supported = self.installer.supported_enhancements()

        for config_name, enhancement_name, option in enhancement_info:
            config_value = getattr(self.config, config_name)
            if enhancement_name in supported:
                if config_name == "redirect" and config_value is None:
                    config_value = redirect_default
                if config_value:
                    self.apply_enhancement(domains, enhancement_name, option)
                    enhanced = True
            elif config_value:
                logger.error(
                    "Option %s is not supported by the selected installer. "
                    "Skipping enhancement.", config_name)

        msg = ("We were unable to restart web server")
        if enhanced:
            with error_handler.ErrorHandler(self._rollback_and_restart, msg):
                self.installer.restart()

    def apply_enhancement(self, domains: List[str], enhancement: str,
                          options: Optional[Union[List[str], str]] = None) -> None:
        """Applies an enhancement on all domains.

        :param list domains: list of ssl_vhosts (as strings)
        :param str enhancement: name of enhancement, e.g. ensure-http-header
        :param str options: options to enhancement, e.g. Strict-Transport-Security

            .. note:: When more `options` are needed, make options a list.

        :raises .errors.PluginError: If Enhancement is not supported, or if
            there is any other problem with the enhancement.


        """
        if not self.installer:
            raise errors.Error("No installer plugin has been set.")
        enh_label = options if enhancement == "ensure-http-header" else enhancement
        with error_handler.ErrorHandler(self._recovery_routine_with_msg, None):
            for dom in domains:
                try:
                    # TODO: Remove the cast once certbot package is fully typed
                    self.installer.enhance(dom, enhancement, cast(Optional[List[str]], options))
                except errors.PluginEnhancementAlreadyPresent:
                    logger.info("Enhancement %s was already set.", enh_label)
                except errors.PluginError:
                    logger.error("Unable to set the %s enhancement for %s.", enh_label, dom)
                    raise

            self.installer.save(f"Add enhancement {enh_label}")

    def _recovery_routine_with_msg(self, success_msg: Optional[str]) -> None:
        """Calls the installer's recovery routine and prints success_msg

        :param str success_msg: message to show on successful recovery

        """
        if self.installer:
            self.installer.recovery_routine()
            if success_msg:
                display_util.notify(success_msg)

    def _rollback_and_restart(self, success_msg: str) -> None:
        """Rollback the most recent checkpoint and restart the webserver

        :param str success_msg: message to show on successful rollback

        """
        if self.installer:
            logger.info("Rolling back to previous server configuration...")
            try:
                self.installer.rollback_checkpoints()
                self.installer.restart()
            except:
                logger.error(
                    "An error occurred and we failed to restore your config and "
                    "restart your server. Please post to "
                    "https://community.letsencrypt.org/c/help "
                    "with details about your configuration and this error you received."
                )
                raise
            display_util.notify(success_msg)


def validate_key_csr(privkey: util.Key, csr: Optional[util.CSR] = None) -> None:
    """Validate Key and CSR files.

    Verifies that the client key and csr arguments are valid and correspond to
    one another. This does not currently check the names in the CSR due to
    the inability to read SANs from CSRs in python crypto libraries.

    If csr is left as None, only the key will be validated.

    :param privkey: Key associated with CSR
    :type privkey: :class:`certbot.util.Key`

    :param .util.CSR csr: CSR

    :raises .errors.Error: when validation fails

    """
    # TODO: Handle all of these problems appropriately
    # The client can eventually do things like prompt the user
    # and allow the user to take more appropriate actions

    # Key must be readable and valid.
    if privkey.pem and not crypto_util.valid_privkey(privkey.pem):
        raise errors.Error("The provided key is not a valid key")

    if csr:
        if csr.form == "der":
            csr_obj = OpenSSL.crypto.load_certificate_request(
                OpenSSL.crypto.FILETYPE_ASN1, csr.data)
            cert_buffer = OpenSSL.crypto.dump_certificate_request(
                OpenSSL.crypto.FILETYPE_PEM, csr_obj
            )
            csr = util.CSR(csr.file, cert_buffer, "pem")

        # If CSR is provided, it must be readable and valid.
        if csr.data and not crypto_util.valid_csr(csr.data):
            raise errors.Error("The provided CSR is not a valid CSR")

        # If both CSR and key are provided, the key must be the same key used
        # in the CSR.
        if csr.data and privkey.pem:
            if not crypto_util.csr_matches_pubkey(
                    csr.data, privkey.pem):
                raise errors.Error("The key and CSR do not match")


def rollback(default_installer: str, checkpoints: int,
             config: configuration.NamespaceConfig, plugins: plugin_disco.PluginsRegistry) -> None:
    """Revert configuration the specified number of checkpoints.

    :param str default_installer: Default installer name to use for the rollback
    :param int checkpoints: Number of checkpoints to revert.
    :param config: Configuration.
    :type config: :class:`certbot.configuration.NamespaceConfiguration`
    :param plugins: Plugins available
    :type plugins: :class:`certbot._internal.plugins.disco.PluginsRegistry`

    """
    # Misconfigurations are only a slight problems... allow the user to rollback
    installer = plugin_selection.pick_installer(
        config, default_installer, plugins, question="Which installer "
        "should be used for rollback?")

    # No Errors occurred during init... proceed normally
    # If installer is None... couldn't find an installer... there shouldn't be
    # anything to rollback
    if installer is not None:
        installer.rollback_checkpoints(checkpoints)
        installer.restart()


def _open_pem_file(cli_arg_path: str, pem_path: str) -> Tuple[IO, str]:
    """Open a pem file.

    If cli_arg_path was set by the client, open that.
    Otherwise, uniquify the file path.

    :param str cli_arg_path: the cli arg name, e.g. cert_path
    :param str pem_path: the pem file path to open

    :returns: a tuple of file object and its absolute file path

    """
    if cli.set_by_cli(cli_arg_path):
        return util.safe_open(pem_path, chmod=0o644, mode="wb"),\
            os.path.abspath(pem_path)
    uniq = util.unique_file(pem_path, 0o644, "wb")
    return uniq[0], os.path.abspath(uniq[1])


def _save_chain(chain_pem: bytes, chain_file: IO) -> None:
    """Saves chain_pem at a unique path based on chain_path.

    :param bytes chain_pem: certificate chain in PEM format
    :param str chain_file: chain file object

    """
    try:
        chain_file.write(chain_pem)
    finally:
        chain_file.close()<|MERGE_RESOLUTION|>--- conflicted
+++ resolved
@@ -190,8 +190,7 @@
 
     # If --dry-run is used, and there is no staging account, create one with no email.
     if config.dry_run:
-        # TODO: Remove the type ignore once certbot package is fully typed
-        config.email = None  # type: ignore[misc]
+        config.email = None
 
     # Each new registration shall use a fresh new key
     rsa_key = generate_private_key(
@@ -246,8 +245,7 @@
         # TODO: Remove the cast once certbot package is fully typed
         newreg = messages.NewRegistration.from_data(
             email=config.email,
-<<<<<<< HEAD
-            external_account_binding=cast(messages.ExternalAccountBinding, eab))
+            external_account_binding=cast(Optional[messages.ExternalAccountBinding], eab))
         # Until ACME v1 support is removed from Certbot, we actually need the provided
         # ACME client to be a wrapper of type BackwardsCompatibleClientV2.
         # TODO: Remove this cast and rewrite the logic when the client is actually a ClientV2
@@ -257,10 +255,6 @@
         except AttributeError:
             raise errors.Error("The ACME client must be an instance of "
                                "acme.client.BackwardsCompatibleClientV2")
-=======
-            external_account_binding=cast(Optional[messages.ExternalAccountBinding], eab))
-        return acme.new_account_and_tos(newreg, tos_cb)
->>>>>>> 19147e1b
     except messages.Error as e:
         if e.code in ('invalidEmail', 'invalidContact'):
             if config.noninteractive_mode:
@@ -268,8 +262,7 @@
                        "Please ensure it is a valid email and attempt "
                        "registration again." % config.email)
                 raise errors.Error(msg)
-            # TODO: Remove the type ignore once certbot package is fully typed
-            config.email = display_ops.get_email(invalid=True)  # type: ignore[misc]
+            config.email = display_ops.get_email(invalid=True)
             return perform_registration(acme, config, tos_cb)
         raise
 

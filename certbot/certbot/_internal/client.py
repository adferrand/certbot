"""Certbot client API."""
import datetime
import logging
import platform
from typing import cast
from typing import Any
from typing import Callable
from typing import cast
from typing import Dict
from typing import IO
from typing import List
from typing import Optional
from typing import Set
from typing import Tuple
from typing import Union
import warnings

from cryptography.hazmat.backends import default_backend
from cryptography.hazmat.primitives.asymmetric.rsa import generate_private_key
import josepy as jose
import OpenSSL

from acme import client as acme_client
from acme import crypto_util as acme_crypto_util
from acme import errors as acme_errors
from acme import messages
import certbot
from certbot import configuration
from certbot import crypto_util
from certbot import errors
from certbot import interfaces
from certbot import util
from certbot._internal import account
from certbot._internal import auth_handler
from certbot._internal import cli
from certbot._internal import constants
from certbot._internal import eff
from certbot._internal import error_handler
from certbot._internal import storage
from certbot._internal.plugins import disco as plugin_disco
from certbot._internal.plugins import selection as plugin_selection
from certbot.compat import os
from certbot.display import ops as display_ops
from certbot.display import util as display_util
from certbot.interfaces import AccountStorage

logger = logging.getLogger(__name__)


def acme_from_config_key(config: configuration.NamespaceConfig, key: jose.JWK,
                         regr: Optional[messages.RegistrationResource] = None
                         ) -> acme_client.ClientV2:
    """Wrangle ACME client construction"""
    # TODO: Allow for other alg types besides RS256
    net = acme_client.ClientNetwork(key, account=regr, verify_ssl=(not config.no_verify_ssl),
                                    user_agent=determine_user_agent(config))

    with warnings.catch_warnings():
        warnings.simplefilter("ignore", DeprecationWarning)

        client = acme_client.BackwardsCompatibleClientV2(net, key, config.server)
        if client.acme_version == 1:
            logger.warning(
                "Certbot is configured to use an ACMEv1 server (%s). ACMEv1 support is deprecated"
                " and will soon be removed. See https://community.letsencrypt.org/t/143839 for "
                "more information.", config.server)
        return cast(acme_client.ClientV2, client)


def determine_user_agent(config: configuration.NamespaceConfig) -> str:
    """
    Set a user_agent string in the config based on the choice of plugins.
    (this wasn't knowable at construction time)

    :returns: the client's User-Agent string
    :rtype: `str`
    """

    # WARNING: To ensure changes are in line with Certbot's privacy
    # policy, talk to a core Certbot team member before making any
    # changes here.
    if config.user_agent is None:
        ua = ("CertbotACMEClient/{0} ({1}; {2}{8}) Authenticator/{3} Installer/{4} "
              "({5}; flags: {6}) Py/{7}")
        if os.environ.get("CERTBOT_DOCS") == "1":
            cli_command = "certbot"
            os_info = "OS_NAME OS_VERSION"
            python_version = "major.minor.patchlevel"
        else:
            cli_command = cli.cli_command
            os_info = util.get_os_info_ua()
            python_version = platform.python_version()
        ua = ua.format(certbot.__version__, cli_command, os_info,
                       config.authenticator, config.installer, config.verb,
                       ua_flags(config), python_version,
                       "; " + config.user_agent_comment if config.user_agent_comment else "")
    else:
        ua = config.user_agent
    return ua


def ua_flags(config: configuration.NamespaceConfig) -> str:
    """Turn some very important CLI flags into clues in the user agent."""
    if isinstance(config, DummyConfig):
        return "FLAGS"
    flags = []
    if config.duplicate:
        flags.append("dup")
    if config.renew_by_default:
        flags.append("frn")
    if config.allow_subset_of_names:
        flags.append("asn")
    if config.noninteractive_mode:
        flags.append("n")
    hook_names = ("pre", "post", "renew", "manual_auth", "manual_cleanup")
    hooks = [getattr(config, h + "_hook") for h in hook_names]
    if any(hooks):
        flags.append("hook")
    return " ".join(flags)


class DummyConfig:
    """Shim for computing a sample user agent."""
    def __init__(self) -> None:
        self.authenticator = "XXX"
        self.installer = "YYY"
        self.user_agent = None
        self.verb = "SUBCOMMAND"

    def __getattr__(self, name: str) -> Any:
        """Any config properties we might have are None."""
        return None


def sample_user_agent() -> str:
    """Document what this Certbot's user agent string will be like."""
    # DummyConfig is designed to mock certbot.configuration.NamespaceConfig.
    # Let mypy accept that.
    return determine_user_agent(cast(configuration.NamespaceConfig, DummyConfig()))


def register(config: configuration.NamespaceConfig, account_storage: AccountStorage,
             tos_cb: Optional[Callable[[str], None]] = None
             ) -> Tuple[account.Account, acme_client.ClientV2]:
    """Register new account with an ACME CA.

    This function takes care of generating fresh private key,
    registering the account, optionally accepting CA Terms of Service
    and finally saving the account. It should be called prior to
    initialization of `Client`, unless account has already been created.

    :param certbot.configuration.NamespaceConfig config: Client configuration.

    :param .AccountStorage account_storage: Account storage where newly
        registered account will be saved to. Save happens only after TOS
        acceptance step, so any account private keys or
        `.RegistrationResource` will not be persisted if `tos_cb`
        returns ``False``.

    :param tos_cb: If ACME CA requires the user to accept a Terms of
        Service before registering account, client action is
        necessary. For example, a CLI tool would prompt the user
        acceptance. `tos_cb` must be a callable that should accept
        a Term of Service URL as a string, and raise an exception
        if the TOS is not accepted by the client. ``tos_cb`` will be
        called only if the client action is necessary, i.e. when
        ``terms_of_service is not None``. This argument is optional,
        if not supplied it will default to automatic acceptance!

    :raises certbot.errors.Error: In case of any client problems, in
        particular registration failure, or unaccepted Terms of Service.
    :raises acme.errors.Error: In case of any protocol problems.

    :returns: Newly registered and saved account, as well as protocol
        API handle (should be used in `Client` initialization).
    :rtype: `tuple` of `.Account` and `acme.client.Client`

    """
    # Log non-standard actions, potentially wrong API calls
    if account_storage.find_all():
        logger.info("There are already existing accounts for %s", config.server)
    if config.email is None:
        if not config.register_unsafely_without_email:
            msg = ("No email was provided and "
                   "--register-unsafely-without-email was not present.")
            logger.error(msg)
            raise errors.Error(msg)
        if not config.dry_run:
            logger.debug("Registering without email!")

    # If --dry-run is used, and there is no staging account, create one with no email.
    if config.dry_run:
        config.email = None

    # Each new registration shall use a fresh new key
    rsa_key = generate_private_key(
            public_exponent=65537,
            key_size=config.rsa_key_size,
            backend=default_backend())
    key = jose.JWKRSA(key=jose.ComparableRSAKey(rsa_key))
    acme = acme_from_config_key(config, key)
    # TODO: add phone?
    regr = perform_registration(acme, config, tos_cb)

    acc = account.Account(regr, key)
    account_storage.save(acc, acme)

    eff.prepare_subscription(config, acc)

    return acc, acme


def perform_registration(acme: acme_client.ClientV2, config: configuration.NamespaceConfig,
                         tos_cb: Optional[Callable[[str], None]]) -> messages.RegistrationResource:
    """
    Actually register new account, trying repeatedly if there are email
    problems

    :param acme.client.Client acme: ACME client object.
    :param certbot.configuration.NamespaceConfig config: Client configuration.
    :param Callable tos_cb: a callback to handle Term of Service agreement.

    :returns: Registration Resource.
    :rtype: `acme.messages.RegistrationResource`
    """

    eab_credentials_supplied = config.eab_kid and config.eab_hmac_key
    eab: Optional[Dict[str, Any]]
    if eab_credentials_supplied:
        account_public_key = acme.net.key.public_key()
        eab = messages.ExternalAccountBinding.from_data(account_public_key=account_public_key,
                                                        kid=config.eab_kid,
                                                        hmac_key=config.eab_hmac_key,
                                                        directory=acme.directory)
    else:
        eab = None

    if acme.external_account_required():
        if not eab_credentials_supplied:
            msg = ("Server requires external account binding."
                   " Please use --eab-kid and --eab-hmac-key.")
            raise errors.Error(msg)

    try:
        # TODO: Remove the cast once certbot package is fully typed
        newreg = messages.NewRegistration.from_data(
            email=config.email,
            external_account_binding=cast(Optional[messages.ExternalAccountBinding], eab))
<<<<<<< HEAD
        return acme.new_account_and_tos(newreg, tos_cb)
=======
        # Until ACME v1 support is removed from Certbot, we actually need the provided
        # ACME client to be a wrapper of type BackwardsCompatibleClientV2.
        # TODO: Remove this cast and rewrite the logic when the client is actually a ClientV2
        try:
            return cast(acme_client.BackwardsCompatibleClientV2,
                        acme).new_account_and_tos(newreg, tos_cb)
        except AttributeError:
            raise errors.Error("The ACME client must be an instance of "
                               "acme.client.BackwardsCompatibleClientV2")
>>>>>>> 250d7b15
    except messages.Error as e:
        if e.code in ('invalidEmail', 'invalidContact'):
            if config.noninteractive_mode:
                msg = ("The ACME server believes %s is an invalid email address. "
                       "Please ensure it is a valid email and attempt "
                       "registration again." % config.email)
                raise errors.Error(msg)
            config.email = display_ops.get_email(invalid=True)
            return perform_registration(acme, config, tos_cb)
        raise


class Client:
    """Certbot's client.

    :ivar certbot.configuration.NamespaceConfig config: Client configuration.
    :ivar .Account account: Account registered with `register`.
    :ivar .AuthHandler auth_handler: Authorizations handler that will
        dispatch DV challenges to appropriate authenticators
        (providing `.Authenticator` interface).
    :ivar .Authenticator auth: Prepared (`.Authenticator.prepare`)
        authenticator that can solve ACME challenges.
    :ivar .Installer installer: Installer.
    :ivar acme.client.BackwardsCompatibleClientV2 acme: Optional ACME
        client API handle. You might already have one from `register`.

    """

    def __init__(self, config: configuration.NamespaceConfig, account_: Optional[account.Account],
                 auth: Optional[interfaces.Authenticator],
                 installer: Optional[interfaces.Installer],
                 acme: Optional[acme_client.ClientV2] = None) -> None:
        """Initialize a client."""
        self.config = config
        self.account = account_
        self.auth = auth
        self.installer = installer

        # Initialize ACME if account is provided
        if acme is None and self.account is not None:
            acme = acme_from_config_key(config, self.account.key, self.account.regr)
        self.acme = acme

        self.auth_handler: Optional[auth_handler.AuthHandler]
        if auth is not None:
            self.auth_handler = auth_handler.AuthHandler(
                auth, self.acme, self.account, self.config.pref_challs)
        else:
            self.auth_handler = None

    def obtain_certificate_from_csr(self, csr: util.CSR,
                                    orderr: Optional[messages.OrderResource] = None
                                    ) -> Tuple[bytes, bytes]:
        """Obtain certificate.

        :param .util.CSR csr: PEM-encoded Certificate Signing
            Request. The key used to generate this CSR can be different
            than `authkey`.
        :param acme.messages.OrderResource orderr: contains authzrs

        :returns: certificate and chain as PEM byte strings
        :rtype: tuple

        """
        if self.auth_handler is None:
            msg = ("Unable to obtain certificate because authenticator is "
                   "not set.")
            logger.error(msg)
            raise errors.Error(msg)
        if self.account is None or self.account.regr is None:
            raise errors.Error("Please register with the ACME server first.")
        if self.acme is None:
            raise errors.Error("ACME client is not set.")

        logger.debug("CSR: %s", csr)

        if orderr is None:
            orderr = self._get_order_and_authorizations(csr.data, best_effort=False)

        deadline = datetime.datetime.now() + datetime.timedelta(seconds=90)
        orderr = self.acme.finalize_order(
            orderr, deadline, fetch_alternative_chains=self.config.preferred_chain is not None)
        fullchain = orderr.fullchain_pem
        if self.config.preferred_chain and orderr.alternative_fullchains_pem:
            fullchain = crypto_util.find_chain_with_issuer(
                [fullchain] + orderr.alternative_fullchains_pem,
                self.config.preferred_chain, not self.config.dry_run)
        cert, chain = crypto_util.cert_and_chain_from_fullchain(fullchain)
        return cert.encode(), chain.encode()

    def obtain_certificate(self, domains: List[str], old_keypath: Optional[str] = None
                           ) -> Tuple[bytes, bytes, util.Key, util.CSR]:
        """Obtains a certificate from the ACME server.

        `.register` must be called before `.obtain_certificate`

        :param list domains: domains to get a certificate

        :returns: certificate as PEM string, chain as PEM string,
            newly generated private key (`.util.Key`), and DER-encoded
            Certificate Signing Request (`.util.CSR`).
        :rtype: tuple

        """
        # We need to determine the key path, key PEM data, CSR path,
        # and CSR PEM data.  For a dry run, the paths are None because
        # they aren't permanently saved to disk.  For a lineage with
        # --reuse-key, the key path and PEM data are derived from an
        # existing file.

        if old_keypath is not None:
            # We've been asked to reuse a specific existing private key.
            # Therefore, we'll read it now and not generate a new one in
            # either case below.
            #
            # We read in bytes here because the type of `key.pem`
            # created below is also bytes.
            with open(old_keypath, "rb") as f:
                keypath = old_keypath
                keypem = f.read()
            key: Optional[util.Key] = util.Key(file=keypath, pem=keypem)
            logger.info("Reusing existing private key from %s.", old_keypath)
        else:
            # The key is set to None here but will be created below.
            key = None

        key_size = self.config.rsa_key_size
        elliptic_curve = "secp256r1"

        # key-type defaults to a list, but we are only handling 1 currently
        if isinstance(self.config.key_type, list):
            self.config.key_type = self.config.key_type[0]
        if self.config.elliptic_curve and self.config.key_type == 'ecdsa':
            elliptic_curve = self.config.elliptic_curve
            self.config.auth_chain_path = "./chain-ecdsa.pem"
            self.config.auth_cert_path = "./cert-ecdsa.pem"
            self.config.key_path = "./key-ecdsa.pem"
        elif self.config.rsa_key_size and self.config.key_type.lower() == 'rsa':
            key_size = self.config.rsa_key_size

        # Create CSR from names
        if self.config.dry_run:
            key = key or util.Key(
                file=None,
                pem=crypto_util.make_key(
                    bits=key_size,
                    elliptic_curve=elliptic_curve,
                    key_type=self.config.key_type,

                ),
            )
            csr = util.CSR(file=None, form="pem",
                           data=acme_crypto_util.make_csr(
                               key.pem, domains, self.config.must_staple))
        else:
            key = key or crypto_util.generate_key(
                key_size=key_size,
                key_dir=self.config.key_dir,
                key_type=self.config.key_type,
                elliptic_curve=elliptic_curve,
                strict_permissions=self.config.strict_permissions,
            )
            # TODO: Remove the cast once certbot package is fully typed
            csr = crypto_util.generate_csr(key, cast(Set[str], domains), self.config.csr_dir,
                                           self.config.must_staple, self.config.strict_permissions)

        orderr = self._get_order_and_authorizations(csr.data, self.config.allow_subset_of_names)
        authzr = orderr.authorizations
        auth_domains = set(a.body.identifier.value for a in authzr)
        successful_domains = [d for d in domains if d in auth_domains]

        # allow_subset_of_names is currently disabled for wildcard
        # certificates. The reason for this and checking allow_subset_of_names
        # below is because successful_domains == domains is never true if
        # domains contains a wildcard because the ACME spec forbids identifiers
        # in authzs from containing a wildcard character.
        if self.config.allow_subset_of_names and successful_domains != domains:
            if not self.config.dry_run:
                os.remove(key.file)
                os.remove(csr.file)
            return self.obtain_certificate(successful_domains)
        else:
            cert, chain = self.obtain_certificate_from_csr(csr, orderr)
            return cert, chain, key, csr

    def _get_order_and_authorizations(self, csr_pem: bytes,
                                      best_effort: bool) -> messages.OrderResource:
        """Request a new order and complete its authorizations.

        :param bytes csr_pem: A CSR in PEM format.
        :param bool best_effort: True if failing to complete all
            authorizations should not raise an exception

        :returns: order resource containing its completed authorizations
        :rtype: acme.messages.OrderResource

        """
        if not self.acme:
            raise errors.Error("ACME client is not set.")
        try:
            orderr = self.acme.new_order(csr_pem)
        except acme_errors.WildcardUnsupportedError:
            raise errors.Error("The currently selected ACME CA endpoint does"
                               " not support issuing wildcard certificates.")

        if not self.auth_handler:
            raise errors.Error("No authorization handler has been set.")

        # For a dry run, ensure we have an order with fresh authorizations
        if orderr and self.config.dry_run:
            deactivated, failed = self.auth_handler.deactivate_valid_authorizations(orderr)
            if deactivated:
                logger.debug("Recreating order after authz deactivations")
                orderr = self.acme.new_order(csr_pem)
            if failed:
                logger.warning("Certbot was unable to obtain fresh authorizations for every domain"
                               ". The dry run will continue, but results may not be accurate.")

        authzr = self.auth_handler.handle_authorizations(orderr, self.config, best_effort)
        return orderr.update(authorizations=authzr)

    def obtain_and_enroll_certificate(self, domains: List[str], certname: Optional[str]
                                      ) -> Optional[storage.RenewableCert]:
        """Obtain and enroll certificate.

        Get a new certificate for the specified domains using the specified
        authenticator and installer, and then create a new renewable lineage
        containing it.

        :param domains: domains to request a certificate for
        :type domains: `list` of `str`
        :param certname: requested name of lineage
        :type certname: `str` or `None`

        :returns: A new :class:`certbot._internal.storage.RenewableCert` instance
            referred to the enrolled cert lineage, or None if doing a successful dry run.

        """
        cert, chain, key, _ = self.obtain_certificate(domains)

        if (self.config.config_dir != constants.CLI_DEFAULTS["config_dir"] or
                self.config.work_dir != constants.CLI_DEFAULTS["work_dir"]):
            logger.info(
                "Non-standard path(s), might not work with crontab installed "
                "by your operating system package manager")

        new_name = self._choose_lineagename(domains, certname)

        if self.config.dry_run:
            logger.debug("Dry run: Skipping creating new lineage for %s", new_name)
            return None
        return storage.RenewableCert.new_lineage(
            new_name, cert,
            key.pem, chain,
            self.config)

    def _choose_lineagename(self, domains: List[str], certname: Optional[str]) -> str:
        """Chooses a name for the new lineage.

        :param domains: domains in certificate request
        :type domains: `list` of `str`
        :param certname: requested name of lineage
        :type certname: `str` or `None`

        :returns: lineage name that should be used
        :rtype: str

        """
        if certname:
            return certname
        elif util.is_wildcard_domain(domains[0]):
            # Don't make files and directories starting with *.
            return domains[0][2:]
        return domains[0]

    def save_certificate(self, cert_pem: bytes, chain_pem: bytes,
                         cert_path: str, chain_path: str, fullchain_path: str
                         ) -> Tuple[str, str, str]:
        """Saves the certificate received from the ACME server.

        :param bytes cert_pem:
        :param bytes chain_pem:
        :param str cert_path: Candidate path to a certificate.
        :param str chain_path: Candidate path to a certificate chain.
        :param str fullchain_path: Candidate path to a full cert chain.

        :returns: cert_path, chain_path, and fullchain_path as absolute
            paths to the actual files
        :rtype: `tuple` of `str`

        :raises IOError: If unable to find room to write the cert files

        """
        for path in cert_path, chain_path, fullchain_path:
            util.make_or_verify_dir(os.path.dirname(path), 0o755, self.config.strict_permissions)

        cert_file, abs_cert_path = _open_pem_file('cert_path', cert_path)

        try:
            cert_file.write(cert_pem)
        finally:
            cert_file.close()

        chain_file, abs_chain_path = _open_pem_file('chain_path', chain_path)
        fullchain_file, abs_fullchain_path = _open_pem_file('fullchain_path', fullchain_path)

        _save_chain(chain_pem, chain_file)
        _save_chain(cert_pem + chain_pem, fullchain_file)

        return abs_cert_path, abs_chain_path, abs_fullchain_path

    def deploy_certificate(self, domains: List[str], privkey_path: str, cert_path: str,
                           chain_path: str, fullchain_path: str) -> None:
        """Install certificate

        :param list domains: list of domains to install the certificate
        :param str privkey_path: path to certificate private key
        :param str cert_path: certificate file path (optional)
        :param str chain_path: chain file path

        """
        if self.installer is None:
            logger.error("No installer specified, client is unable to deploy"
                           "the certificate")
            raise errors.Error("No installer available")

        chain_path = None if chain_path is None else os.path.abspath(chain_path)

        display_util.notify("Deploying certificate")

        msg = "Could not install certificate"
        with error_handler.ErrorHandler(self._recovery_routine_with_msg, msg):
            for dom in domains:
                self.installer.deploy_cert(
                    domain=dom, cert_path=os.path.abspath(cert_path),
                    key_path=os.path.abspath(privkey_path),
                    chain_path=chain_path,
                    fullchain_path=fullchain_path)
                self.installer.save()  # needed by the Apache plugin

            self.installer.save("Deployed ACME Certificate")

        msg = ("We were unable to install your certificate, "
               "however, we successfully restored your "
               "server to its prior configuration.")
        with error_handler.ErrorHandler(self._rollback_and_restart, msg):
            # sites may have been enabled / final cleanup
            self.installer.restart()

    def enhance_config(self, domains: List[str], chain_path: str,
                       redirect_default: bool = True) -> None:
        """Enhance the configuration.

        :param list domains: list of domains to configure
        :param chain_path: chain file path
        :type chain_path: `str` or `None`
        :param redirect_default: boolean value that the "redirect" flag should default to

        :raises .errors.Error: if no installer is specified in the
            client.

        """
        if self.installer is None:
            logger.error("No installer is specified, there isn't any "
                           "configuration to enhance.")
            raise errors.Error("No installer available")

        enhanced = False
        enhancement_info = (
            ("hsts", "ensure-http-header", "Strict-Transport-Security"),
            ("redirect", "redirect", None),
            ("staple", "staple-ocsp", chain_path),
            ("uir", "ensure-http-header", "Upgrade-Insecure-Requests"),)
        supported = self.installer.supported_enhancements()

        for config_name, enhancement_name, option in enhancement_info:
            config_value = getattr(self.config, config_name)
            if enhancement_name in supported:
                if config_name == "redirect" and config_value is None:
                    config_value = redirect_default
                if config_value:
                    self.apply_enhancement(domains, enhancement_name, option)
                    enhanced = True
            elif config_value:
                logger.error(
                    "Option %s is not supported by the selected installer. "
                    "Skipping enhancement.", config_name)

        msg = ("We were unable to restart web server")
        if enhanced:
            with error_handler.ErrorHandler(self._rollback_and_restart, msg):
                self.installer.restart()

    def apply_enhancement(self, domains: List[str], enhancement: str,
                          options: Optional[Union[List[str], str]] = None) -> None:
        """Applies an enhancement on all domains.

        :param list domains: list of ssl_vhosts (as strings)
        :param str enhancement: name of enhancement, e.g. ensure-http-header
        :param str options: options to enhancement, e.g. Strict-Transport-Security

            .. note:: When more `options` are needed, make options a list.

        :raises .errors.PluginError: If Enhancement is not supported, or if
            there is any other problem with the enhancement.


        """
        if not self.installer:
            raise errors.Error("No installer plugin has been set.")
        enh_label = options if enhancement == "ensure-http-header" else enhancement
        with error_handler.ErrorHandler(self._recovery_routine_with_msg, None):
            for dom in domains:
                try:
                    # TODO: Remove the cast once certbot package is fully typed
                    self.installer.enhance(dom, enhancement, cast(Optional[List[str]], options))
                except errors.PluginEnhancementAlreadyPresent:
                    logger.info("Enhancement %s was already set.", enh_label)
                except errors.PluginError:
                    logger.error("Unable to set the %s enhancement for %s.", enh_label, dom)
                    raise

            self.installer.save(f"Add enhancement {enh_label}")

    def _recovery_routine_with_msg(self, success_msg: Optional[str]) -> None:
        """Calls the installer's recovery routine and prints success_msg

        :param str success_msg: message to show on successful recovery

        """
        if self.installer:
            self.installer.recovery_routine()
            if success_msg:
                display_util.notify(success_msg)

    def _rollback_and_restart(self, success_msg: str) -> None:
        """Rollback the most recent checkpoint and restart the webserver

        :param str success_msg: message to show on successful rollback

        """
        if self.installer:
            logger.info("Rolling back to previous server configuration...")
            try:
                self.installer.rollback_checkpoints()
                self.installer.restart()
            except:
                logger.error(
                    "An error occurred and we failed to restore your config and "
                    "restart your server. Please post to "
                    "https://community.letsencrypt.org/c/help "
                    "with details about your configuration and this error you received."
                )
                raise
            display_util.notify(success_msg)


def validate_key_csr(privkey: util.Key, csr: Optional[util.CSR] = None) -> None:
    """Validate Key and CSR files.

    Verifies that the client key and csr arguments are valid and correspond to
    one another. This does not currently check the names in the CSR due to
    the inability to read SANs from CSRs in python crypto libraries.

    If csr is left as None, only the key will be validated.

    :param privkey: Key associated with CSR
    :type privkey: :class:`certbot.util.Key`

    :param .util.CSR csr: CSR

    :raises .errors.Error: when validation fails

    """
    # TODO: Handle all of these problems appropriately
    # The client can eventually do things like prompt the user
    # and allow the user to take more appropriate actions

    # Key must be readable and valid.
    if privkey.pem and not crypto_util.valid_privkey(privkey.pem):
        raise errors.Error("The provided key is not a valid key")

    if csr:
        if csr.form == "der":
            csr_obj = OpenSSL.crypto.load_certificate_request(
                OpenSSL.crypto.FILETYPE_ASN1, csr.data)
            cert_buffer = OpenSSL.crypto.dump_certificate_request(
                OpenSSL.crypto.FILETYPE_PEM, csr_obj
            )
            csr = util.CSR(csr.file, cert_buffer, "pem")

        # If CSR is provided, it must be readable and valid.
        if csr.data and not crypto_util.valid_csr(csr.data):
            raise errors.Error("The provided CSR is not a valid CSR")

        # If both CSR and key are provided, the key must be the same key used
        # in the CSR.
        if csr.data and privkey.pem:
            if not crypto_util.csr_matches_pubkey(
                    csr.data, privkey.pem):
                raise errors.Error("The key and CSR do not match")


def rollback(default_installer: str, checkpoints: int,
             config: configuration.NamespaceConfig, plugins: plugin_disco.PluginsRegistry) -> None:
    """Revert configuration the specified number of checkpoints.

    :param str default_installer: Default installer name to use for the rollback
    :param int checkpoints: Number of checkpoints to revert.
    :param config: Configuration.
    :type config: :class:`certbot.configuration.NamespaceConfiguration`
    :param plugins: Plugins available
    :type plugins: :class:`certbot._internal.plugins.disco.PluginsRegistry`

    """
    # Misconfigurations are only a slight problems... allow the user to rollback
    installer = plugin_selection.pick_installer(
        config, default_installer, plugins, question="Which installer "
        "should be used for rollback?")

    # No Errors occurred during init... proceed normally
    # If installer is None... couldn't find an installer... there shouldn't be
    # anything to rollback
    if installer is not None:
        installer.rollback_checkpoints(checkpoints)
        installer.restart()


def _open_pem_file(cli_arg_path: str, pem_path: str) -> Tuple[IO, str]:
    """Open a pem file.

    If cli_arg_path was set by the client, open that.
    Otherwise, uniquify the file path.

    :param str cli_arg_path: the cli arg name, e.g. cert_path
    :param str pem_path: the pem file path to open

    :returns: a tuple of file object and its absolute file path

    """
    if cli.set_by_cli(cli_arg_path):
        return util.safe_open(pem_path, chmod=0o644, mode="wb"),\
            os.path.abspath(pem_path)
    uniq = util.unique_file(pem_path, 0o644, "wb")
    return uniq[0], os.path.abspath(uniq[1])


def _save_chain(chain_pem: bytes, chain_file: IO) -> None:
    """Saves chain_pem at a unique path based on chain_path.

    :param bytes chain_pem: certificate chain in PEM format
    :param str chain_file: chain file object

    """
    try:
        chain_file.write(chain_pem)
    finally:
        chain_file.close()<|MERGE_RESOLUTION|>--- conflicted
+++ resolved
@@ -246,9 +246,6 @@
         newreg = messages.NewRegistration.from_data(
             email=config.email,
             external_account_binding=cast(Optional[messages.ExternalAccountBinding], eab))
-<<<<<<< HEAD
-        return acme.new_account_and_tos(newreg, tos_cb)
-=======
         # Until ACME v1 support is removed from Certbot, we actually need the provided
         # ACME client to be a wrapper of type BackwardsCompatibleClientV2.
         # TODO: Remove this cast and rewrite the logic when the client is actually a ClientV2
@@ -258,7 +255,6 @@
         except AttributeError:
             raise errors.Error("The ACME client must be an instance of "
                                "acme.client.BackwardsCompatibleClientV2")
->>>>>>> 250d7b15
     except messages.Error as e:
         if e.code in ('invalidEmail', 'invalidContact'):
             if config.noninteractive_mode:

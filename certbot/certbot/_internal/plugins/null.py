"""Null plugin."""
import logging
from typing import Callable
from typing import List
from typing import Optional
from typing import Union

from certbot import interfaces
from certbot.plugins import common

logger = logging.getLogger(__name__)


class Installer(common.Plugin, interfaces.Installer):
    """Null installer."""

    description = "Null Installer"
    hidden = True

    @classmethod
    def add_parser_arguments(cls, add: Callable[..., None]) -> None:
        pass

    # pylint: disable=missing-function-docstring

    def prepare(self) -> None:
        pass  # pragma: no cover

    def more_info(self) -> str:
        return "Installer that doesn't do anything (for testing)."

    def get_all_names(self) -> List[str]:
        return []

    def deploy_cert(self, domain: str, cert_path: str, key_path: str,
<<<<<<< HEAD
                    chain_path: Optional[str] = None, fullchain_path: Optional[str] = None) -> None:
=======
                    chain_path: str, fullchain_path: str) -> None:
>>>>>>> 86406ab6
        pass  # pragma: no cover

    def enhance(self, domain: str, enhancement: str,
                options: Optional[Union[List[str], str]] = None) -> None:
        pass  # pragma: no cover

    def supported_enhancements(self) -> List[str]:
        return []

    def save(self, title: Optional[str] = None, temporary: bool = False) -> None:
        pass  # pragma: no cover

    def rollback_checkpoints(self, rollback: int = 1) -> None:
        pass  # pragma: no cover

    def recovery_routine(self) -> None:
        pass  # pragma: no cover

    def config_test(self) -> None:
        pass  # pragma: no cover

    def restart(self) -> None:
        pass  # pragma: no cover<|MERGE_RESOLUTION|>--- conflicted
+++ resolved
@@ -33,11 +33,7 @@
         return []
 
     def deploy_cert(self, domain: str, cert_path: str, key_path: str,
-<<<<<<< HEAD
-                    chain_path: Optional[str] = None, fullchain_path: Optional[str] = None) -> None:
-=======
                     chain_path: str, fullchain_path: str) -> None:
->>>>>>> 86406ab6
         pass  # pragma: no cover
 
     def enhance(self, domain: str, enhancement: str,

--- conflicted
+++ resolved
@@ -65,11 +65,7 @@
         self._hidden = False
         self._long_description: Optional[str] = None
 
-<<<<<<< HEAD
-    def check_name(self, name: str) -> bool:
-=======
     def check_name(self, name: Optional[str]) -> bool:
->>>>>>> 86406ab6
         """Check if the name refers to this plugin."""
         if name == self.name:
             if self.warning_message:
@@ -83,11 +79,7 @@
         """Unique plugin name for an ``entry_point``"""
         if with_prefix:
             if not entry_point.dist:
-<<<<<<< HEAD
-                raise errors.Error(f"Entrypoint {entry_point.name} as no distribution!")
-=======
                 raise errors.Error(f"Entrypoint {entry_point.name} has no distribution!")
->>>>>>> 86406ab6
             return entry_point.dist.key + ":" + entry_point.name
         return entry_point.name
 

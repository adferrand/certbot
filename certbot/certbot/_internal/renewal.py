"""Functionality for autorenewal and associated juggling of configurations"""

import copy
import itertools
import logging
import random
import sys
import time
import traceback
from typing import List
from typing import Optional

from cryptography.hazmat.backends import default_backend
from cryptography.hazmat.primitives.asymmetric import ec
from cryptography.hazmat.primitives.asymmetric import rsa
from cryptography.hazmat.primitives.serialization import load_pem_private_key

from certbot import crypto_util
from certbot import errors
from certbot import interfaces
from certbot import services
from certbot import util
from certbot._internal import cli
from certbot._internal import client
from certbot._internal import constants
from certbot._internal import hooks
from certbot._internal import storage
from certbot._internal import updater
from certbot._internal.plugins import disco as plugins_disco
from certbot.compat import os
from certbot.display import util as display_util

logger = logging.getLogger(__name__)

# These are the items which get pulled out of a renewal configuration
# file's renewalparams and actually used in the client configuration
# during the renewal process. We have to record their types here because
# the renewal configuration process loses this information.
STR_CONFIG_ITEMS = ["config_dir", "logs_dir", "work_dir", "user_agent",
                    "server", "account", "authenticator", "installer",
                    "renew_hook", "pre_hook", "post_hook", "http01_address",
                    "preferred_chain", "key_type", "elliptic_curve"]
INT_CONFIG_ITEMS = ["rsa_key_size", "http01_port"]
BOOL_CONFIG_ITEMS = ["must_staple", "allow_subset_of_names", "reuse_key",
                     "autorenew"]

CONFIG_ITEMS = set(itertools.chain(
    BOOL_CONFIG_ITEMS, INT_CONFIG_ITEMS, STR_CONFIG_ITEMS, ('pref_challs',)))


def _reconstitute(config, full_path):
    """Try to instantiate a RenewableCert, updating config with relevant items.

    This is specifically for use in renewal and enforces several checks
    and policies to ensure that we can try to proceed with the renewal
    request. The config argument is modified by including relevant options
    read from the renewal configuration file.

    :param configuration.NamespaceConfig config: configuration for the
        current lineage
    :param str full_path: Absolute path to the configuration file that
        defines this lineage

    :returns: the RenewableCert object or None if a fatal error occurred
    :rtype: `storage.RenewableCert` or NoneType

    """
    try:
        renewal_candidate = storage.RenewableCert(full_path, config)
    except (errors.CertStorageError, IOError) as error:
        logger.error("Renewal configuration file %s is broken.", full_path)
        logger.error("The error was: %s\nSkipping.", str(error))
        logger.debug("Traceback was:\n%s", traceback.format_exc())
        return None
    if "renewalparams" not in renewal_candidate.configuration:
        logger.error("Renewal configuration file %s lacks "
                       "renewalparams. Skipping.", full_path)
        return None
    renewalparams = renewal_candidate.configuration["renewalparams"]
    if "authenticator" not in renewalparams:
        logger.error("Renewal configuration file %s does not specify "
                       "an authenticator. Skipping.", full_path)
        return None
    # Now restore specific values along with their data types, if
    # those elements are present.
    renewalparams = _remove_deprecated_config_elements(renewalparams)
    try:
        restore_required_config_elements(config, renewalparams)
        _restore_plugin_configs(config, renewalparams)
    except (ValueError, errors.Error) as error:
        logger.error(
            "An error occurred while parsing %s. The error was %s. "
            "Skipping the file.", full_path, str(error))
        logger.debug("Traceback was:\n%s", traceback.format_exc())
        return None

    try:
        config.domains = [util.enforce_domain_sanity(d)
                          for d in renewal_candidate.names()]
    except errors.ConfigurationError as error:
        logger.error("Renewal configuration file %s references a certificate "
                       "that contains an invalid domain name. The problem "
                       "was: %s. Skipping.", full_path, error)
        return None

    return renewal_candidate


def _restore_webroot_config(config, renewalparams):
    """
    webroot_map is, uniquely, a dict, and the general-purpose configuration
    restoring logic is not able to correctly parse it from the serialized
    form.
    """
    if "webroot_map" in renewalparams and not cli.set_by_cli("webroot_map"):
        config.webroot_map = renewalparams["webroot_map"]
    # To understand why webroot_path and webroot_map processing are not mutually exclusive,
    # see https://github.com/certbot/certbot/pull/7095
    if "webroot_path" in renewalparams and not cli.set_by_cli("webroot_path"):
        wp = renewalparams["webroot_path"]
        if isinstance(wp, str):  # prior to 0.1.0, webroot_path was a string
            wp = [wp]
        config.webroot_path = wp


def _restore_plugin_configs(config, renewalparams):
    """Sets plugin specific values in config from renewalparams

    :param configuration.NamespaceConfig config: configuration for the
        current lineage
    :param configobj.Section renewalparams: Parameters from the renewal
        configuration file that defines this lineage

    """
    # Now use parser to get plugin-prefixed items with correct types
    # XXX: the current approach of extracting only prefixed items
    #      related to the actually-used installer and authenticator
    #      works as long as plugins don't need to read plugin-specific
    #      variables set by someone else (e.g., assuming Apache
    #      configurator doesn't need to read webroot_ variables).
    # Note: if a parameter that used to be defined in the parser is no
    #      longer defined, stored copies of that parameter will be
    #      deserialized as strings by this logic even if they were
    #      originally meant to be some other type.
    plugin_prefixes: List[str] = []
    if renewalparams["authenticator"] == "webroot":
        _restore_webroot_config(config, renewalparams)
    else:
        plugin_prefixes.append(renewalparams["authenticator"])

    if renewalparams.get("installer") is not None:
        plugin_prefixes.append(renewalparams["installer"])

    for plugin_prefix in set(plugin_prefixes):
        plugin_prefix = plugin_prefix.replace('-', '_')
        for config_item, config_value in renewalparams.items():
            if config_item.startswith(plugin_prefix + "_") and not cli.set_by_cli(config_item):
                # Values None, True, and False need to be treated specially,
                # As their types aren't handled correctly by configobj
                if config_value in ("None", "True", "False"):
                    # bool("False") == True
                    # pylint: disable=eval-used
                    setattr(config, config_item, eval(config_value))
                else:
                    cast = cli.argparse_type(config_item)
                    setattr(config, config_item, cast(config_value))


def restore_required_config_elements(config, renewalparams):
    """Sets non-plugin specific values in config from renewalparams

    :param configuration.NamespaceConfig config: configuration for the
        current lineage
    :param configobj.Section renewalparams: parameters from the renewal
        configuration file that defines this lineage

    """

    required_items = itertools.chain(
        (("pref_challs", _restore_pref_challs),),
        zip(BOOL_CONFIG_ITEMS, itertools.repeat(_restore_bool)),
        zip(INT_CONFIG_ITEMS, itertools.repeat(_restore_int)),
        zip(STR_CONFIG_ITEMS, itertools.repeat(_restore_str)))
    for item_name, restore_func in required_items:
        if item_name in renewalparams and not cli.set_by_cli(item_name):
            value = restore_func(item_name, renewalparams[item_name])
            setattr(config, item_name, value)


def _remove_deprecated_config_elements(renewalparams):
    """Removes deprecated config options from the parsed renewalparams.

    :param dict renewalparams: list of parsed renewalparams

    :returns: list of renewalparams with deprecated config options removed
    :rtype: dict

    """
    return {option_name: v for (option_name, v) in renewalparams.items()
        if option_name not in cli.DEPRECATED_OPTIONS}


def _restore_pref_challs(unused_name, value):
    """Restores preferred challenges from a renewal config file.

    If value is a `str`, it should be a single challenge type.

    :param str unused_name: option name
    :param value: option value
    :type value: `list` of `str` or `str`

    :returns: converted option value to be stored in the runtime config
    :rtype: `list` of `str`

    :raises errors.Error: if value can't be converted to a bool

    """
    # If pref_challs has only one element, configobj saves the value
    # with a trailing comma so it's parsed as a list. If this comma is
    # removed by the user, the value is parsed as a str.
    value = [value] if isinstance(value, str) else value
    return cli.parse_preferred_challenges(value)


def _restore_bool(name, value):
    """Restores a boolean key-value pair from a renewal config file.

    :param str name: option name
    :param str value: option value

    :returns: converted option value to be stored in the runtime config
    :rtype: bool

    :raises errors.Error: if value can't be converted to a bool

    """
    lowercase_value = value.lower()
    if lowercase_value not in ("true", "false"):
        raise errors.Error(
            "Expected True or False for {0} but found {1}".format(name, value))
    return lowercase_value == "true"


def _restore_int(name, value):
    """Restores an integer key-value pair from a renewal config file.

    :param str name: option name
    :param str value: option value

    :returns: converted option value to be stored in the runtime config
    :rtype: int

    :raises errors.Error: if value can't be converted to an int

    """
    if name == "http01_port" and value == "None":
        logger.info("updating legacy http01_port value")
        return cli.flag_default("http01_port")

    try:
        return int(value)
    except ValueError:
        raise errors.Error("Expected a numeric value for {0}".format(name))


def _restore_str(name, value):
    """Restores a string key-value pair from a renewal config file.

    :param str name: option name
    :param str value: option value

    :returns: converted option value to be stored in the runtime config
    :rtype: str or None

    """
    # Previous to v0.5.0, Certbot always stored the `server` URL in the renewal config,
    # resulting in configs which explicitly use the deprecated ACMEv1 URL, today
    # preventing an automatic transition to the default modern ACME URL.
    # (https://github.com/certbot/certbot/issues/7978#issuecomment-625442870)
    # As a mitigation, this function reinterprets the value of the `server` parameter if
    # necessary, replacing the ACMEv1 URL with the default ACME URL. It is still possible
    # to override this choice with the explicit `--server` CLI flag.
    if name == "server" and value == constants.V1_URI:
        logger.info("Using server %s instead of legacy %s",
                    constants.CLI_DEFAULTS["server"], value)
        return constants.CLI_DEFAULTS["server"]

    return None if value == "None" else value


def should_renew(config, lineage):
    """Return true if any of the circumstances for automatic renewal apply."""
    if config.renew_by_default:
        logger.debug("Auto-renewal forced with --force-renewal...")
        return True
    if lineage.should_autorenew():
        logger.info("Certificate is due for renewal, auto-renewing...")
        return True
    if config.dry_run:
        logger.info("Certificate not due for renewal, but simulating renewal for dry run")
        return True
    display_util.notify("Certificate not yet due for renewal")
    return False


def _avoid_invalidating_lineage(config, lineage, original_server):
    """Do not renew a valid cert with one from a staging server!"""
    if util.is_staging(config.server):
        if not util.is_staging(original_server):
            if not config.break_my_certs:
                names = ", ".join(lineage.names())
                raise errors.Error(
                    "You've asked to renew/replace a seemingly valid certificate with "
                    "a test certificate (domains: {0}). We will not do that "
                    "unless you use the --break-my-certs flag!".format(names))


def renew_cert(config: interfaces.IConfig, domains: Optional[List[str]], le_client: client.Client,
               lineage: storage.RenewableCert) -> None:
    """Renew a certificate lineage."""
    renewal_params = lineage.configuration["renewalparams"]
    original_server = renewal_params.get("server", cli.flag_default("server"))
    _avoid_invalidating_lineage(config, lineage, original_server)
    if not domains:
        domains = lineage.names()
    # The private key is the existing lineage private key if reuse_key is set.
    # Otherwise, generate a fresh private key by passing None.
    if config.reuse_key:
        new_key = os.path.normpath(lineage.privkey)
        _update_renewal_params_from_key(new_key, config)
    else:
        new_key = None
    new_cert, new_chain, new_key, _ = le_client.obtain_certificate(domains, new_key)
    if config.dry_run:
        logger.debug("Dry run: skipping updating lineage at %s", os.path.dirname(lineage.cert))
    else:
        prior_version = lineage.latest_common_version()
        # TODO: Check return value of save_successor
        lineage.save_successor(prior_version, new_cert, new_key.pem, new_chain, config)
        lineage.update_all_links_to(lineage.latest_common_version())

    hooks.renew_hook(config, domains, lineage.live_dir)


def report(msgs, category):
    """Format a results report for a category of renewal outcomes"""
    lines = ("%s (%s)" % (m, category) for m in msgs)
    return "  " + "\n  ".join(lines)


def _renew_describe_results(config: interfaces.IConfig, renew_successes: List[str],
                            renew_failures: List[str], renew_skipped: List[str],
                            parse_failures: List[str]) -> None:
    """
    Print a report to the terminal about the results of the renewal process.

    :param interfaces.IConfig config: Configuration
    :param list renew_successes: list of fullchain paths which were renewed
    :param list renew_failures: list of fullchain paths which failed to be renewed
    :param list renew_skipped: list of messages to print about skipped certificates
    :param list parse_failures: list of renewal parameter paths which had erorrs
    """
    notify = display_util.notify
    notify_error = logger.error

    notify('\n{}'.format(display_util.SIDE_FRAME))

    renewal_noun = "simulated renewal" if config.dry_run else "renewal"

    if renew_skipped:
        notify("The following certificates are not due for renewal yet:")
        notify(report(renew_skipped, "skipped"))
    if not renew_successes and not renew_failures:
        notify("No {renewal}s were attempted.".format(renewal=renewal_noun))
        if (config.pre_hook is not None or
                config.renew_hook is not None or config.post_hook is not None):
            notify("No hooks were run.")
    elif renew_successes and not renew_failures:
        notify("Congratulations, all {renewal}s succeeded: ".format(renewal=renewal_noun))
        notify(report(renew_successes, "success"))
    elif renew_failures and not renew_successes:
        notify_error("All %ss failed. The following certificates could "
               "not be renewed:", renewal_noun)
        notify_error(report(renew_failures, "failure"))
    elif renew_failures and renew_successes:
        notify("The following {renewal}s succeeded:".format(renewal=renewal_noun))
        notify(report(renew_successes, "success") + "\n")
        notify_error("The following %ss failed:", renewal_noun)
        notify_error(report(renew_failures, "failure"))

    if parse_failures:
        notify("\nAdditionally, the following renewal configurations "
               "were invalid: ")
        notify(report(parse_failures, "parsefail"))

    notify(display_util.SIDE_FRAME)


def handle_renewal_request(config):
    """Examine each lineage; renew if due and report results"""

    # This is trivially False if config.domains is empty
    if any(domain not in config.webroot_map for domain in config.domains):
        # If more plugins start using cli.add_domains,
        # we may want to only log a warning here
        raise errors.Error("Currently, the renew verb is capable of either "
                           "renewing all installed certificates that are due "
                           "to be renewed or renewing a single certificate specified "
                           "by its name. If you would like to renew specific "
                           "certificates by their domains, use the certonly command "
                           "instead. The renew verb may provide other options "
                           "for selecting certificates to renew in the future.")

    if config.certname:
        conf_files = [storage.renewal_file_for_certname(config, config.certname)]
    else:
        conf_files = storage.renewal_conf_files(config)

    renew_successes = []
    renew_failures = []
    renew_skipped = []
    parse_failures = []

    # Noninteractive renewals include a random delay in order to spread
    # out the load on the certificate authority servers, even if many
    # users all pick the same time for renewals.  This delay precedes
    # running any hooks, so that side effects of the hooks (such as
    # shutting down a web service) aren't prolonged unnecessarily.
    apply_random_sleep = not sys.stdin.isatty() and config.random_sleep_on_renew

    for renewal_file in conf_files:
        disp = services.get_display()
        disp.notification("Processing " + renewal_file, pause=False)
        lineage_config = copy.deepcopy(config)
        lineagename = storage.lineagename_for_filename(renewal_file)

        # Note that this modifies config (to add back the configuration
        # elements from within the renewal configuration file).
        try:
            renewal_candidate = _reconstitute(lineage_config, renewal_file)
        except Exception as e:  # pylint: disable=broad-except
            logger.error("Renewal configuration file %s (cert: %s) "
                           "produced an unexpected error: %s. Skipping.",
                           renewal_file, lineagename, e)
            logger.debug("Traceback was:\n%s", traceback.format_exc())
            parse_failures.append(renewal_file)
            continue

        try:
            if renewal_candidate is None:
                parse_failures.append(renewal_file)
            else:
<<<<<<< HEAD
                # XXX: ensure that each call here replaces the previous one
                services.set_config(lineage_config)
=======
                # This call is done only for retro-compatibility purposes.
                # TODO: Remove this call once zope dependencies are removed from Certbot.
                zope.component.provideUtility(lineage_config)
>>>>>>> f88105a9
                renewal_candidate.ensure_deployed()
                from certbot._internal import main
                plugins = plugins_disco.PluginsRegistry.find_all()
                if should_renew(lineage_config, renewal_candidate):
                    # Apply random sleep upon first renewal if needed
                    if apply_random_sleep:
                        sleep_time = random.uniform(1, 60 * 8)
                        logger.info("Non-interactive renewal: random delay of %s seconds",
                                    sleep_time)
                        time.sleep(sleep_time)
                        # We will sleep only once this day, folks.
                        apply_random_sleep = False

                    # domains have been restored into lineage_config by reconstitute
                    # but they're unnecessary anyway because renew_cert here
                    # will just grab them from the certificate
                    # we already know it's time to renew based on should_renew
                    # and we have a lineage in renewal_candidate
                    main.renew_cert(lineage_config, plugins, renewal_candidate)
                    renew_successes.append(renewal_candidate.fullchain)
                else:
                    expiry = crypto_util.notAfter(renewal_candidate.version(
                        "cert", renewal_candidate.latest_common_version()))
                    renew_skipped.append("%s expires on %s" % (renewal_candidate.fullchain,
                                         expiry.strftime("%Y-%m-%d")))
                # Run updater interface methods
                updater.run_generic_updaters(lineage_config, renewal_candidate,
                                             plugins)

        except Exception as e:  # pylint: disable=broad-except
            # obtain_cert (presumably) encountered an unanticipated problem.
            logger.error(
                "Failed to renew certificate %s with error: %s",
                lineagename, e
            )
            logger.debug("Traceback was:\n%s", traceback.format_exc())
            renew_failures.append(renewal_candidate.fullchain)

    # Describe all the results
    _renew_describe_results(config, renew_successes, renew_failures,
                            renew_skipped, parse_failures)

    if renew_failures or parse_failures:
        raise errors.Error("{0} renew failure(s), {1} parse failure(s)".format(
            len(renew_failures), len(parse_failures)))

    # Windows installer integration tests rely on handle_renewal_request behavior here.
    # If the text below changes, these tests will need to be updated accordingly.
    logger.debug("no renewal failures")


def _update_renewal_params_from_key(key_path: str, config: interfaces.IConfig) -> None:
    with open(key_path, 'rb') as file_h:
        key = load_pem_private_key(file_h.read(), password=None, backend=default_backend())
    if isinstance(key, rsa.RSAPrivateKey):
        config.key_type = 'rsa'
        config.rsa_key_size = key.key_size
    elif isinstance(key, ec.EllipticCurvePrivateKey):
        config.key_type = 'ecdsa'
        config.elliptic_curve = key.curve.name
    else:
        raise errors.Error('Key at {0} is of an unsupported type: {1}.'.format(key_path, type(key)))<|MERGE_RESOLUTION|>--- conflicted
+++ resolved
@@ -14,6 +14,7 @@
 from cryptography.hazmat.primitives.asymmetric import ec
 from cryptography.hazmat.primitives.asymmetric import rsa
 from cryptography.hazmat.primitives.serialization import load_pem_private_key
+import zope.component
 
 from certbot import crypto_util
 from certbot import errors
@@ -450,14 +451,9 @@
             if renewal_candidate is None:
                 parse_failures.append(renewal_file)
             else:
-<<<<<<< HEAD
-                # XXX: ensure that each call here replaces the previous one
-                services.set_config(lineage_config)
-=======
                 # This call is done only for retro-compatibility purposes.
                 # TODO: Remove this call once zope dependencies are removed from Certbot.
                 zope.component.provideUtility(lineage_config)
->>>>>>> f88105a9
                 renewal_candidate.ensure_deployed()
                 from certbot._internal import main
                 plugins = plugins_disco.PluginsRegistry.find_all()

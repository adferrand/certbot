"""Certbot main entry point."""
# pylint: disable=too-many-lines

from contextlib import contextmanager
import functools
import logging.handlers
import sys
from typing import Generator
from typing import IO
from typing import Iterable
from typing import List
from typing import Optional
from typing import Tuple
from typing import Union

import configobj
import josepy as jose

from acme import errors as acme_errors
import certbot
from certbot import crypto_util
from certbot import errors
from certbot import interfaces  # pylint: disable=unused-import
from certbot import services
from certbot import util
from certbot._internal import account
from certbot._internal import cert_manager
from certbot._internal import cli
from certbot._internal import client
from certbot._internal import configuration
from certbot._internal import constants
from certbot._internal import eff
from certbot._internal import hooks
from certbot._internal import log
from certbot._internal import renewal
from certbot._internal import reporter
from certbot._internal import snap_config
from certbot._internal import storage
from certbot._internal import updater
from certbot._internal.plugins import disco as plugins_disco
from certbot._internal.plugins import selection as plug_sel
from certbot.compat import filesystem
from certbot.compat import misc
from certbot.compat import os
from certbot.display import ops as display_ops
from certbot.display import util as display_util
from certbot.plugins import enhancements

USER_CANCELLED = ("User chose to cancel the operation and may "
                  "reinvoke the client.")


logger = logging.getLogger(__name__)


def _suggest_donation_if_appropriate(config):
    """Potentially suggest a donation to support Certbot.

    :param config: Configuration object
    :type config: interfaces.IConfig

    :returns: `None`
    :rtype: None

    """
    assert config.verb != "renew"
    if config.staging:
        # --dry-run implies --staging
        return
<<<<<<< HEAD
    reporter_util = services.get_reporter()
    msg = ("If you like Certbot, please consider supporting our work by:\n\n"
           "Donating to ISRG / Let's Encrypt:   https://letsencrypt.org/donate\n"
           "Donating to EFF:                    https://eff.org/donate-le\n\n")
    reporter_util.add_message(msg, reporter_util.LOW_PRIORITY)

def _report_successful_dry_run(config):
    """Reports on successful dry run

    :param config: Configuration object
    :type config: interfaces.IConfig

    :returns: `None`
    :rtype: None

    """
    reporter_util = services.get_reporter()
    assert config.verb != "renew"
    reporter_util.add_message("The dry run was successful.",
                              reporter_util.HIGH_PRIORITY, on_crash=False)
=======
    disp = zope.component.getUtility(interfaces.IDisplay)
    util.atexit_register(
        disp.notification,
        "If you like Certbot, please consider supporting our work by:\n"
        " * Donating to ISRG / Let's Encrypt:   https://letsencrypt.org/donate\n"
        " * Donating to EFF:                    https://eff.org/donate-le",
        pause=False
    )
>>>>>>> 7ce86f58


def _get_and_save_cert(le_client, config, domains=None, certname=None, lineage=None):
    """Authenticate and enroll certificate.

    This method finds the relevant lineage, figures out what to do with it,
    then performs that action. Includes calls to hooks, various reports,
    checks, and requests for user input.

    :param config: Configuration object
    :type config: interfaces.IConfig

    :param domains: List of domain names to get a certificate. Defaults to `None`
    :type domains: `list` of `str`

    :param certname: Name of new certificate. Defaults to `None`
    :type certname: str

    :param lineage: Certificate lineage object. Defaults to `None`
    :type lineage: storage.RenewableCert

    :returns: the issued certificate or `None` if doing a dry run
    :rtype: storage.RenewableCert or None

    :raises errors.Error: if certificate could not be obtained

    """
    hooks.pre_hook(config)
    try:
        if lineage is not None:
            # Renewal, where we already know the specific lineage we're
            # interested in
            display_util.notify(
                "{action} for {domains}".format(
                    action="Simulating renewal of an existing certificate"
                            if config.dry_run else "Renewing an existing certificate",
                    domains=display_util.summarize_domain_list(domains or lineage.names())
                )
            )
            renewal.renew_cert(config, domains, le_client, lineage)
        else:
            # TREAT AS NEW REQUEST
            assert domains is not None
            display_util.notify(
                "{action} for {domains}".format(
                    action="Simulating a certificate request" if config.dry_run else
                           "Requesting a certificate",
                    domains=display_util.summarize_domain_list(domains)
                )
            )
            lineage = le_client.obtain_and_enroll_certificate(domains, certname)
            if lineage is False:
                raise errors.Error("Certificate could not be obtained")
            if lineage is not None:
                hooks.deploy_hook(config, lineage.names(), lineage.live_dir)
    finally:
        hooks.post_hook(config)

    return lineage


def _handle_unexpected_key_type_migration(config: configuration.NamespaceConfig,
                                          cert: storage.RenewableCert) -> None:
    """
    This function ensures that the user will not implicitly migrate an existing key
    from one type to another in the situation where a certificate for that lineage
    already exist and they have not provided explicitly --key-type and --cert-name.
    :param config: Current configuration provided by the client
    :param cert: Matching certificate that could be renewed
    """
    if not cli.set_by_cli("key_type") or not cli.set_by_cli("certname"):

        new_key_type = config.key_type.upper()
        cur_key_type = cert.private_key_type.upper()

        if new_key_type != cur_key_type:
            msg = ('Are you trying to change the key type of the certificate named {0} '
                   'from {1} to {2}? Please provide both --cert-name and --key-type on '
                   'the command line confirm the change you are trying to make.')
            msg = msg.format(cert.lineagename, cur_key_type, new_key_type)
            raise errors.Error(msg)


def _handle_subset_cert_request(config: configuration.NamespaceConfig,
                                domains: List[str],
                                cert: storage.RenewableCert
                                ) -> Tuple[str, Optional[storage.RenewableCert]]:
    """Figure out what to do if a previous cert had a subset of the names now requested

    :param config: Configuration object
    :type config: interfaces.IConfig

    :param domains: List of domain names
    :type domains: `list` of `str`

    :param cert: Certificate object
    :type cert: storage.RenewableCert

    :returns: Tuple of (str action, cert_or_None) as per _find_lineage_for_domains_and_certname
              action can be: "newcert" | "renew" | "reinstall"
    :rtype: `tuple` of `str`

    """
    _handle_unexpected_key_type_migration(config, cert)

    existing = ", ".join(cert.names())
    question = (
        "You have an existing certificate that contains a portion of "
        "the domains you requested (ref: {0}){br}{br}It contains these "
        "names: {1}{br}{br}You requested these names for the new "
        "certificate: {2}.{br}{br}Do you want to expand and replace this existing "
        "certificate with the new certificate?"
    ).format(cert.configfile.filename,
             existing,
             ", ".join(domains),
             br=os.linesep)
    if config.expand or config.renew_by_default or services.get_display().yesno(
        question, "Expand", "Cancel", cli_flag="--expand", force_interactive=True):
        return "renew", cert
    display_util.notify(
        "To obtain a new certificate that contains these names without "
        "replacing your existing certificate for {0}, you must use the "
        "--duplicate option.{br}{br}"
        "For example:{br}{br}{1} --duplicate {2}".format(
            existing,
            sys.argv[0], " ".join(sys.argv[1:]),
            br=os.linesep
        ))
    raise errors.Error(USER_CANCELLED)


def _handle_identical_cert_request(config: configuration.NamespaceConfig,
                                   lineage: storage.RenewableCert,
                                   ) -> Tuple[str, Optional[storage.RenewableCert]]:
    """Figure out what to do if a lineage has the same names as a previously obtained one

    :param config: Configuration object
    :type config: interfaces.IConfig

    :param lineage: Certificate lineage object
    :type lineage: storage.RenewableCert

    :returns: Tuple of (str action, cert_or_None) as per _find_lineage_for_domains_and_certname
              action can be: "newcert" | "renew" | "reinstall"
    :rtype: `tuple` of `str`

    """
    _handle_unexpected_key_type_migration(config, lineage)

    if not lineage.ensure_deployed():
        return "reinstall", lineage
    if renewal.should_renew(config, lineage):
        return "renew", lineage
    if config.reinstall:
        # Set with --reinstall, force an identical certificate to be
        # reinstalled without further prompting.
        return "reinstall", lineage
    question = (
        "You have an existing certificate that has exactly the same "
        "domains or certificate name you requested and isn't close to expiry."
        "{br}(ref: {0}){br}{br}What would you like to do?"
    ).format(lineage.configfile.filename, br=os.linesep)

    if config.verb == "run":
        keep_opt = "Attempt to reinstall this existing certificate"
    elif config.verb == "certonly":
        keep_opt = "Keep the existing certificate for now"
    choices = [keep_opt,
               "Renew & replace the certificate (may be subject to CA rate limits)"]

    display = services.get_display()
    response = display.menu(question, choices,
                            default=0, force_interactive=True)
    if response[0] == display_util.CANCEL:
        # TODO: Add notification related to command-line options for
        #       skipping the menu for this case.
        raise errors.Error(
            "Operation canceled. You may re-run the client.")
    if response[1] == 0:
        return "reinstall", lineage
    elif response[1] == 1:
        return "renew", lineage
    raise AssertionError('This is impossible')


def _find_lineage_for_domains(config, domains):
    """Determine whether there are duplicated names and how to handle
    them (renew, reinstall, newcert, or raising an error to stop
    the client run if the user chooses to cancel the operation when
    prompted).

    :param config: Configuration object
    :type config: interfaces.IConfig

    :param domains: List of domain names
    :type domains: `list` of `str`

    :returns: Two-element tuple containing desired new-certificate behavior as
              a string token ("reinstall", "renew", or "newcert"), plus either
              a RenewableCert instance or `None` if renewal shouldn't occur.
    :rtype: `tuple` of `str` and :class:`storage.RenewableCert` or `None`

    :raises errors.Error: If the user would like to rerun the client again.

    """
    # Considering the possibility that the requested certificate is
    # related to an existing certificate.  (config.duplicate, which
    # is set with --duplicate, skips all of this logic and forces any
    # kind of certificate to be obtained with renewal = False.)
    if config.duplicate:
        return "newcert", None
    # TODO: Also address superset case
    ident_names_cert, subset_names_cert = cert_manager.find_duplicative_certs(config, domains)
    # XXX ^ schoen is not sure whether that correctly reads the systemwide
    # configuration file.
    if ident_names_cert is None and subset_names_cert is None:
        return "newcert", None

    if ident_names_cert is not None:
        return _handle_identical_cert_request(config, ident_names_cert)
    elif subset_names_cert is not None:
        return _handle_subset_cert_request(config, domains, subset_names_cert)
    return None, None


def _find_cert(config, domains, certname):
    """Finds an existing certificate object given domains and/or a certificate name.

    :param config: Configuration object
    :type config: interfaces.IConfig

    :param domains: List of domain names
    :type domains: `list` of `str`

    :param certname: Name of certificate
    :type certname: str

    :returns: Two-element tuple of a boolean that indicates if this function should be
              followed by a call to fetch a certificate from the server, and either a
              RenewableCert instance or None.
    :rtype: `tuple` of `bool` and :class:`storage.RenewableCert` or `None`

    """
    action, lineage = _find_lineage_for_domains_and_certname(config, domains, certname)
    if action == "reinstall":
        logger.info("Keeping the existing certificate")
    return (action != "reinstall"), lineage


def _find_lineage_for_domains_and_certname(config: configuration.NamespaceConfig,
                                           domains: List[str],
                                           certname: str
                                           ) -> Tuple[str, Optional[storage.RenewableCert]]:
    """Find appropriate lineage based on given domains and/or certname.

    :param config: Configuration object
    :type config: interfaces.IConfig

    :param domains: List of domain names
    :type domains: `list` of `str`

    :param certname: Name of certificate
    :type certname: str

    :returns: Two-element tuple containing desired new-certificate behavior as
              a string token ("reinstall", "renew", or "newcert"), plus either
              a RenewableCert instance or None if renewal should not occur.

    :rtype: `tuple` of `str` and :class:`storage.RenewableCert` or `None`

    :raises errors.Error: If the user would like to rerun the client again.

    """
    if not certname:
        return _find_lineage_for_domains(config, domains)
    lineage = cert_manager.lineage_for_certname(config, certname)
    if lineage:
        if domains:
            if set(cert_manager.domains_for_certname(config, certname)) != set(domains):
                _handle_unexpected_key_type_migration(config, lineage)
                _ask_user_to_confirm_new_names(config, domains, certname,
                                               lineage.names())  # raises if no
                return "renew", lineage
        # unnecessarily specified domains or no domains specified
        return _handle_identical_cert_request(config, lineage)
    elif domains:
        return "newcert", None
    raise errors.ConfigurationError("No certificate with name {0} found. "
        "Use -d to specify domains, or run certbot certificates to see "
        "possible certificate names.".format(certname))

def _get_added_removed(after, before):
    """Get lists of items removed from `before`
    and a lists of items added to `after`
    """
    added = list(set(after) - set(before))
    removed = list(set(before) - set(after))
    added.sort()
    removed.sort()
    return added, removed

def _format_list(character, strings):
    """Format list with given character
    """
    if not strings:
        formatted = "{br}(None)"
    else:
        formatted = "{br}{ch} " + "{br}{ch} ".join(strings)
    return formatted.format(
        ch=character,
        br=os.linesep
    )

def _ask_user_to_confirm_new_names(config, new_domains, certname, old_domains):
    """Ask user to confirm update cert certname to contain new_domains.

    :param config: Configuration object
    :type config: interfaces.IConfig

    :param new_domains: List of new domain names
    :type new_domains: `list` of `str`

    :param certname: Name of certificate
    :type certname: str

    :param old_domains: List of old domain names
    :type old_domains: `list` of `str`

    :returns: None
    :rtype: None

    :raises errors.ConfigurationError: if cert name and domains mismatch

    """
    if config.renew_with_new_domains:
        return

    added, removed = _get_added_removed(new_domains, old_domains)

    msg = ("You are updating certificate {0} to include new domain(s): {1}{br}{br}"
           "You are also removing previously included domain(s): {2}{br}{br}"
           "Did you intend to make this change?".format(
               certname,
               _format_list("+", added),
               _format_list("-", removed),
               br=os.linesep))
    obj = services.get_display()
    if not obj.yesno(msg, "Update certificate", "Cancel", default=True):
        raise errors.ConfigurationError("Specified mismatched certificate name and domains.")


def _find_domains_or_certname(config, installer, question=None):
    """Retrieve domains and certname from config or user input.

    :param config: Configuration object
    :type config: interfaces.IConfig

    :param installer: Installer object
    :type installer: interfaces.IInstaller

    :param `str` question: Overriding default question to ask the user if asked
        to choose from domain names.

    :returns: Two-part tuple of domains and certname
    :rtype: `tuple` of list of `str` and `str`

    :raises errors.Error: Usage message, if parameters are not used correctly

    """
    domains = None
    certname = config.certname
    # first, try to get domains from the config
    if config.domains:
        domains = config.domains
    # if we can't do that but we have a certname, get the domains
    # with that certname
    elif certname:
        domains = cert_manager.domains_for_certname(config, certname)

    # that certname might not have existed, or there was a problem.
    # try to get domains from the user.
    if not domains:
        domains = display_ops.choose_names(installer, question)

    if not domains and not certname:
        raise errors.Error("Please specify --domains, or --installer that "
                           "will help in domain names autodiscovery, or "
                           "--cert-name for an existing certificate name.")

    return domains, certname


def _report_new_cert(config, cert_path, fullchain_path, key_path=None):
    # type: (interfaces.IConfig, Optional[str], Optional[str], Optional[str]) -> None
    """Reports the creation of a new certificate to the user.

    :param config: Configuration object
    :type config: interfaces.IConfig

    :param cert_path: path to certificate
    :type cert_path: str

    :param fullchain_path: path to full chain
    :type fullchain_path: str

    :param key_path: path to private key, if available
    :type key_path: str

    :returns: `None`
    :rtype: None

    """
    if config.dry_run:
        display_util.notify("The dry run was successful.")
        return

    assert cert_path and fullchain_path, "No certificates saved to report."

    display_util.notify(
        ("\nSuccessfully received certificate.\n"
        "Certificate is saved at: {cert_path}\n{key_msg}"
        "This certificate expires on {expiry}.\n"
        "These files will be updated when the certificate renews.\n{renew_msg}{nl}").format(
            cert_path=fullchain_path,
            expiry=crypto_util.notAfter(cert_path).date(),
            key_msg="Key is saved at:         {}\n".format(key_path) if key_path else "",
            renew_msg="Certbot will automatically renew this certificate in the background."
                      if config.preconfigured_renewal else
                      (f'Run "{cli.cli_constants.cli_command} renew" to renew '
                       "expiring certificates. "
                       "We recommend setting up a scheduled task for renewal; see "
                       "https://certbot.eff.org/docs/using.html#automated-renewals "
                       "for instructions."),
            nl="\n" if config.verb == "run" else "" # visually split output if also deploying
        )
    )


def _csr_report_new_cert(config: interfaces.IConfig, cert_path: Optional[str],
                         chain_path: Optional[str], fullchain_path: Optional[str]):
    """ --csr variant of _report_new_cert.

    Until --csr is overhauled (#8332) this is transitional function to report the creation
    of a new certificate using --csr.
    TODO: remove this function and just call _report_new_cert when --csr is overhauled.

    :param config: Configuration object
    :type config: interfaces.IConfig

    :param str cert_path: path to cert.pem

    :param str chain_path: path to chain.pem

    :param str fullchain_path: path to fullchain.pem

    """
    if config.dry_run:
        display_util.notify("The dry run was successful.")
        return

    assert cert_path and fullchain_path, "No certificates saved to report."

    expiry = crypto_util.notAfter(cert_path).date()
<<<<<<< HEAD
    reporter_util = services.get_reporter()
    # Print the path to fullchain.pem because that's what modern webservers
    # (Nginx and Apache2.4) will want.

    verbswitch = ' with the "certonly" option' if config.verb == "run" else ""
    privkey_statement = 'Your key file has been saved at:{br}{0}{br}'.format(
            key_path, br=os.linesep) if key_path else ""
    # XXX Perhaps one day we could detect the presence of known old webservers
    # and say something more informative here.
    msg = ('Congratulations! Your certificate and chain have been saved at:{br}'
           '{0}{br}{1}'
           'Your certificate will expire on {2}. To obtain a new or tweaked version of this '
           'certificate in the future, simply run {3} again{4}. '
           'To non-interactively renew *all* of your certificates, run "{3} renew"'
           .format(fullchain_path, privkey_statement, expiry, cli.cli_command, verbswitch,
               br=os.linesep))
    reporter_util.add_message(msg, reporter_util.MEDIUM_PRIORITY)
=======

    display_util.notify(
        ("\nSuccessfully received certificate.\n"
        "Certificate is saved at:            {cert_path}\n"
        "Intermediate CA chain is saved at:  {chain_path}\n"
        "Full certificate chain is saved at: {fullchain_path}\n"
        "This certificate expires on {expiry}.").format(
            cert_path=cert_path, chain_path=chain_path,
            fullchain_path=fullchain_path, expiry=expiry,
        )
    )
>>>>>>> 7ce86f58


def _determine_account(config):
    """Determine which account to use.

    If ``config.account`` is ``None``, it will be updated based on the
    user input. Same for ``config.email``.

    :param config: Configuration object
    :type config: interfaces.IConfig

    :returns: Account and optionally ACME client API (biproduct of new
        registration).
    :rtype: tuple of :class:`certbot._internal.account.Account` and :class:`acme.client.Client`

    :raises errors.Error: If unable to register an account with ACME server

    """
    def _tos_cb(terms_of_service):
        if config.tos:
            return True
        msg = ("Please read the Terms of Service at {0}. You "
               "must agree in order to register with the ACME "
               "server. Do you agree?".format(terms_of_service))
        obj = services.get_display()
        result = obj.yesno(msg, cli_flag="--agree-tos", force_interactive=True)
        if not result:
            raise errors.Error(
                "Registration cannot proceed without accepting "
                "Terms of Service.")
        return None

    account_storage = account.AccountFileStorage(config)
    acme = None

    if config.account is not None:
        acc = account_storage.load(config.account)
    else:
        accounts = account_storage.find_all()
        if len(accounts) > 1:
            acc = display_ops.choose_account(accounts)
        elif len(accounts) == 1:
            acc = accounts[0]
        else:  # no account registered yet
            if config.email is None and not config.register_unsafely_without_email:
                config.email = display_ops.get_email()
            try:
                acc, acme = client.register(
                    config, account_storage, tos_cb=_tos_cb)
                display_util.notify("Account registered.")
            except errors.MissingCommandlineFlag:
                raise
            except errors.Error:
                logger.debug("", exc_info=True)
                raise errors.Error(
                    "Unable to register an account with ACME server")

    config.account = acc.id
    return acc, acme


def _delete_if_appropriate(config):
    """Does the user want to delete their now-revoked certs? If run in non-interactive mode,
    deleting happens automatically.

    :param config: parsed command line arguments
    :type config: interfaces.IConfig

    :returns: `None`
    :rtype: None

    :raises errors.Error: If anything goes wrong, including bad user input, if an overlapping
        archive dir is found for the specified lineage, etc ...
    """
    display = services.get_display()

    attempt_deletion = config.delete_after_revoke
    if attempt_deletion is None:
        msg = ("Would you like to delete the certificate(s) you just revoked, "
               "along with all earlier and later versions of the certificate?")
        attempt_deletion = display.yesno(msg, yes_label="Yes (recommended)", no_label="No",
                force_interactive=True, default=True)

    if not attempt_deletion:
        return

    # config.cert_path must have been set
    # config.certname may have been set
    assert config.cert_path

    if not config.certname:
        config.certname = cert_manager.cert_path_to_lineage(config)

    # don't delete if the archive_dir is used by some other lineage
    archive_dir = storage.full_archive_path(
            configobj.ConfigObj(
                storage.renewal_file_for_certname(config, config.certname),
                encoding='utf-8', default_encoding='utf-8'),
            config, config.certname)
    try:
        cert_manager.match_and_check_overlaps(config, [lambda x: archive_dir],
            lambda x: x.archive_dir, lambda x: x)
    except errors.OverlappingMatchFound:
        logger.warning("Not deleting revoked certificates due to overlapping archive dirs. "
                       "More than one certificate is using %s", archive_dir)
        return
    except Exception as e:
        msg = ('config.default_archive_dir: {0}, config.live_dir: {1}, archive_dir: {2},'
        'original exception: {3}')
        msg = msg.format(config.default_archive_dir, config.live_dir, archive_dir, e)
        raise errors.Error(msg)

    cert_manager.delete(config)


def _init_le_client(config, authenticator, installer):
    """Initialize Let's Encrypt Client

    :param config: Configuration object
    :type config: interfaces.IConfig

    :param authenticator: Acme authentication handler
    :type authenticator: Optional[interfaces.IAuthenticator]
    :param installer: Installer object
    :type installer: interfaces.IInstaller

    :returns: client: Client object
    :rtype: client.Client

    """
    if authenticator is not None:
        # if authenticator was given, then we will need account...
        acc, acme = _determine_account(config)
        logger.debug("Picked account: %r", acc)
        # XXX
        #crypto_util.validate_key_csr(acc.key)
    else:
        acc, acme = None, None

    return client.Client(config, acc, authenticator, installer, acme=acme)


def unregister(config, unused_plugins):
    """Deactivate account on server

    :param config: Configuration object
    :type config: interfaces.IConfig

    :param unused_plugins: List of plugins (deprecated)
    :type unused_plugins: plugins_disco.PluginsRegistry

    :returns: `None`
    :rtype: None

    """
    account_storage = account.AccountFileStorage(config)
    accounts = account_storage.find_all()

    if not accounts:
        return "Could not find existing account to deactivate."
    yesno = services.get_display().yesno
    prompt = ("Are you sure you would like to irrevocably deactivate "
              "your account?")
    wants_deactivate = yesno(prompt, yes_label='Deactivate', no_label='Abort',
                             default=True)

    if not wants_deactivate:
        return "Deactivation aborted."

    acc, acme = _determine_account(config)
    cb_client = client.Client(config, acc, None, None, acme=acme)

    # delete on boulder
    cb_client.acme.deactivate_registration(acc.regr)
    account_files = account.AccountFileStorage(config)
    # delete local account files
    account_files.delete(config.account)

    display_util.notify("Account deactivated.")
    return None


def register(config, unused_plugins):
    """Create accounts on the server.

    :param config: Configuration object
    :type config: interfaces.IConfig

    :param unused_plugins: List of plugins (deprecated)
    :type unused_plugins: plugins_disco.PluginsRegistry

    :returns: `None` or a string indicating and error
    :rtype: None or str

    """
    # Portion of _determine_account logic to see whether accounts already
    # exist or not.
    account_storage = account.AccountFileStorage(config)
    accounts = account_storage.find_all()

    if accounts:
        # TODO: add a flag to register a duplicate account (this will
        #       also require extending _determine_account's behavior
        #       or else extracting the registration code from there)
        return ("There is an existing account; registration of a "
                "duplicate account with this command is currently "
                "unsupported.")
    # _determine_account will register an account
    _determine_account(config)
    return None


def update_account(config, unused_plugins):
    """Modify accounts on the server.

    :param config: Configuration object
    :type config: interfaces.IConfig

    :param unused_plugins: List of plugins (deprecated)
    :type unused_plugins: plugins_disco.PluginsRegistry

    :returns: `None` or a string indicating and error
    :rtype: None or str

    """
    # Portion of _determine_account logic to see whether accounts already
    # exist or not.
    account_storage = account.AccountFileStorage(config)
    accounts = account_storage.find_all()

    if not accounts:
        return "Could not find an existing account to update."
    if config.email is None and not config.register_unsafely_without_email:
        config.email = display_ops.get_email(optional=False)

    acc, acme = _determine_account(config)
    cb_client = client.Client(config, acc, None, None, acme=acme)
    # Empty list of contacts in case the user is removing all emails

    acc_contacts: Iterable[str] = ()
    if config.email:
        acc_contacts = ['mailto:' + email for email in config.email.split(',')]
    # We rely on an exception to interrupt this process if it didn't work.
    prev_regr_uri = acc.regr.uri
    acc.regr = cb_client.acme.update_registration(acc.regr.update(
        body=acc.regr.body.update(contact=acc_contacts)))
    # A v1 account being used as a v2 account will result in changing the uri to
    # the v2 uri. Since it's the same object on disk, put it back to the v1 uri
    # so that we can also continue to use the account object with acmev1.
    acc.regr = acc.regr.update(uri=prev_regr_uri)
    account_storage.update_regr(acc, cb_client.acme)

    if not config.email:
        display_util.notify("Any contact information associated "
                            "with this account has been removed.")
    else:
        eff.prepare_subscription(config, acc)
        display_util.notify("Your e-mail address was updated to {0}.".format(config.email))

    return None


def _install_cert(config, le_client, domains, lineage=None):
    """Install a cert

    :param config: Configuration object
    :type config: interfaces.IConfig

    :param le_client: Client object
    :type le_client: client.Client

    :param domains: List of domains
    :type domains: `list` of `str`

    :param lineage: Certificate lineage object. Defaults to `None`
    :type lineage: storage.RenewableCert

    :returns: `None`
    :rtype: None

    """
    path_provider = lineage if lineage else config
    assert path_provider.cert_path is not None

    cert_name: Optional[str] = None
    if isinstance(path_provider, storage.RenewableCert):
        cert_name = path_provider.lineagename
    elif path_provider.certname:
        cert_name = path_provider.certname
    else:
        # Check if the cert path happens to be part of an existing lineage
        try:
            cert_name = cert_manager.cert_path_to_lineage(config)
        except errors.Error:
            pass

    le_client.deploy_certificate(cert_name, domains, path_provider.key_path,
        path_provider.cert_path, path_provider.chain_path, path_provider.fullchain_path)
    le_client.enhance_config(domains, path_provider.chain_path)


def install(config, plugins):
    """Install a previously obtained cert in a server.

    :param config: Configuration object
    :type config: interfaces.IConfig

    :param plugins: List of plugins
    :type plugins: plugins_disco.PluginsRegistry

    :returns: `None`
    :rtype: None

    """
    # XXX: Update for renewer/RenewableCert
    # FIXME: be consistent about whether errors are raised or returned from
    # this function ...

    try:
        installer, _ = plug_sel.choose_configurator_plugins(config, plugins, "install")
    except errors.PluginSelectionError as e:
        return str(e)

    custom_cert = (config.key_path and config.cert_path)
    if not config.certname and not custom_cert:
        certname_question = "Which certificate would you like to install?"
        config.certname = cert_manager.get_certnames(
            config, "install", allow_multiple=False,
            custom_prompt=certname_question)[0]

    if not enhancements.are_supported(config, installer):
        raise errors.NotSupportedError("One ore more of the requested enhancements "
                                       "are not supported by the selected installer")
    # If cert-path is defined, populate missing (ie. not overridden) values.
    # Unfortunately this can't be done in argument parser, as certificate
    # manager needs the access to renewal directory paths
    if config.certname:
        config = _populate_from_certname(config)
    elif enhancements.are_requested(config):
        # Preflight config check
        raise errors.ConfigurationError("One or more of the requested enhancements "
                                        "require --cert-name to be provided")

    if config.key_path and config.cert_path:
        _check_certificate_and_key(config)
        domains, _ = _find_domains_or_certname(config, installer)
        le_client = _init_le_client(config, authenticator=None, installer=installer)
        _install_cert(config, le_client, domains)
    else:
        raise errors.ConfigurationError("Path to certificate or key was not defined. "
            "If your certificate is managed by Certbot, please use --cert-name "
            "to define which certificate you would like to install.")

    if enhancements.are_requested(config):
        # In the case where we don't have certname, we have errored out already
        lineage = cert_manager.lineage_for_certname(config, config.certname)
        enhancements.enable(lineage, domains, installer, config)

    return None

def _populate_from_certname(config):
    """Helper function for install to populate missing config values from lineage
    defined by --cert-name."""

    lineage = cert_manager.lineage_for_certname(config, config.certname)
    if not lineage:
        return config
    if not config.key_path:
        config.namespace.key_path = lineage.key_path
    if not config.cert_path:
        config.namespace.cert_path = lineage.cert_path
    if not config.chain_path:
        config.namespace.chain_path = lineage.chain_path
    if not config.fullchain_path:
        config.namespace.fullchain_path = lineage.fullchain_path
    return config

def _check_certificate_and_key(config):
    if not os.path.isfile(filesystem.realpath(config.cert_path)):
        raise errors.ConfigurationError("Error while reading certificate from path "
                                        "{0}".format(config.cert_path))
    if not os.path.isfile(filesystem.realpath(config.key_path)):
        raise errors.ConfigurationError("Error while reading private key from path "
                                        "{0}".format(config.key_path))
def plugins_cmd(config, plugins):
    """List server software plugins.

    :param config: Configuration object
    :type config: interfaces.IConfig

    :param plugins: List of plugins
    :type plugins: plugins_disco.PluginsRegistry

    :returns: `None`
    :rtype: None

    """
    logger.debug("Expected interfaces: %s", config.ifaces)

    ifaces = [] if config.ifaces is None else config.ifaces
    filtered = plugins.visible().ifaces(ifaces)
    logger.debug("Filtered plugins: %r", filtered)

    notify = functools.partial(services.get_display().notification, pause=False)
    if not config.init and not config.prepare:
        notify(str(filtered))
        return

    filtered.init(config)
    verified = filtered.verify(ifaces)
    logger.debug("Verified plugins: %r", verified)

    if not config.prepare:
        notify(str(verified))
        return

    verified.prepare()
    available = verified.available()
    logger.debug("Prepared plugins: %s", available)
    notify(str(available))


def enhance(config, plugins):
    """Add security enhancements to existing configuration

    :param config: Configuration object
    :type config: interfaces.IConfig

    :param plugins: List of plugins
    :type plugins: plugins_disco.PluginsRegistry

    :returns: `None`
    :rtype: None

    """
    supported_enhancements = ["hsts", "redirect", "uir", "staple"]
    # Check that at least one enhancement was requested on command line
    oldstyle_enh = any(getattr(config, enh) for enh in supported_enhancements)
    if not enhancements.are_requested(config) and not oldstyle_enh:
        msg = ("Please specify one or more enhancement types to configure. To list "
               "the available enhancement types, run:\n\n%s --help enhance\n")
        logger.error(msg, sys.argv[0])
        raise errors.MisconfigurationError("No enhancements requested, exiting.")

    try:
        installer, _ = plug_sel.choose_configurator_plugins(config, plugins, "enhance")
    except errors.PluginSelectionError as e:
        return str(e)

    if not enhancements.are_supported(config, installer):
        raise errors.NotSupportedError("One ore more of the requested enhancements "
                                       "are not supported by the selected installer")

    certname_question = ("Which certificate would you like to use to enhance "
                         "your configuration?")
    config.certname = cert_manager.get_certnames(
        config, "enhance", allow_multiple=False,
        custom_prompt=certname_question)[0]
    cert_domains = cert_manager.domains_for_certname(config, config.certname)
    if config.noninteractive_mode:
        domains = cert_domains
    else:
        domain_question = ("Which domain names would you like to enable the "
                           "selected enhancements for?")
        domains = display_ops.choose_values(cert_domains, domain_question)
        if not domains:
            raise errors.Error("User cancelled the domain selection. No domains "
                               "defined, exiting.")

    lineage = cert_manager.lineage_for_certname(config, config.certname)
    if not config.chain_path:
        config.chain_path = lineage.chain_path
    if oldstyle_enh:
        le_client = _init_le_client(config, authenticator=None, installer=installer)
        le_client.enhance_config(domains, config.chain_path, redirect_default=False)
    if enhancements.are_requested(config):
        enhancements.enable(lineage, domains, installer, config)

    return None


def rollback(config, plugins):
    """Rollback server configuration changes made during install.

    :param config: Configuration object
    :type config: interfaces.IConfig

    :param plugins: List of plugins
    :type plugins: plugins_disco.PluginsRegistry

    :returns: `None`
    :rtype: None

    """
    client.rollback(config.installer, config.checkpoints, config, plugins)

def update_symlinks(config, unused_plugins):
    """Update the certificate file family symlinks

    Use the information in the config file to make symlinks point to
    the correct archive directory.

    :param config: Configuration object
    :type config: interfaces.IConfig

    :param unused_plugins: List of plugins (deprecated)
    :type unused_plugins: plugins_disco.PluginsRegistry

    :returns: `None`
    :rtype: None

    """
    cert_manager.update_live_symlinks(config)

def rename(config, unused_plugins):
    """Rename a certificate

    Use the information in the config file to rename an existing
    lineage.

    :param config: Configuration object
    :type config: interfaces.IConfig

    :param unused_plugins: List of plugins (deprecated)
    :type unused_plugins: plugins_disco.PluginsRegistry

    :returns: `None`
    :rtype: None

    """
    cert_manager.rename_lineage(config)

def delete(config, unused_plugins):
    """Delete a certificate

    Use the information in the config file to delete an existing
    lineage.

    :param config: Configuration object
    :type config: interfaces.IConfig

    :param unused_plugins: List of plugins (deprecated)
    :type unused_plugins: plugins_disco.PluginsRegistry

    :returns: `None`
    :rtype: None

    """
    cert_manager.delete(config)


def certificates(config, unused_plugins):
    """Display information about certs configured with Certbot

    :param config: Configuration object
    :type config: interfaces.IConfig

    :param unused_plugins: List of plugins (deprecated)
    :type unused_plugins: plugins_disco.PluginsRegistry

    :returns: `None`
    :rtype: None

    """
    cert_manager.certificates(config)


def revoke(config, unused_plugins: plugins_disco.PluginsRegistry) -> Optional[str]:
    """Revoke a previously obtained certificate.

    :param config: Configuration object
    :type config: interfaces.IConfig

    :param unused_plugins: List of plugins (deprecated)
    :type unused_plugins: plugins_disco.PluginsRegistry

    :returns: `None` or string indicating error in case of error
    :rtype: None or str

    """
    # For user-agent construction
    config.installer = config.authenticator = None

    if config.cert_path is None and config.certname:
        # When revoking via --cert-name, take the cert path and server from renewalparams
        lineage = storage.RenewableCert(
            storage.renewal_file_for_certname(config, config.certname), config)
        config.cert_path = lineage.cert_path
        # --server takes priority over lineage.server
        if lineage.server and not cli.set_by_cli("server"):
            config.server = lineage.server
    elif not config.cert_path or (config.cert_path and config.certname):
        # intentionally not supporting --cert-path & --cert-name together,
        # to avoid dealing with mismatched values
        raise errors.Error("Error! Exactly one of --cert-path or --cert-name must be specified!")

    if config.key_path is not None:  # revocation by cert key
        logger.debug("Revoking %s using certificate key %s",
                     config.cert_path, config.key_path)
        crypto_util.verify_cert_matches_priv_key(config.cert_path, config.key_path)
        with open(config.key_path, 'rb') as f:
            key = jose.JWK.load(f.read())
        acme = client.acme_from_config_key(config, key)
    else:  # revocation by account key
        logger.debug("Revoking %s using Account Key", config.cert_path)
        acc, _ = _determine_account(config)
        acme = client.acme_from_config_key(config, acc.key, acc.regr)

    with open(config.cert_path, 'rb') as f:
        cert = crypto_util.pyopenssl_load_certificate(f.read())[0]
    logger.debug("Reason code for revocation: %s", config.reason)
    try:
        acme.revoke(jose.ComparableX509(cert), config.reason)
        _delete_if_appropriate(config)
    except acme_errors.ClientError as e:
        return str(e)

    display_ops.success_revocation(config.cert_path)
    return None


def run(config, plugins):
    """Obtain a certificate and install.

    :param config: Configuration object
    :type config: interfaces.IConfig

    :param plugins: List of plugins
    :type plugins: plugins_disco.PluginsRegistry

    :returns: `None`
    :rtype: None

    """
    # TODO: Make run as close to auth + install as possible
    # Possible difficulties: config.csr was hacked into auth
    try:
        installer, authenticator = plug_sel.choose_configurator_plugins(config, plugins, "run")
    except errors.PluginSelectionError as e:
        return str(e)

    # Preflight check for enhancement support by the selected installer
    if not enhancements.are_supported(config, installer):
        raise errors.NotSupportedError("One ore more of the requested enhancements "
                                       "are not supported by the selected installer")

    # TODO: Handle errors from _init_le_client?
    le_client = _init_le_client(config, authenticator, installer)

    domains, certname = _find_domains_or_certname(config, installer)
    should_get_cert, lineage = _find_cert(config, domains, certname)

    new_lineage = lineage
    if should_get_cert:
        new_lineage = _get_and_save_cert(le_client, config, domains,
            certname, lineage)

    cert_path = new_lineage.cert_path if new_lineage else None
    fullchain_path = new_lineage.fullchain_path if new_lineage else None
    key_path = new_lineage.key_path if new_lineage else None

    if should_get_cert:
        _report_new_cert(config, cert_path, fullchain_path, key_path)

    _install_cert(config, le_client, domains, new_lineage)

    if enhancements.are_requested(config) and new_lineage:
        enhancements.enable(new_lineage, domains, installer, config)

    if lineage is None or not should_get_cert:
        display_ops.success_installation(domains)
    else:
        display_ops.success_renewal(domains)

    _suggest_donation_if_appropriate(config)
    eff.handle_subscription(config, le_client.account)
    return None


def _csr_get_and_save_cert(config, le_client):
    # type: (interfaces.IConfig, client.Client) -> Tuple[Optional[str], Optional[str], Optional[str]] # pylint: disable=line-too-long
    """Obtain a cert using a user-supplied CSR

    This works differently in the CSR case (for now) because we don't
    have the privkey, and therefore can't construct the files for a lineage.
    So we just save the cert & chain to disk :/

    :param config: Configuration object
    :type config: interfaces.IConfig

    :param client: Client object
    :type client: client.Client

    :returns: `cert_path`, `chain_path` and `fullchain_path` as absolute
              paths to the actual files, or None for each if it's a dry-run.
    :rtype: `tuple` of `str`

    """
    csr, _ = config.actual_csr
    csr_names = crypto_util.get_names_from_req(csr.data)
    display_util.notify(
        "{action} for {domains}".format(
            action="Simulating a certificate request" if config.dry_run else
                    "Requesting a certificate",
            domains=display_util.summarize_domain_list(csr_names)
        )
    )
    cert, chain = le_client.obtain_certificate_from_csr(csr)
    if config.dry_run:
        logger.debug(
            "Dry run: skipping saving certificate to %s", config.cert_path)
        return None, None, None
    cert_path, chain_path, fullchain_path = le_client.save_certificate(
        cert, chain, os.path.normpath(config.cert_path),
        os.path.normpath(config.chain_path), os.path.normpath(config.fullchain_path))
    return cert_path, chain_path, fullchain_path


def renew_cert(config, plugins, lineage):
    """Renew & save an existing cert. Do not install it.

    :param config: Configuration object
    :type config: interfaces.IConfig

    :param plugins: List of plugins
    :type plugins: plugins_disco.PluginsRegistry

    :param lineage: Certificate lineage object
    :type lineage: storage.RenewableCert

    :returns: `None`
    :rtype: None

    :raises errors.PluginSelectionError: MissingCommandlineFlag if supplied parameters do not pass

    """
    # installers are used in auth mode to determine domain names
    installer, auth = plug_sel.choose_configurator_plugins(config, plugins, "certonly")
    le_client = _init_le_client(config, auth, installer)

    renewed_lineage = _get_and_save_cert(le_client, config, lineage=lineage)

<<<<<<< HEAD
    notify = services.get_display().notification
    if installer is None:
        notify("new certificate deployed without reload, fullchain is {0}".format(
               lineage.fullchain), pause=False)
    else:
=======
    if installer and not config.dry_run:
>>>>>>> 7ce86f58
        # In case of a renewal, reload server to pick up new certificate.
        updater.run_renewal_deployer(config, renewed_lineage, installer)
        display_util.notify(f"Reloading {config.installer} server after certificate renewal")
        installer.restart() # type: ignore


def certonly(config, plugins):
    """Authenticate & obtain cert, but do not install it.

    This implements the 'certonly' subcommand.

    :param config: Configuration object
    :type config: interfaces.IConfig

    :param plugins: List of plugins
    :type plugins: plugins_disco.PluginsRegistry

    :returns: `None`
    :rtype: None

    :raises errors.Error: If specified plugin could not be used

    """
    # SETUP: Select plugins and construct a client instance
    # installers are used in auth mode to determine domain names
    installer, auth = plug_sel.choose_configurator_plugins(config, plugins, "certonly")

    le_client = _init_le_client(config, auth, installer)

    if config.csr:
        cert_path, chain_path, fullchain_path = _csr_get_and_save_cert(config, le_client)
        _csr_report_new_cert(config, cert_path, chain_path, fullchain_path)
        _suggest_donation_if_appropriate(config)
        eff.handle_subscription(config, le_client.account)
        return

    domains, certname = _find_domains_or_certname(config, installer)
    should_get_cert, lineage = _find_cert(config, domains, certname)

    if not should_get_cert:
        notify = services.get_display().notification
        notify("Certificate not yet due for renewal; no action taken.", pause=False)
        return

    lineage = _get_and_save_cert(le_client, config, domains, certname, lineage)

    cert_path = lineage.cert_path if lineage else None
    fullchain_path = lineage.fullchain_path if lineage else None
    key_path = lineage.key_path if lineage else None
    _report_new_cert(config, cert_path, fullchain_path, key_path)
    _suggest_donation_if_appropriate(config)
    eff.handle_subscription(config, le_client.account)


def renew(config, unused_plugins):
    """Renew previously-obtained certificates.

    :param config: Configuration object
    :type config: interfaces.IConfig

    :param unused_plugins: List of plugins (deprecated)
    :type unused_plugins: plugins_disco.PluginsRegistry

    :returns: `None`
    :rtype: None

    """
    try:
        renewal.handle_renewal_request(config)
    finally:
        hooks.run_saved_post_hooks()


def make_or_verify_needed_dirs(config):
    """Create or verify existence of config, work, and hook directories.

    :param config: Configuration object
    :type config: interfaces.IConfig

    :returns: `None`
    :rtype: None

    """
    util.set_up_core_dir(config.config_dir, constants.CONFIG_DIRS_MODE, config.strict_permissions)
    util.set_up_core_dir(config.work_dir, constants.CONFIG_DIRS_MODE, config.strict_permissions)

    hook_dirs = (config.renewal_pre_hooks_dir,
                 config.renewal_deploy_hooks_dir,
                 config.renewal_post_hooks_dir,)
    for hook_dir in hook_dirs:
        util.make_or_verify_dir(hook_dir, strict=config.strict_permissions)


@contextmanager
def make_displayer(config: configuration.NamespaceConfig
                   ) -> Generator[Union[display_util.NoninteractiveDisplay,
                                        display_util.FileDisplay], None, None]:
    """Creates a display object appropriate to the flags in the supplied config.

    :param config: Configuration object

    :returns: Display object implementing :class:`certbot.interfaces.IDisplay`

    """
    displayer: Union[None, display_util.NoninteractiveDisplay,
                     display_util.FileDisplay] = None
    devnull: Optional[IO] = None

    if config.quiet:
        config.noninteractive_mode = True
        devnull = open(os.devnull, "w")  # pylint: disable=consider-using-with
        displayer = display_util.NoninteractiveDisplay(devnull)
    elif config.noninteractive_mode:
        displayer = display_util.NoninteractiveDisplay(sys.stdout)
    else:
        displayer = display_util.FileDisplay(
            sys.stdout, config.force_interactive)

    try:
        yield displayer
    finally:
        if devnull:
            devnull.close()


def main(cli_args=None):
    """Run Certbot.

    :param cli_args: command line to Certbot, defaults to ``sys.argv[1:]``
    :type cli_args: `list` of `str`

    :returns: value for `sys.exit` about the exit status of Certbot
    :rtype: `str` or `int` or `None`

    """
    if not cli_args:
        cli_args = sys.argv[1:]

    log.pre_arg_parse_setup()

    if os.environ.get('CERTBOT_SNAPPED') == 'True':
        cli_args = snap_config.prepare_env(cli_args)

    plugins = plugins_disco.PluginsRegistry.find_all()
    logger.debug("certbot version: %s", certbot.__version__)
    logger.debug("Location of certbot entry point: %s", sys.argv[0])
    # do not log `config`, as it contains sensitive data (e.g. revoke --key)!
    logger.debug("Arguments: %r", cli_args)
    logger.debug("Discovered plugins: %r", plugins)

    # note: arg parser internally handles --help (and exits afterwards)
    args = cli.prepare_and_parse_args(plugins, cli_args)
    config = configuration.NamespaceConfig(args)
    services.set_config(config)

    # On windows, shell without administrative right cannot create symlinks required by certbot.
    # So we check the rights before continuing.
    misc.raise_for_non_administrative_windows_rights()

    try:
        log.post_arg_parse_setup(config)
        make_or_verify_needed_dirs(config)
    except errors.Error:
        # Let plugins_cmd be run as un-privileged user.
        if config.func != plugins_cmd:  # pylint: disable=comparison-with-callable
            raise

    # Reporter
    report = reporter.Reporter(config)
    services.set_reporter(report)
    util.atexit_register(report.print_messages)

    with make_displayer(config) as displayer:
        services.set_display(displayer)

        return config.func(config, plugins)<|MERGE_RESOLUTION|>--- conflicted
+++ resolved
@@ -67,29 +67,7 @@
     if config.staging:
         # --dry-run implies --staging
         return
-<<<<<<< HEAD
-    reporter_util = services.get_reporter()
-    msg = ("If you like Certbot, please consider supporting our work by:\n\n"
-           "Donating to ISRG / Let's Encrypt:   https://letsencrypt.org/donate\n"
-           "Donating to EFF:                    https://eff.org/donate-le\n\n")
-    reporter_util.add_message(msg, reporter_util.LOW_PRIORITY)
-
-def _report_successful_dry_run(config):
-    """Reports on successful dry run
-
-    :param config: Configuration object
-    :type config: interfaces.IConfig
-
-    :returns: `None`
-    :rtype: None
-
-    """
-    reporter_util = services.get_reporter()
-    assert config.verb != "renew"
-    reporter_util.add_message("The dry run was successful.",
-                              reporter_util.HIGH_PRIORITY, on_crash=False)
-=======
-    disp = zope.component.getUtility(interfaces.IDisplay)
+    disp = services.get_display()
     util.atexit_register(
         disp.notification,
         "If you like Certbot, please consider supporting our work by:\n"
@@ -97,7 +75,6 @@
         " * Donating to EFF:                    https://eff.org/donate-le",
         pause=False
     )
->>>>>>> 7ce86f58
 
 
 def _get_and_save_cert(le_client, config, domains=None, certname=None, lineage=None):
@@ -561,25 +538,6 @@
     assert cert_path and fullchain_path, "No certificates saved to report."
 
     expiry = crypto_util.notAfter(cert_path).date()
-<<<<<<< HEAD
-    reporter_util = services.get_reporter()
-    # Print the path to fullchain.pem because that's what modern webservers
-    # (Nginx and Apache2.4) will want.
-
-    verbswitch = ' with the "certonly" option' if config.verb == "run" else ""
-    privkey_statement = 'Your key file has been saved at:{br}{0}{br}'.format(
-            key_path, br=os.linesep) if key_path else ""
-    # XXX Perhaps one day we could detect the presence of known old webservers
-    # and say something more informative here.
-    msg = ('Congratulations! Your certificate and chain have been saved at:{br}'
-           '{0}{br}{1}'
-           'Your certificate will expire on {2}. To obtain a new or tweaked version of this '
-           'certificate in the future, simply run {3} again{4}. '
-           'To non-interactively renew *all* of your certificates, run "{3} renew"'
-           .format(fullchain_path, privkey_statement, expiry, cli.cli_command, verbswitch,
-               br=os.linesep))
-    reporter_util.add_message(msg, reporter_util.MEDIUM_PRIORITY)
-=======
 
     display_util.notify(
         ("\nSuccessfully received certificate.\n"
@@ -591,7 +549,6 @@
             fullchain_path=fullchain_path, expiry=expiry,
         )
     )
->>>>>>> 7ce86f58
 
 
 def _determine_account(config):
@@ -1334,15 +1291,7 @@
 
     renewed_lineage = _get_and_save_cert(le_client, config, lineage=lineage)
 
-<<<<<<< HEAD
-    notify = services.get_display().notification
-    if installer is None:
-        notify("new certificate deployed without reload, fullchain is {0}".format(
-               lineage.fullchain), pause=False)
-    else:
-=======
     if installer and not config.dry_run:
->>>>>>> 7ce86f58
         # In case of a renewal, reload server to pick up new certificate.
         updater.run_renewal_deployer(config, renewed_lineage, installer)
         display_util.notify(f"Reloading {config.installer} server after certificate renewal")

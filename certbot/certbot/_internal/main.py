"""Certbot main entry point."""
# pylint: disable=too-many-lines

from contextlib import contextmanager
import functools
import logging.handlers
import sys
from typing import Generator
from typing import IO
from typing import Iterable
from typing import List
from typing import Optional
from typing import Tuple
from typing import Union

import configobj
import josepy as jose

from acme import errors as acme_errors
import certbot
from certbot import crypto_util
from certbot import errors
from certbot import interfaces  # pylint: disable=unused-import
from certbot import services
from certbot import util
from certbot._internal import account
from certbot._internal import cert_manager
from certbot._internal import cli
from certbot._internal import client
from certbot._internal import configuration
from certbot._internal import constants
from certbot._internal import eff
from certbot._internal import hooks
from certbot._internal import log
from certbot._internal import renewal
from certbot._internal import reporter
from certbot._internal import snap_config
from certbot._internal import storage
from certbot._internal import updater
from certbot._internal.plugins import disco as plugins_disco
from certbot._internal.plugins import selection as plug_sel
from certbot.compat import filesystem
from certbot.compat import misc
from certbot.compat import os
from certbot.display import ops as display_ops
from certbot.display import util as display_util
from certbot.plugins import enhancements

USER_CANCELLED = ("User chose to cancel the operation and may "
                  "reinvoke the client.")


logger = logging.getLogger(__name__)


def _suggest_donation_if_appropriate(config):
    """Potentially suggest a donation to support Certbot.

    :param config: Configuration object
    :type config: interfaces.IConfig

    :returns: `None`
    :rtype: None

    """
    assert config.verb != "renew"
    if config.staging:
        # --dry-run implies --staging
        return
    disp = services.get_display()
    util.atexit_register(
        disp.notification,
        "If you like Certbot, please consider supporting our work by:\n"
        " * Donating to ISRG / Let's Encrypt:   https://letsencrypt.org/donate\n"
        " * Donating to EFF:                    https://eff.org/donate-le",
        pause=False
    )


def _get_and_save_cert(le_client, config, domains=None, certname=None, lineage=None):
    """Authenticate and enroll certificate.

    This method finds the relevant lineage, figures out what to do with it,
    then performs that action. Includes calls to hooks, various reports,
    checks, and requests for user input.

    :param config: Configuration object
    :type config: interfaces.IConfig

    :param domains: List of domain names to get a certificate. Defaults to `None`
    :type domains: `list` of `str`

    :param certname: Name of new certificate. Defaults to `None`
    :type certname: str

    :param lineage: Certificate lineage object. Defaults to `None`
    :type lineage: storage.RenewableCert

    :returns: the issued certificate or `None` if doing a dry run
    :rtype: storage.RenewableCert or None

    :raises errors.Error: if certificate could not be obtained

    """
    hooks.pre_hook(config)
    try:
        if lineage is not None:
            # Renewal, where we already know the specific lineage we're
            # interested in
            display_util.notify(
                "{action} for {domains}".format(
                    action="Simulating renewal of an existing certificate"
                            if config.dry_run else "Renewing an existing certificate",
                    domains=display_util.summarize_domain_list(domains or lineage.names())
                )
            )
            renewal.renew_cert(config, domains, le_client, lineage)
        else:
            # TREAT AS NEW REQUEST
            assert domains is not None
            display_util.notify(
                "{action} for {domains}".format(
                    action="Simulating a certificate request" if config.dry_run else
                           "Requesting a certificate",
                    domains=display_util.summarize_domain_list(domains)
                )
            )
            lineage = le_client.obtain_and_enroll_certificate(domains, certname)
            if lineage is False:
                raise errors.Error("Certificate could not be obtained")
            if lineage is not None:
                hooks.deploy_hook(config, lineage.names(), lineage.live_dir)
    finally:
        hooks.post_hook(config)

    return lineage


def _handle_unexpected_key_type_migration(config: configuration.NamespaceConfig,
                                          cert: storage.RenewableCert) -> None:
    """
    This function ensures that the user will not implicitly migrate an existing key
    from one type to another in the situation where a certificate for that lineage
    already exist and they have not provided explicitly --key-type and --cert-name.
    :param config: Current configuration provided by the client
    :param cert: Matching certificate that could be renewed
    """
    if not cli.set_by_cli("key_type") or not cli.set_by_cli("certname"):

        new_key_type = config.key_type.upper()
        cur_key_type = cert.private_key_type.upper()

        if new_key_type != cur_key_type:
            msg = ('Are you trying to change the key type of the certificate named {0} '
                   'from {1} to {2}? Please provide both --cert-name and --key-type on '
                   'the command line confirm the change you are trying to make.')
            msg = msg.format(cert.lineagename, cur_key_type, new_key_type)
            raise errors.Error(msg)


def _handle_subset_cert_request(config: configuration.NamespaceConfig,
                                domains: List[str],
                                cert: storage.RenewableCert
                                ) -> Tuple[str, Optional[storage.RenewableCert]]:
    """Figure out what to do if a previous cert had a subset of the names now requested

    :param config: Configuration object
    :type config: interfaces.IConfig

    :param domains: List of domain names
    :type domains: `list` of `str`

    :param cert: Certificate object
    :type cert: storage.RenewableCert

    :returns: Tuple of (str action, cert_or_None) as per _find_lineage_for_domains_and_certname
              action can be: "newcert" | "renew" | "reinstall"
    :rtype: `tuple` of `str`

    """
    _handle_unexpected_key_type_migration(config, cert)

    existing = ", ".join(cert.names())
    question = (
        "You have an existing certificate that contains a portion of "
        "the domains you requested (ref: {0}){br}{br}It contains these "
        "names: {1}{br}{br}You requested these names for the new "
        "certificate: {2}.{br}{br}Do you want to expand and replace this existing "
        "certificate with the new certificate?"
    ).format(cert.configfile.filename,
             existing,
             ", ".join(domains),
             br=os.linesep)
    if config.expand or config.renew_by_default or services.get_display().yesno(
        question, "Expand", "Cancel", cli_flag="--expand", force_interactive=True):
        return "renew", cert
    display_util.notify(
        "To obtain a new certificate that contains these names without "
        "replacing your existing certificate for {0}, you must use the "
        "--duplicate option.{br}{br}"
        "For example:{br}{br}{1} --duplicate {2}".format(
            existing,
            sys.argv[0], " ".join(sys.argv[1:]),
            br=os.linesep
        ))
    raise errors.Error(USER_CANCELLED)


def _handle_identical_cert_request(config: configuration.NamespaceConfig,
                                   lineage: storage.RenewableCert,
                                   ) -> Tuple[str, Optional[storage.RenewableCert]]:
    """Figure out what to do if a lineage has the same names as a previously obtained one

    :param config: Configuration object
    :type config: interfaces.IConfig

    :param lineage: Certificate lineage object
    :type lineage: storage.RenewableCert

    :returns: Tuple of (str action, cert_or_None) as per _find_lineage_for_domains_and_certname
              action can be: "newcert" | "renew" | "reinstall"
    :rtype: `tuple` of `str`

    """
    _handle_unexpected_key_type_migration(config, lineage)

    if not lineage.ensure_deployed():
        return "reinstall", lineage
    if renewal.should_renew(config, lineage):
        return "renew", lineage
    if config.reinstall:
        # Set with --reinstall, force an identical certificate to be
        # reinstalled without further prompting.
        return "reinstall", lineage
    question = (
        "You have an existing certificate that has exactly the same "
        "domains or certificate name you requested and isn't close to expiry."
        "{br}(ref: {0}){br}{br}What would you like to do?"
    ).format(lineage.configfile.filename, br=os.linesep)

    if config.verb == "run":
        keep_opt = "Attempt to reinstall this existing certificate"
    elif config.verb == "certonly":
        keep_opt = "Keep the existing certificate for now"
    choices = [keep_opt,
               "Renew & replace the certificate (may be subject to CA rate limits)"]

    display = services.get_display()
    response = display.menu(question, choices,
                            default=0, force_interactive=True)
    if response[0] == display_util.CANCEL:
        # TODO: Add notification related to command-line options for
        #       skipping the menu for this case.
        raise errors.Error(
            "Operation canceled. You may re-run the client.")
    if response[1] == 0:
        return "reinstall", lineage
    elif response[1] == 1:
        return "renew", lineage
    raise AssertionError('This is impossible')


def _find_lineage_for_domains(config, domains):
    """Determine whether there are duplicated names and how to handle
    them (renew, reinstall, newcert, or raising an error to stop
    the client run if the user chooses to cancel the operation when
    prompted).

    :param config: Configuration object
    :type config: interfaces.IConfig

    :param domains: List of domain names
    :type domains: `list` of `str`

    :returns: Two-element tuple containing desired new-certificate behavior as
              a string token ("reinstall", "renew", or "newcert"), plus either
              a RenewableCert instance or `None` if renewal shouldn't occur.
    :rtype: `tuple` of `str` and :class:`storage.RenewableCert` or `None`

    :raises errors.Error: If the user would like to rerun the client again.

    """
    # Considering the possibility that the requested certificate is
    # related to an existing certificate.  (config.duplicate, which
    # is set with --duplicate, skips all of this logic and forces any
    # kind of certificate to be obtained with renewal = False.)
    if config.duplicate:
        return "newcert", None
    # TODO: Also address superset case
    ident_names_cert, subset_names_cert = cert_manager.find_duplicative_certs(config, domains)
    # XXX ^ schoen is not sure whether that correctly reads the systemwide
    # configuration file.
    if ident_names_cert is None and subset_names_cert is None:
        return "newcert", None

    if ident_names_cert is not None:
        return _handle_identical_cert_request(config, ident_names_cert)
    elif subset_names_cert is not None:
        return _handle_subset_cert_request(config, domains, subset_names_cert)
    return None, None


def _find_cert(config, domains, certname):
    """Finds an existing certificate object given domains and/or a certificate name.

    :param config: Configuration object
    :type config: interfaces.IConfig

    :param domains: List of domain names
    :type domains: `list` of `str`

    :param certname: Name of certificate
    :type certname: str

    :returns: Two-element tuple of a boolean that indicates if this function should be
              followed by a call to fetch a certificate from the server, and either a
              RenewableCert instance or None.
    :rtype: `tuple` of `bool` and :class:`storage.RenewableCert` or `None`

    """
    action, lineage = _find_lineage_for_domains_and_certname(config, domains, certname)
    if action == "reinstall":
        logger.info("Keeping the existing certificate")
    return (action != "reinstall"), lineage


def _find_lineage_for_domains_and_certname(config: configuration.NamespaceConfig,
                                           domains: List[str],
                                           certname: str
                                           ) -> Tuple[str, Optional[storage.RenewableCert]]:
    """Find appropriate lineage based on given domains and/or certname.

    :param config: Configuration object
    :type config: interfaces.IConfig

    :param domains: List of domain names
    :type domains: `list` of `str`

    :param certname: Name of certificate
    :type certname: str

    :returns: Two-element tuple containing desired new-certificate behavior as
              a string token ("reinstall", "renew", or "newcert"), plus either
              a RenewableCert instance or None if renewal should not occur.

    :rtype: `tuple` of `str` and :class:`storage.RenewableCert` or `None`

    :raises errors.Error: If the user would like to rerun the client again.

    """
    if not certname:
        return _find_lineage_for_domains(config, domains)
    lineage = cert_manager.lineage_for_certname(config, certname)
    if lineage:
        if domains:
            if set(cert_manager.domains_for_certname(config, certname)) != set(domains):
                _handle_unexpected_key_type_migration(config, lineage)
                _ask_user_to_confirm_new_names(config, domains, certname,
                                               lineage.names())  # raises if no
                return "renew", lineage
        # unnecessarily specified domains or no domains specified
        return _handle_identical_cert_request(config, lineage)
    elif domains:
        return "newcert", None
    raise errors.ConfigurationError("No certificate with name {0} found. "
        "Use -d to specify domains, or run certbot certificates to see "
        "possible certificate names.".format(certname))

def _get_added_removed(after, before):
    """Get lists of items removed from `before`
    and a lists of items added to `after`
    """
    added = list(set(after) - set(before))
    removed = list(set(before) - set(after))
    added.sort()
    removed.sort()
    return added, removed

def _format_list(character, strings):
    """Format list with given character
    """
    if not strings:
        formatted = "{br}(None)"
    else:
        formatted = "{br}{ch} " + "{br}{ch} ".join(strings)
    return formatted.format(
        ch=character,
        br=os.linesep
    )

def _ask_user_to_confirm_new_names(config, new_domains, certname, old_domains):
    """Ask user to confirm update cert certname to contain new_domains.

    :param config: Configuration object
    :type config: interfaces.IConfig

    :param new_domains: List of new domain names
    :type new_domains: `list` of `str`

    :param certname: Name of certificate
    :type certname: str

    :param old_domains: List of old domain names
    :type old_domains: `list` of `str`

    :returns: None
    :rtype: None

    :raises errors.ConfigurationError: if cert name and domains mismatch

    """
    if config.renew_with_new_domains:
        return

    added, removed = _get_added_removed(new_domains, old_domains)

    msg = ("You are updating certificate {0} to include new domain(s): {1}{br}{br}"
           "You are also removing previously included domain(s): {2}{br}{br}"
           "Did you intend to make this change?".format(
               certname,
               _format_list("+", added),
               _format_list("-", removed),
               br=os.linesep))
    obj = services.get_display()
    if not obj.yesno(msg, "Update certificate", "Cancel", default=True):
        raise errors.ConfigurationError("Specified mismatched certificate name and domains.")


def _find_domains_or_certname(config, installer, question=None):
    """Retrieve domains and certname from config or user input.

    :param config: Configuration object
    :type config: interfaces.IConfig

    :param installer: Installer object
    :type installer: interfaces.IInstaller

    :param `str` question: Overriding default question to ask the user if asked
        to choose from domain names.

    :returns: Two-part tuple of domains and certname
    :rtype: `tuple` of list of `str` and `str`

    :raises errors.Error: Usage message, if parameters are not used correctly

    """
    domains = None
    certname = config.certname
    # first, try to get domains from the config
    if config.domains:
        domains = config.domains
    # if we can't do that but we have a certname, get the domains
    # with that certname
    elif certname:
        domains = cert_manager.domains_for_certname(config, certname)

    # that certname might not have existed, or there was a problem.
    # try to get domains from the user.
    if not domains:
        domains = display_ops.choose_names(installer, question)

    if not domains and not certname:
        raise errors.Error("Please specify --domains, or --installer that "
                           "will help in domain names autodiscovery, or "
                           "--cert-name for an existing certificate name.")

    return domains, certname


def _report_next_steps(config: interfaces.IConfig, installer_err: Optional[errors.Error],
                       lineage: Optional[storage.RenewableCert],
                       new_or_renewed_cert: bool = True) -> None:
    """Displays post-run/certonly advice to the user about renewal and installation.

    The output varies by runtime configuration and any errors encountered during installation.

    :param config: Configuration object
    :type config: interfaces.IConfig

    :param installer_err: The installer/enhancement error encountered, if any.
    :type error: Optional[errors.Error]

    :param lineage: The resulting certificate lineage from the issuance, if any.
    :type lineage: Optional[storage.RenewableCert]

    :param bool new_or_renewed_cert: Whether the verb execution resulted in a certificate
                                     being saved (created or renewed).

    """
    steps: List[str] = []

    # If the installation or enhancement raised an error, show advice on trying again
    if installer_err:
        steps.append(
            "The certificate was saved, but could not be installed (installer: "
            f"{config.installer}). After fixing the error shown below, try installing it again "
            f"by running:\n  {cli.cli_command} install --cert-name "
            f"{_cert_name_from_config_or_lineage(config, lineage)}"
        )

    # If a certificate was obtained or renewed, show applicable renewal advice
    if new_or_renewed_cert:
        if config.csr:
            steps.append(
                "Certificates created using --csr will not be renewed automatically by Certbot. "
                "You will need to renew the certificate before it expires, by running the same "
                "Certbot command again.")
        elif not config.preconfigured_renewal:
            steps.append(
                "The certificate will need to be renewed before it expires. Certbot can "
                "automatically renew the certificate in the background, but you may need "
                "to take steps to enable that functionality. "
                "See https://certbot.eff.org/docs/using.html#automated-renewals for "
                "instructions.")

    if not steps:
        return

    # TODO: refactor ANSI escapes during https://github.com/certbot/certbot/issues/8848
    (bold_on, bold_off) = [c if sys.stdout.isatty() and not config.quiet else '' \
                           for c in (util.ANSI_SGR_BOLD, util.ANSI_SGR_RESET)]

    print(bold_on, '\n', 'NEXT STEPS:', bold_off, sep='')
    for step in steps:
        display_util.notify(f"- {step}")

    # If there was an installer error, segregate the error output with a trailing newline
    if installer_err:
        print()


def _report_new_cert(config, cert_path, fullchain_path, key_path=None):
    # type: (interfaces.IConfig, Optional[str], Optional[str], Optional[str]) -> None
    """Reports the creation of a new certificate to the user.

    :param config: Configuration object
    :type config: interfaces.IConfig

    :param cert_path: path to certificate
    :type cert_path: str

    :param fullchain_path: path to full chain
    :type fullchain_path: str

    :param key_path: path to private key, if available
    :type key_path: str

    :returns: `None`
    :rtype: None

    """
    if config.dry_run:
        display_util.notify("The dry run was successful.")
        return

    assert cert_path and fullchain_path, "No certificates saved to report."

    display_util.notify(
        ("\nSuccessfully received certificate.\n"
        "Certificate is saved at: {cert_path}\n{key_msg}"
        "This certificate expires on {expiry}.\n"
        "These files will be updated when the certificate renews.{renewal_msg}{nl}").format(
            cert_path=fullchain_path,
            expiry=crypto_util.notAfter(cert_path).date(),
            key_msg="Key is saved at:         {}\n".format(key_path) if key_path else "",
            renewal_msg="\nCertbot has set up a scheduled task to automatically renew this "
                        "certificate in the background." if config.preconfigured_renewal else "",
            nl="\n" if config.verb == "run" else "" # Normalize spacing across verbs
        )
    )


def _csr_report_new_cert(config: interfaces.IConfig, cert_path: Optional[str],
                         chain_path: Optional[str], fullchain_path: Optional[str]):
    """ --csr variant of _report_new_cert.

    Until --csr is overhauled (#8332) this is transitional function to report the creation
    of a new certificate using --csr.
    TODO: remove this function and just call _report_new_cert when --csr is overhauled.

    :param config: Configuration object
    :type config: interfaces.IConfig

    :param str cert_path: path to cert.pem

    :param str chain_path: path to chain.pem

    :param str fullchain_path: path to fullchain.pem

    """
    if config.dry_run:
        display_util.notify("The dry run was successful.")
        return

    assert cert_path and fullchain_path, "No certificates saved to report."

    expiry = crypto_util.notAfter(cert_path).date()

    display_util.notify(
        ("\nSuccessfully received certificate.\n"
        "Certificate is saved at:            {cert_path}\n"
        "Intermediate CA chain is saved at:  {chain_path}\n"
        "Full certificate chain is saved at: {fullchain_path}\n"
        "This certificate expires on {expiry}.").format(
            cert_path=cert_path, chain_path=chain_path,
            fullchain_path=fullchain_path, expiry=expiry,
        )
    )


def _determine_account(config):
    """Determine which account to use.

    If ``config.account`` is ``None``, it will be updated based on the
    user input. Same for ``config.email``.

    :param config: Configuration object
    :type config: interfaces.IConfig

    :returns: Account and optionally ACME client API (biproduct of new
        registration).
    :rtype: tuple of :class:`certbot._internal.account.Account` and :class:`acme.client.Client`

    :raises errors.Error: If unable to register an account with ACME server

    """
    def _tos_cb(terms_of_service):
        if config.tos:
            return True
        msg = ("Please read the Terms of Service at {0}. You "
               "must agree in order to register with the ACME "
               "server. Do you agree?".format(terms_of_service))
        obj = services.get_display()
        result = obj.yesno(msg, cli_flag="--agree-tos", force_interactive=True)
        if not result:
            raise errors.Error(
                "Registration cannot proceed without accepting "
                "Terms of Service.")
        return None

    account_storage = account.AccountFileStorage(config)
    acme = None

    if config.account is not None:
        acc = account_storage.load(config.account)
    else:
        accounts = account_storage.find_all()
        if len(accounts) > 1:
            acc = display_ops.choose_account(accounts)
        elif len(accounts) == 1:
            acc = accounts[0]
        else:  # no account registered yet
            if config.email is None and not config.register_unsafely_without_email:
                config.email = display_ops.get_email()
            try:
                acc, acme = client.register(
                    config, account_storage, tos_cb=_tos_cb)
                display_util.notify("Account registered.")
            except errors.MissingCommandlineFlag:
                raise
            except errors.Error:
                logger.debug("", exc_info=True)
                raise errors.Error(
                    "Unable to register an account with ACME server")

    config.account = acc.id
    return acc, acme


def _delete_if_appropriate(config):
    """Does the user want to delete their now-revoked certs? If run in non-interactive mode,
    deleting happens automatically.

    :param config: parsed command line arguments
    :type config: interfaces.IConfig

    :returns: `None`
    :rtype: None

    :raises errors.Error: If anything goes wrong, including bad user input, if an overlapping
        archive dir is found for the specified lineage, etc ...
    """
    display = services.get_display()

    attempt_deletion = config.delete_after_revoke
    if attempt_deletion is None:
        msg = ("Would you like to delete the certificate(s) you just revoked, "
               "along with all earlier and later versions of the certificate?")
        attempt_deletion = display.yesno(msg, yes_label="Yes (recommended)", no_label="No",
                force_interactive=True, default=True)

    if not attempt_deletion:
        return

    # config.cert_path must have been set
    # config.certname may have been set
    assert config.cert_path

    if not config.certname:
        config.certname = cert_manager.cert_path_to_lineage(config)

    # don't delete if the archive_dir is used by some other lineage
    archive_dir = storage.full_archive_path(
            configobj.ConfigObj(
                storage.renewal_file_for_certname(config, config.certname),
                encoding='utf-8', default_encoding='utf-8'),
            config, config.certname)
    try:
        cert_manager.match_and_check_overlaps(config, [lambda x: archive_dir],
            lambda x: x.archive_dir, lambda x: x)
    except errors.OverlappingMatchFound:
        logger.warning("Not deleting revoked certificates due to overlapping archive dirs. "
                       "More than one certificate is using %s", archive_dir)
        return
    except Exception as e:
        msg = ('config.default_archive_dir: {0}, config.live_dir: {1}, archive_dir: {2},'
        'original exception: {3}')
        msg = msg.format(config.default_archive_dir, config.live_dir, archive_dir, e)
        raise errors.Error(msg)

    cert_manager.delete(config)


def _init_le_client(config, authenticator, installer):
    """Initialize Let's Encrypt Client

    :param config: Configuration object
    :type config: interfaces.IConfig

    :param authenticator: Acme authentication handler
    :type authenticator: Optional[interfaces.IAuthenticator]
    :param installer: Installer object
    :type installer: interfaces.IInstaller

    :returns: client: Client object
    :rtype: client.Client

    """
    if authenticator is not None:
        # if authenticator was given, then we will need account...
        acc, acme = _determine_account(config)
        logger.debug("Picked account: %r", acc)
        # XXX
        #crypto_util.validate_key_csr(acc.key)
    else:
        acc, acme = None, None

    return client.Client(config, acc, authenticator, installer, acme=acme)


def unregister(config, unused_plugins):
    """Deactivate account on server

    :param config: Configuration object
    :type config: interfaces.IConfig

    :param unused_plugins: List of plugins (deprecated)
    :type unused_plugins: plugins_disco.PluginsRegistry

    :returns: `None`
    :rtype: None

    """
    account_storage = account.AccountFileStorage(config)
    accounts = account_storage.find_all()

    if not accounts:
        return "Could not find existing account to deactivate."
    yesno = services.get_display().yesno
    prompt = ("Are you sure you would like to irrevocably deactivate "
              "your account?")
    wants_deactivate = yesno(prompt, yes_label='Deactivate', no_label='Abort',
                             default=True)

    if not wants_deactivate:
        return "Deactivation aborted."

    acc, acme = _determine_account(config)
    cb_client = client.Client(config, acc, None, None, acme=acme)

    # delete on boulder
    cb_client.acme.deactivate_registration(acc.regr)
    account_files = account.AccountFileStorage(config)
    # delete local account files
    account_files.delete(config.account)

    display_util.notify("Account deactivated.")
    return None


def register(config, unused_plugins):
    """Create accounts on the server.

    :param config: Configuration object
    :type config: interfaces.IConfig

    :param unused_plugins: List of plugins (deprecated)
    :type unused_plugins: plugins_disco.PluginsRegistry

    :returns: `None` or a string indicating and error
    :rtype: None or str

    """
    # Portion of _determine_account logic to see whether accounts already
    # exist or not.
    account_storage = account.AccountFileStorage(config)
    accounts = account_storage.find_all()

    if accounts:
        # TODO: add a flag to register a duplicate account (this will
        #       also require extending _determine_account's behavior
        #       or else extracting the registration code from there)
        return ("There is an existing account; registration of a "
                "duplicate account with this command is currently "
                "unsupported.")
    # _determine_account will register an account
    _determine_account(config)
    return None


def update_account(config, unused_plugins):
    """Modify accounts on the server.

    :param config: Configuration object
    :type config: interfaces.IConfig

    :param unused_plugins: List of plugins (deprecated)
    :type unused_plugins: plugins_disco.PluginsRegistry

    :returns: `None` or a string indicating and error
    :rtype: None or str

    """
    # Portion of _determine_account logic to see whether accounts already
    # exist or not.
    account_storage = account.AccountFileStorage(config)
    accounts = account_storage.find_all()

    if not accounts:
        return "Could not find an existing account to update."
    if config.email is None and not config.register_unsafely_without_email:
        config.email = display_ops.get_email(optional=False)

    acc, acme = _determine_account(config)
    cb_client = client.Client(config, acc, None, None, acme=acme)
    # Empty list of contacts in case the user is removing all emails

    acc_contacts: Iterable[str] = ()
    if config.email:
        acc_contacts = ['mailto:' + email for email in config.email.split(',')]
    # We rely on an exception to interrupt this process if it didn't work.
    prev_regr_uri = acc.regr.uri
    acc.regr = cb_client.acme.update_registration(acc.regr.update(
        body=acc.regr.body.update(contact=acc_contacts)))
    # A v1 account being used as a v2 account will result in changing the uri to
    # the v2 uri. Since it's the same object on disk, put it back to the v1 uri
    # so that we can also continue to use the account object with acmev1.
    acc.regr = acc.regr.update(uri=prev_regr_uri)
    account_storage.update_regr(acc, cb_client.acme)

    if not config.email:
        display_util.notify("Any contact information associated "
                            "with this account has been removed.")
    else:
        eff.prepare_subscription(config, acc)
        display_util.notify("Your e-mail address was updated to {0}.".format(config.email))

    return None


def _cert_name_from_config_or_lineage(config: interfaces.IConfig,
                                      lineage: Optional[storage.RenewableCert]) -> Optional[str]:
    if lineage:
        return lineage.lineagename
    elif config.certname:
        return config.certname
    try:
        cert_name = cert_manager.cert_path_to_lineage(config)
        return cert_name
    except errors.Error:
        pass

    return None


def _install_cert(config, le_client, domains, lineage=None):
    """Install a cert

    :param config: Configuration object
    :type config: interfaces.IConfig

    :param le_client: Client object
    :type le_client: client.Client

    :param domains: List of domains
    :type domains: `list` of `str`

    :param lineage: Certificate lineage object. Defaults to `None`
    :type lineage: storage.RenewableCert

    :returns: `None`
    :rtype: None

    """
    path_provider = lineage if lineage else config
    assert path_provider.cert_path is not None

    le_client.deploy_certificate(domains, path_provider.key_path, path_provider.cert_path,
                                 path_provider.chain_path, path_provider.fullchain_path)
    le_client.enhance_config(domains, path_provider.chain_path)


def install(config, plugins):
    """Install a previously obtained cert in a server.

    :param config: Configuration object
    :type config: interfaces.IConfig

    :param plugins: List of plugins
    :type plugins: plugins_disco.PluginsRegistry

    :returns: `None`
    :rtype: None

    """
    # XXX: Update for renewer/RenewableCert
    # FIXME: be consistent about whether errors are raised or returned from
    # this function ...

    try:
        installer, _ = plug_sel.choose_configurator_plugins(config, plugins, "install")
    except errors.PluginSelectionError as e:
        return str(e)

    custom_cert = (config.key_path and config.cert_path)
    if not config.certname and not custom_cert:
        certname_question = "Which certificate would you like to install?"
        config.certname = cert_manager.get_certnames(
            config, "install", allow_multiple=False,
            custom_prompt=certname_question)[0]

    if not enhancements.are_supported(config, installer):
        raise errors.NotSupportedError("One ore more of the requested enhancements "
                                       "are not supported by the selected installer")
    # If cert-path is defined, populate missing (ie. not overridden) values.
    # Unfortunately this can't be done in argument parser, as certificate
    # manager needs the access to renewal directory paths
    if config.certname:
        config = _populate_from_certname(config)
    elif enhancements.are_requested(config):
        # Preflight config check
        raise errors.ConfigurationError("One or more of the requested enhancements "
                                        "require --cert-name to be provided")

    if config.key_path and config.cert_path:
        _check_certificate_and_key(config)
        domains, _ = _find_domains_or_certname(config, installer)
        le_client = _init_le_client(config, authenticator=None, installer=installer)
        _install_cert(config, le_client, domains)
    else:
        raise errors.ConfigurationError("Path to certificate or key was not defined. "
            "If your certificate is managed by Certbot, please use --cert-name "
            "to define which certificate you would like to install.")

    if enhancements.are_requested(config):
        # In the case where we don't have certname, we have errored out already
        lineage = cert_manager.lineage_for_certname(config, config.certname)
        enhancements.enable(lineage, domains, installer, config)

    return None

def _populate_from_certname(config):
    """Helper function for install to populate missing config values from lineage
    defined by --cert-name."""

    lineage = cert_manager.lineage_for_certname(config, config.certname)
    if not lineage:
        return config
    if not config.key_path:
        config.namespace.key_path = lineage.key_path
    if not config.cert_path:
        config.namespace.cert_path = lineage.cert_path
    if not config.chain_path:
        config.namespace.chain_path = lineage.chain_path
    if not config.fullchain_path:
        config.namespace.fullchain_path = lineage.fullchain_path
    return config

def _check_certificate_and_key(config):
    if not os.path.isfile(filesystem.realpath(config.cert_path)):
        raise errors.ConfigurationError("Error while reading certificate from path "
                                        "{0}".format(config.cert_path))
    if not os.path.isfile(filesystem.realpath(config.key_path)):
        raise errors.ConfigurationError("Error while reading private key from path "
                                        "{0}".format(config.key_path))
def plugins_cmd(config, plugins):
    """List server software plugins.

    :param config: Configuration object
    :type config: interfaces.IConfig

    :param plugins: List of plugins
    :type plugins: plugins_disco.PluginsRegistry

    :returns: `None`
    :rtype: None

    """
    logger.debug("Expected interfaces: %s", config.ifaces)

    ifaces = [] if config.ifaces is None else config.ifaces
    filtered = plugins.visible().ifaces(ifaces)
    logger.debug("Filtered plugins: %r", filtered)

    notify = functools.partial(services.get_display().notification, pause=False)
    if not config.init and not config.prepare:
        notify(str(filtered))
        return

    filtered.init(config)
    verified = filtered.verify(ifaces)
    logger.debug("Verified plugins: %r", verified)

    if not config.prepare:
        notify(str(verified))
        return

    verified.prepare()
    available = verified.available()
    logger.debug("Prepared plugins: %s", available)
    notify(str(available))


def enhance(config, plugins):
    """Add security enhancements to existing configuration

    :param config: Configuration object
    :type config: interfaces.IConfig

    :param plugins: List of plugins
    :type plugins: plugins_disco.PluginsRegistry

    :returns: `None`
    :rtype: None

    """
    supported_enhancements = ["hsts", "redirect", "uir", "staple"]
    # Check that at least one enhancement was requested on command line
    oldstyle_enh = any(getattr(config, enh) for enh in supported_enhancements)
    if not enhancements.are_requested(config) and not oldstyle_enh:
        msg = ("Please specify one or more enhancement types to configure. To list "
               "the available enhancement types, run:\n\n%s --help enhance\n")
        logger.error(msg, sys.argv[0])
        raise errors.MisconfigurationError("No enhancements requested, exiting.")

    try:
        installer, _ = plug_sel.choose_configurator_plugins(config, plugins, "enhance")
    except errors.PluginSelectionError as e:
        return str(e)

    if not enhancements.are_supported(config, installer):
        raise errors.NotSupportedError("One ore more of the requested enhancements "
                                       "are not supported by the selected installer")

    certname_question = ("Which certificate would you like to use to enhance "
                         "your configuration?")
    config.certname = cert_manager.get_certnames(
        config, "enhance", allow_multiple=False,
        custom_prompt=certname_question)[0]
    cert_domains = cert_manager.domains_for_certname(config, config.certname)
    if config.noninteractive_mode:
        domains = cert_domains
    else:
        domain_question = ("Which domain names would you like to enable the "
                           "selected enhancements for?")
        domains = display_ops.choose_values(cert_domains, domain_question)
        if not domains:
            raise errors.Error("User cancelled the domain selection. No domains "
                               "defined, exiting.")

    lineage = cert_manager.lineage_for_certname(config, config.certname)
    if not config.chain_path:
        config.chain_path = lineage.chain_path
    if oldstyle_enh:
        le_client = _init_le_client(config, authenticator=None, installer=installer)
        le_client.enhance_config(domains, config.chain_path, redirect_default=False)
    if enhancements.are_requested(config):
        enhancements.enable(lineage, domains, installer, config)

    return None


def rollback(config, plugins):
    """Rollback server configuration changes made during install.

    :param config: Configuration object
    :type config: interfaces.IConfig

    :param plugins: List of plugins
    :type plugins: plugins_disco.PluginsRegistry

    :returns: `None`
    :rtype: None

    """
    client.rollback(config.installer, config.checkpoints, config, plugins)

def update_symlinks(config, unused_plugins):
    """Update the certificate file family symlinks

    Use the information in the config file to make symlinks point to
    the correct archive directory.

    :param config: Configuration object
    :type config: interfaces.IConfig

    :param unused_plugins: List of plugins (deprecated)
    :type unused_plugins: plugins_disco.PluginsRegistry

    :returns: `None`
    :rtype: None

    """
    cert_manager.update_live_symlinks(config)

def rename(config, unused_plugins):
    """Rename a certificate

    Use the information in the config file to rename an existing
    lineage.

    :param config: Configuration object
    :type config: interfaces.IConfig

    :param unused_plugins: List of plugins (deprecated)
    :type unused_plugins: plugins_disco.PluginsRegistry

    :returns: `None`
    :rtype: None

    """
    cert_manager.rename_lineage(config)

def delete(config, unused_plugins):
    """Delete a certificate

    Use the information in the config file to delete an existing
    lineage.

    :param config: Configuration object
    :type config: interfaces.IConfig

    :param unused_plugins: List of plugins (deprecated)
    :type unused_plugins: plugins_disco.PluginsRegistry

    :returns: `None`
    :rtype: None

    """
    cert_manager.delete(config)


def certificates(config, unused_plugins):
    """Display information about certs configured with Certbot

    :param config: Configuration object
    :type config: interfaces.IConfig

    :param unused_plugins: List of plugins (deprecated)
    :type unused_plugins: plugins_disco.PluginsRegistry

    :returns: `None`
    :rtype: None

    """
    cert_manager.certificates(config)


def revoke(config, unused_plugins: plugins_disco.PluginsRegistry) -> Optional[str]:
    """Revoke a previously obtained certificate.

    :param config: Configuration object
    :type config: interfaces.IConfig

    :param unused_plugins: List of plugins (deprecated)
    :type unused_plugins: plugins_disco.PluginsRegistry

    :returns: `None` or string indicating error in case of error
    :rtype: None or str

    """
    # For user-agent construction
    config.installer = config.authenticator = None

    if config.cert_path is None and config.certname:
        # When revoking via --cert-name, take the cert path and server from renewalparams
        lineage = storage.RenewableCert(
            storage.renewal_file_for_certname(config, config.certname), config)
        config.cert_path = lineage.cert_path
        # --server takes priority over lineage.server
        if lineage.server and not cli.set_by_cli("server"):
            config.server = lineage.server
    elif not config.cert_path or (config.cert_path and config.certname):
        # intentionally not supporting --cert-path & --cert-name together,
        # to avoid dealing with mismatched values
        raise errors.Error("Error! Exactly one of --cert-path or --cert-name must be specified!")

    if config.key_path is not None:  # revocation by cert key
        logger.debug("Revoking %s using certificate key %s",
                     config.cert_path, config.key_path)
        crypto_util.verify_cert_matches_priv_key(config.cert_path, config.key_path)
        with open(config.key_path, 'rb') as f:
            key = jose.JWK.load(f.read())
        acme = client.acme_from_config_key(config, key)
    else:  # revocation by account key
        logger.debug("Revoking %s using Account Key", config.cert_path)
        acc, _ = _determine_account(config)
        acme = client.acme_from_config_key(config, acc.key, acc.regr)

    with open(config.cert_path, 'rb') as f:
        cert = crypto_util.pyopenssl_load_certificate(f.read())[0]
    logger.debug("Reason code for revocation: %s", config.reason)
    try:
        acme.revoke(jose.ComparableX509(cert), config.reason)
        _delete_if_appropriate(config)
    except acme_errors.ClientError as e:
        return str(e)

    display_ops.success_revocation(config.cert_path)
    return None


def run(config, plugins):
    """Obtain a certificate and install.

    :param config: Configuration object
    :type config: interfaces.IConfig

    :param plugins: List of plugins
    :type plugins: plugins_disco.PluginsRegistry

    :returns: `None`
    :rtype: None

    """
    # TODO: Make run as close to auth + install as possible
    # Possible difficulties: config.csr was hacked into auth
    try:
        installer, authenticator = plug_sel.choose_configurator_plugins(config, plugins, "run")
    except errors.PluginSelectionError as e:
        return str(e)

    # Preflight check for enhancement support by the selected installer
    if not enhancements.are_supported(config, installer):
        raise errors.NotSupportedError("One ore more of the requested enhancements "
                                       "are not supported by the selected installer")

    # TODO: Handle errors from _init_le_client?
    le_client = _init_le_client(config, authenticator, installer)

    domains, certname = _find_domains_or_certname(config, installer)
    should_get_cert, lineage = _find_cert(config, domains, certname)

    new_lineage = lineage
    if should_get_cert:
        new_lineage = _get_and_save_cert(le_client, config, domains,
            certname, lineage)

    cert_path = new_lineage.cert_path if new_lineage else None
    fullchain_path = new_lineage.fullchain_path if new_lineage else None
    key_path = new_lineage.key_path if new_lineage else None

    if should_get_cert:
        _report_new_cert(config, cert_path, fullchain_path, key_path)

    # The installer error, if any, is being stored as a value here, in order to first print
    # relevant advice in a nice way, before re-raising the error for normal processing.
    installer_err: Optional[errors.Error] = None
    try:
        _install_cert(config, le_client, domains, new_lineage)

        if enhancements.are_requested(config) and new_lineage:
            enhancements.enable(new_lineage, domains, installer, config)

        if lineage is None or not should_get_cert:
            display_ops.success_installation(domains)
        else:
            display_ops.success_renewal(domains)
    except errors.Error as e:
        installer_err = e
    finally:
        _report_next_steps(config, installer_err, new_lineage,
                           new_or_renewed_cert=should_get_cert)
        # If the installer did fail, re-raise the error to bail out
        if installer_err:
            raise installer_err

    _suggest_donation_if_appropriate(config)
    eff.handle_subscription(config, le_client.account)
    return None


def _csr_get_and_save_cert(config, le_client):
    # type: (interfaces.IConfig, client.Client) -> Tuple[Optional[str], Optional[str], Optional[str]] # pylint: disable=line-too-long
    """Obtain a cert using a user-supplied CSR

    This works differently in the CSR case (for now) because we don't
    have the privkey, and therefore can't construct the files for a lineage.
    So we just save the cert & chain to disk :/

    :param config: Configuration object
    :type config: interfaces.IConfig

    :param client: Client object
    :type client: client.Client

    :returns: `cert_path`, `chain_path` and `fullchain_path` as absolute
              paths to the actual files, or None for each if it's a dry-run.
    :rtype: `tuple` of `str`

    """
    csr, _ = config.actual_csr
    csr_names = crypto_util.get_names_from_req(csr.data)
    display_util.notify(
        "{action} for {domains}".format(
            action="Simulating a certificate request" if config.dry_run else
                    "Requesting a certificate",
            domains=display_util.summarize_domain_list(csr_names)
        )
    )
    cert, chain = le_client.obtain_certificate_from_csr(csr)
    if config.dry_run:
        logger.debug(
            "Dry run: skipping saving certificate to %s", config.cert_path)
        return None, None, None
    cert_path, chain_path, fullchain_path = le_client.save_certificate(
        cert, chain, os.path.normpath(config.cert_path),
        os.path.normpath(config.chain_path), os.path.normpath(config.fullchain_path))
    return cert_path, chain_path, fullchain_path


def renew_cert(config, plugins, lineage):
    """Renew & save an existing cert. Do not install it.

    :param config: Configuration object
    :type config: interfaces.IConfig

    :param plugins: List of plugins
    :type plugins: plugins_disco.PluginsRegistry

    :param lineage: Certificate lineage object
    :type lineage: storage.RenewableCert

    :returns: `None`
    :rtype: None

    :raises errors.PluginSelectionError: MissingCommandlineFlag if supplied parameters do not pass

    """
    # installers are used in auth mode to determine domain names
    installer, auth = plug_sel.choose_configurator_plugins(config, plugins, "certonly")
    le_client = _init_le_client(config, auth, installer)

    renewed_lineage = _get_and_save_cert(le_client, config, lineage=lineage)

    if installer and not config.dry_run:
        # In case of a renewal, reload server to pick up new certificate.
        updater.run_renewal_deployer(config, renewed_lineage, installer)
        display_util.notify(f"Reloading {config.installer} server after certificate renewal")
        installer.restart() # type: ignore


def certonly(config, plugins):
    """Authenticate & obtain cert, but do not install it.

    This implements the 'certonly' subcommand.

    :param config: Configuration object
    :type config: interfaces.IConfig

    :param plugins: List of plugins
    :type plugins: plugins_disco.PluginsRegistry

    :returns: `None`
    :rtype: None

    :raises errors.Error: If specified plugin could not be used

    """
    # SETUP: Select plugins and construct a client instance
    # installers are used in auth mode to determine domain names
    installer, auth = plug_sel.choose_configurator_plugins(config, plugins, "certonly")

    le_client = _init_le_client(config, auth, installer)

    if config.csr:
        cert_path, chain_path, fullchain_path = _csr_get_and_save_cert(config, le_client)
        _csr_report_new_cert(config, cert_path, chain_path, fullchain_path)
        _report_next_steps(config, None, None)
        _suggest_donation_if_appropriate(config)
        eff.handle_subscription(config, le_client.account)
        return

    domains, certname = _find_domains_or_certname(config, installer)
    should_get_cert, lineage = _find_cert(config, domains, certname)

    if not should_get_cert:
        notify = services.get_display().notification
        notify("Certificate not yet due for renewal; no action taken.", pause=False)
        return

    lineage = _get_and_save_cert(le_client, config, domains, certname, lineage)

    cert_path = lineage.cert_path if lineage else None
    fullchain_path = lineage.fullchain_path if lineage else None
    key_path = lineage.key_path if lineage else None
    _report_new_cert(config, cert_path, fullchain_path, key_path)
    _report_next_steps(config, None, lineage, new_or_renewed_cert=should_get_cert)
    _suggest_donation_if_appropriate(config)
    eff.handle_subscription(config, le_client.account)


def renew(config, unused_plugins):
    """Renew previously-obtained certificates.

    :param config: Configuration object
    :type config: interfaces.IConfig

    :param unused_plugins: List of plugins (deprecated)
    :type unused_plugins: plugins_disco.PluginsRegistry

    :returns: `None`
    :rtype: None

    """
    try:
        renewal.handle_renewal_request(config)
    finally:
        hooks.run_saved_post_hooks()


def make_or_verify_needed_dirs(config):
    """Create or verify existence of config, work, and hook directories.

    :param config: Configuration object
    :type config: interfaces.IConfig

    :returns: `None`
    :rtype: None

    """
    util.set_up_core_dir(config.config_dir, constants.CONFIG_DIRS_MODE, config.strict_permissions)
    util.set_up_core_dir(config.work_dir, constants.CONFIG_DIRS_MODE, config.strict_permissions)

    hook_dirs = (config.renewal_pre_hooks_dir,
                 config.renewal_deploy_hooks_dir,
                 config.renewal_post_hooks_dir,)
    for hook_dir in hook_dirs:
        util.make_or_verify_dir(hook_dir, strict=config.strict_permissions)


@contextmanager
def make_displayer(config: configuration.NamespaceConfig
                   ) -> Generator[Union[display_util.NoninteractiveDisplay,
                                        display_util.FileDisplay], None, None]:
    """Creates a display object appropriate to the flags in the supplied config.

    :param config: Configuration object

    :returns: Display object implementing :class:`certbot.interfaces.IDisplay`

    """
    displayer: Union[None, display_util.NoninteractiveDisplay,
                     display_util.FileDisplay] = None
    devnull: Optional[IO] = None

    if config.quiet:
        config.noninteractive_mode = True
        devnull = open(os.devnull, "w")  # pylint: disable=consider-using-with
        displayer = display_util.NoninteractiveDisplay(devnull)
    elif config.noninteractive_mode:
        displayer = display_util.NoninteractiveDisplay(sys.stdout)
    else:
        displayer = display_util.FileDisplay(
            sys.stdout, config.force_interactive)

    try:
        yield displayer
    finally:
        if devnull:
            devnull.close()


def main(cli_args=None):
    """Run Certbot.

    :param cli_args: command line to Certbot, defaults to ``sys.argv[1:]``
    :type cli_args: `list` of `str`

    :returns: value for `sys.exit` about the exit status of Certbot
    :rtype: `str` or `int` or `None`

    """
    if not cli_args:
        cli_args = sys.argv[1:]

    log.pre_arg_parse_setup()

    if os.environ.get('CERTBOT_SNAPPED') == 'True':
        cli_args = snap_config.prepare_env(cli_args)

    plugins = plugins_disco.PluginsRegistry.find_all()
    logger.debug("certbot version: %s", certbot.__version__)
    logger.debug("Location of certbot entry point: %s", sys.argv[0])
    # do not log `config`, as it contains sensitive data (e.g. revoke --key)!
    logger.debug("Arguments: %r", cli_args)
    logger.debug("Discovered plugins: %r", plugins)

    # Some releases of Windows require escape sequences to be enable explicitly
    misc.prepare_virtual_console()

    # note: arg parser internally handles --help (and exits afterwards)
    args = cli.prepare_and_parse_args(plugins, cli_args)
    config = configuration.NamespaceConfig(args)
<<<<<<< HEAD
    services.set_config(config)
=======

    # This call is done only for retro-compatibility purposes.
    # TODO: Remove this call once zope dependencies are removed from Certbot.
    zope.component.provideUtility(config)
>>>>>>> f88105a9

    # On windows, shell without administrative right cannot create symlinks required by certbot.
    # So we check the rights before continuing.
    misc.raise_for_non_administrative_windows_rights()

    try:
        log.post_arg_parse_setup(config)
        make_or_verify_needed_dirs(config)
    except errors.Error:
        # Let plugins_cmd be run as un-privileged user.
        if config.func != plugins_cmd:  # pylint: disable=comparison-with-callable
            raise

    # Reporter
    report = reporter.Reporter(config)
    services.set_reporter(report)
    util.atexit_register(report.print_messages)

    with make_displayer(config) as displayer:
        services.set_display(displayer)

        return config.func(config, plugins)<|MERGE_RESOLUTION|>--- conflicted
+++ resolved
@@ -1522,14 +1522,10 @@
     # note: arg parser internally handles --help (and exits afterwards)
     args = cli.prepare_and_parse_args(plugins, cli_args)
     config = configuration.NamespaceConfig(args)
-<<<<<<< HEAD
-    services.set_config(config)
-=======
 
     # This call is done only for retro-compatibility purposes.
     # TODO: Remove this call once zope dependencies are removed from Certbot.
     zope.component.provideUtility(config)
->>>>>>> f88105a9
 
     # On windows, shell without administrative right cannot create symlinks required by certbot.
     # So we check the rights before continuing.

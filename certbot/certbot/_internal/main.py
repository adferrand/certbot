"""Certbot main entry point."""
# pylint: disable=too-many-lines

from contextlib import contextmanager
import functools
import logging.handlers
import sys
from typing import Generator
from typing import IO
from typing import Iterable
from typing import List
from typing import Optional
from typing import Tuple
from typing import Union

import configobj
import josepy as jose
import zope.component

from acme import errors as acme_errors
import certbot
from certbot import crypto_util
from certbot import errors
from certbot import interfaces
from certbot import util
from certbot._internal import account
from certbot._internal import cert_manager
from certbot._internal import cli
from certbot._internal import client
from certbot._internal import configuration
from certbot._internal import constants
from certbot._internal import eff
from certbot._internal import hooks
from certbot._internal import log
from certbot._internal import renewal
from certbot._internal import reporter
from certbot._internal import snap_config
from certbot._internal import storage
from certbot._internal import updater
from certbot._internal.display import obj as display_obj
from certbot._internal.plugins import disco as plugins_disco
from certbot._internal.plugins import selection as plug_sel
from certbot.compat import filesystem
from certbot.compat import misc
from certbot.compat import os
from certbot.display import ops as display_ops
from certbot.display import util as display_util
from certbot.plugins import enhancements

USER_CANCELLED = ("User chose to cancel the operation and may "
                  "reinvoke the client.")


logger = logging.getLogger(__name__)


def _suggest_donation_if_appropriate(config):
    """Potentially suggest a donation to support Certbot.

    :param config: Configuration object
    :type config: interfaces.IConfig

    :returns: `None`
    :rtype: None

    """
    assert config.verb != "renew"
    if config.staging:
        # --dry-run implies --staging
        return
    util.atexit_register(
        display_util.notification,
        "If you like Certbot, please consider supporting our work by:\n"
        " * Donating to ISRG / Let's Encrypt:   https://letsencrypt.org/donate\n"
        " * Donating to EFF:                    https://eff.org/donate-le",
        pause=False
    )


def _get_and_save_cert(le_client, config, domains=None, certname=None, lineage=None):
    """Authenticate and enroll certificate.

    This method finds the relevant lineage, figures out what to do with it,
    then performs that action. Includes calls to hooks, various reports,
    checks, and requests for user input.

    :param config: Configuration object
    :type config: interfaces.IConfig

    :param domains: List of domain names to get a certificate. Defaults to `None`
    :type domains: `list` of `str`

    :param certname: Name of new certificate. Defaults to `None`
    :type certname: str

    :param lineage: Certificate lineage object. Defaults to `None`
    :type lineage: storage.RenewableCert

    :returns: the issued certificate or `None` if doing a dry run
    :rtype: storage.RenewableCert or None

    :raises errors.Error: if certificate could not be obtained

    """
    hooks.pre_hook(config)
    try:
        if lineage is not None:
            # Renewal, where we already know the specific lineage we're
            # interested in
            display_util.notify(
                "{action} for {domains}".format(
                    action="Simulating renewal of an existing certificate"
                            if config.dry_run else "Renewing an existing certificate",
                    domains=display_util.summarize_domain_list(domains or lineage.names())
                )
            )
            renewal.renew_cert(config, domains, le_client, lineage)
        else:
            # TREAT AS NEW REQUEST
            assert domains is not None
            display_util.notify(
                "{action} for {domains}".format(
                    action="Simulating a certificate request" if config.dry_run else
                           "Requesting a certificate",
                    domains=display_util.summarize_domain_list(domains)
                )
            )
            lineage = le_client.obtain_and_enroll_certificate(domains, certname)
            if lineage is False:
                raise errors.Error("Certificate could not be obtained")
            if lineage is not None:
                hooks.deploy_hook(config, lineage.names(), lineage.live_dir)
    finally:
        hooks.post_hook(config)

    return lineage


def _handle_unexpected_key_type_migration(config: configuration.NamespaceConfig,
                                          cert: storage.RenewableCert) -> None:
    """
    This function ensures that the user will not implicitly migrate an existing key
    from one type to another in the situation where a certificate for that lineage
    already exist and they have not provided explicitly --key-type and --cert-name.
    :param config: Current configuration provided by the client
    :param cert: Matching certificate that could be renewed
    """
    if not cli.set_by_cli("key_type") or not cli.set_by_cli("certname"):

        new_key_type = config.key_type.upper()
        cur_key_type = cert.private_key_type.upper()

        if new_key_type != cur_key_type:
            msg = ('Are you trying to change the key type of the certificate named {0} '
                   'from {1} to {2}? Please provide both --cert-name and --key-type on '
                   'the command line confirm the change you are trying to make.')
            msg = msg.format(cert.lineagename, cur_key_type, new_key_type)
            raise errors.Error(msg)


def _handle_subset_cert_request(config: configuration.NamespaceConfig,
                                domains: List[str],
                                cert: storage.RenewableCert
                                ) -> Tuple[str, Optional[storage.RenewableCert]]:
    """Figure out what to do if a previous cert had a subset of the names now requested

    :param config: Configuration object
    :type config: interfaces.IConfig

    :param domains: List of domain names
    :type domains: `list` of `str`

    :param cert: Certificate object
    :type cert: storage.RenewableCert

    :returns: Tuple of (str action, cert_or_None) as per _find_lineage_for_domains_and_certname
              action can be: "newcert" | "renew" | "reinstall"
    :rtype: `tuple` of `str`

    """
    _handle_unexpected_key_type_migration(config, cert)

    existing = ", ".join(cert.names())
    question = (
        "You have an existing certificate that contains a portion of "
        "the domains you requested (ref: {0}){br}{br}It contains these "
        "names: {1}{br}{br}You requested these names for the new "
        "certificate: {2}.{br}{br}Do you want to expand and replace this existing "
        "certificate with the new certificate?"
    ).format(cert.configfile.filename,
             existing,
             ", ".join(domains),
             br=os.linesep)
    if config.expand or config.renew_by_default or display_util.yesno(
        question, "Expand", "Cancel", cli_flag="--expand", force_interactive=True):
        return "renew", cert
    display_util.notify(
        "To obtain a new certificate that contains these names without "
        "replacing your existing certificate for {0}, you must use the "
        "--duplicate option.{br}{br}"
        "For example:{br}{br}{1} --duplicate {2}".format(
            existing,
            cli.cli_command, " ".join(sys.argv[1:]),
            br=os.linesep
        ))
    raise errors.Error(USER_CANCELLED)


def _handle_identical_cert_request(config: configuration.NamespaceConfig,
                                   lineage: storage.RenewableCert,
                                   ) -> Tuple[str, Optional[storage.RenewableCert]]:
    """Figure out what to do if a lineage has the same names as a previously obtained one

    :param config: Configuration object
    :type config: interfaces.IConfig

    :param lineage: Certificate lineage object
    :type lineage: storage.RenewableCert

    :returns: Tuple of (str action, cert_or_None) as per _find_lineage_for_domains_and_certname
              action can be: "newcert" | "renew" | "reinstall"
    :rtype: `tuple` of `str`

    """
    _handle_unexpected_key_type_migration(config, lineage)

    if not lineage.ensure_deployed():
        return "reinstall", lineage
    if renewal.should_renew(config, lineage):
        return "renew", lineage
    if config.reinstall:
        # Set with --reinstall, force an identical certificate to be
        # reinstalled without further prompting.
        return "reinstall", lineage
    question = (
        "You have an existing certificate that has exactly the same "
        "domains or certificate name you requested and isn't close to expiry."
        "{br}(ref: {0}){br}{br}What would you like to do?"
    ).format(lineage.configfile.filename, br=os.linesep)

    if config.verb == "run":
        keep_opt = "Attempt to reinstall this existing certificate"
    elif config.verb == "certonly":
        keep_opt = "Keep the existing certificate for now"
    choices = [keep_opt,
               "Renew & replace the certificate (may be subject to CA rate limits)"]

    response = display_util.menu(question, choices,
                                    default=0, force_interactive=True)
    if response[0] == display_util.CANCEL:
        # TODO: Add notification related to command-line options for
        #       skipping the menu for this case.
        raise errors.Error(
            "Operation canceled. You may re-run the client.")
    if response[1] == 0:
        return "reinstall", lineage
    elif response[1] == 1:
        return "renew", lineage
    raise AssertionError('This is impossible')


def _find_lineage_for_domains(config, domains):
    """Determine whether there are duplicated names and how to handle
    them (renew, reinstall, newcert, or raising an error to stop
    the client run if the user chooses to cancel the operation when
    prompted).

    :param config: Configuration object
    :type config: interfaces.IConfig

    :param domains: List of domain names
    :type domains: `list` of `str`

    :returns: Two-element tuple containing desired new-certificate behavior as
              a string token ("reinstall", "renew", or "newcert"), plus either
              a RenewableCert instance or `None` if renewal shouldn't occur.
    :rtype: `tuple` of `str` and :class:`storage.RenewableCert` or `None`

    :raises errors.Error: If the user would like to rerun the client again.

    """
    # Considering the possibility that the requested certificate is
    # related to an existing certificate.  (config.duplicate, which
    # is set with --duplicate, skips all of this logic and forces any
    # kind of certificate to be obtained with renewal = False.)
    if config.duplicate:
        return "newcert", None
    # TODO: Also address superset case
    ident_names_cert, subset_names_cert = cert_manager.find_duplicative_certs(config, domains)
    # XXX ^ schoen is not sure whether that correctly reads the systemwide
    # configuration file.
    if ident_names_cert is None and subset_names_cert is None:
        return "newcert", None

    if ident_names_cert is not None:
        return _handle_identical_cert_request(config, ident_names_cert)
    elif subset_names_cert is not None:
        return _handle_subset_cert_request(config, domains, subset_names_cert)
    return None, None


def _find_cert(config, domains, certname):
    """Finds an existing certificate object given domains and/or a certificate name.

    :param config: Configuration object
    :type config: interfaces.IConfig

    :param domains: List of domain names
    :type domains: `list` of `str`

    :param certname: Name of certificate
    :type certname: str

    :returns: Two-element tuple of a boolean that indicates if this function should be
              followed by a call to fetch a certificate from the server, and either a
              RenewableCert instance or None.
    :rtype: `tuple` of `bool` and :class:`storage.RenewableCert` or `None`

    """
    action, lineage = _find_lineage_for_domains_and_certname(config, domains, certname)
    if action == "reinstall":
        logger.info("Keeping the existing certificate")
    return (action != "reinstall"), lineage


def _find_lineage_for_domains_and_certname(config: configuration.NamespaceConfig,
                                           domains: List[str],
                                           certname: str
                                           ) -> Tuple[str, Optional[storage.RenewableCert]]:
    """Find appropriate lineage based on given domains and/or certname.

    :param config: Configuration object
    :type config: interfaces.IConfig

    :param domains: List of domain names
    :type domains: `list` of `str`

    :param certname: Name of certificate
    :type certname: str

    :returns: Two-element tuple containing desired new-certificate behavior as
              a string token ("reinstall", "renew", or "newcert"), plus either
              a RenewableCert instance or None if renewal should not occur.

    :rtype: `tuple` of `str` and :class:`storage.RenewableCert` or `None`

    :raises errors.Error: If the user would like to rerun the client again.

    """
    if not certname:
        return _find_lineage_for_domains(config, domains)
    lineage = cert_manager.lineage_for_certname(config, certname)
    if lineage:
        if domains:
            if set(cert_manager.domains_for_certname(config, certname)) != set(domains):
                _handle_unexpected_key_type_migration(config, lineage)
                _ask_user_to_confirm_new_names(config, domains, certname,
                                               lineage.names())  # raises if no
                return "renew", lineage
        # unnecessarily specified domains or no domains specified
        return _handle_identical_cert_request(config, lineage)
    elif domains:
        return "newcert", None
    raise errors.ConfigurationError("No certificate with name {0} found. "
        "Use -d to specify domains, or run certbot certificates to see "
        "possible certificate names.".format(certname))

def _get_added_removed(after, before):
    """Get lists of items removed from `before`
    and a lists of items added to `after`
    """
    added = list(set(after) - set(before))
    removed = list(set(before) - set(after))
    added.sort()
    removed.sort()
    return added, removed

def _format_list(character, strings):
    """Format list with given character
    """
    if not strings:
        formatted = "{br}(None)"
    else:
        formatted = "{br}{ch} " + "{br}{ch} ".join(strings)
    return formatted.format(
        ch=character,
        br=os.linesep
    )

def _ask_user_to_confirm_new_names(config, new_domains, certname, old_domains):
    """Ask user to confirm update cert certname to contain new_domains.

    :param config: Configuration object
    :type config: interfaces.IConfig

    :param new_domains: List of new domain names
    :type new_domains: `list` of `str`

    :param certname: Name of certificate
    :type certname: str

    :param old_domains: List of old domain names
    :type old_domains: `list` of `str`

    :returns: None
    :rtype: None

    :raises errors.ConfigurationError: if cert name and domains mismatch

    """
    if config.renew_with_new_domains:
        return

    added, removed = _get_added_removed(new_domains, old_domains)

    msg = ("You are updating certificate {0} to include new domain(s): {1}{br}{br}"
           "You are also removing previously included domain(s): {2}{br}{br}"
           "Did you intend to make this change?".format(
               certname,
               _format_list("+", added),
               _format_list("-", removed),
               br=os.linesep))
    if not display_util.yesno(msg, "Update certificate", "Cancel", default=True):
        raise errors.ConfigurationError("Specified mismatched certificate name and domains.")


def _find_domains_or_certname(config, installer, question=None):
    """Retrieve domains and certname from config or user input.

    :param config: Configuration object
    :type config: interfaces.IConfig

    :param installer: Installer object
    :type installer: interfaces.IInstaller

    :param `str` question: Overriding default question to ask the user if asked
        to choose from domain names.

    :returns: Two-part tuple of domains and certname
    :rtype: `tuple` of list of `str` and `str`

    :raises errors.Error: Usage message, if parameters are not used correctly

    """
    domains = None
    certname = config.certname
    # first, try to get domains from the config
    if config.domains:
        domains = config.domains
    # if we can't do that but we have a certname, get the domains
    # with that certname
    elif certname:
        domains = cert_manager.domains_for_certname(config, certname)

    # that certname might not have existed, or there was a problem.
    # try to get domains from the user.
    if not domains:
        domains = display_ops.choose_names(installer, question)

    if not domains and not certname:
        raise errors.Error("Please specify --domains, or --installer that "
                           "will help in domain names autodiscovery, or "
                           "--cert-name for an existing certificate name.")

    return domains, certname


def _report_next_steps(config: interfaces.IConfig, installer_err: Optional[errors.Error],
                       lineage: Optional[storage.RenewableCert],
                       new_or_renewed_cert: bool = True) -> None:
    """Displays post-run/certonly advice to the user about renewal and installation.

    The output varies by runtime configuration and any errors encountered during installation.

    :param config: Configuration object
    :type config: interfaces.IConfig

    :param installer_err: The installer/enhancement error encountered, if any.
    :type error: Optional[errors.Error]

    :param lineage: The resulting certificate lineage from the issuance, if any.
    :type lineage: Optional[storage.RenewableCert]

    :param bool new_or_renewed_cert: Whether the verb execution resulted in a certificate
                                     being saved (created or renewed).

    """
    steps: List[str] = []

    # If the installation or enhancement raised an error, show advice on trying again
    if installer_err:
        steps.append(
            "The certificate was saved, but could not be installed (installer: "
            f"{config.installer}). After fixing the error shown below, try installing it again "
            f"by running:\n  {cli.cli_command} install --cert-name "
            f"{_cert_name_from_config_or_lineage(config, lineage)}"
        )

    # If a certificate was obtained or renewed, show applicable renewal advice
    if new_or_renewed_cert:
        if config.csr:
            steps.append(
                "Certificates created using --csr will not be renewed automatically by Certbot. "
                "You will need to renew the certificate before it expires, by running the same "
                "Certbot command again.")
        elif _is_interactive_only_auth(config):
            steps.append(
                "This certificate will not be renewed automatically. Autorenewal of "
                "--manual certificates requires the use of an authentication hook script "
                "(--manual-auth-hook) but one was not provided. To renew this certificate, repeat "
                f"this same {cli.cli_command} command before the certificate's expiry date."
            )
        elif not config.preconfigured_renewal:
            steps.append(
                "The certificate will need to be renewed before it expires. Certbot can "
                "automatically renew the certificate in the background, but you may need "
                "to take steps to enable that functionality. "
                "See https://certbot.org/renewal-setup for instructions.")

    if not steps:
        return

    # TODO: refactor ANSI escapes during https://github.com/certbot/certbot/issues/8848
    (bold_on, bold_off) = [c if sys.stdout.isatty() and not config.quiet else '' \
                           for c in (util.ANSI_SGR_BOLD, util.ANSI_SGR_RESET)]

    print(bold_on, '\n', 'NEXT STEPS:', bold_off, sep='')
    for step in steps:
        display_util.notify(f"- {step}")

    # If there was an installer error, segregate the error output with a trailing newline
    if installer_err:
        print()


def _report_new_cert(config, cert_path, fullchain_path, key_path=None):
    # type: (interfaces.IConfig, Optional[str], Optional[str], Optional[str]) -> None
    """Reports the creation of a new certificate to the user.

    :param config: Configuration object
    :type config: interfaces.IConfig

    :param cert_path: path to certificate
    :type cert_path: str

    :param fullchain_path: path to full chain
    :type fullchain_path: str

    :param key_path: path to private key, if available
    :type key_path: str

    :returns: `None`
    :rtype: None

    """
    if config.dry_run:
        display_util.notify("The dry run was successful.")
        return

    assert cert_path and fullchain_path, "No certificates saved to report."

    renewal_msg = ""
    if config.preconfigured_renewal and not _is_interactive_only_auth(config):
        renewal_msg = ("\nCertbot has set up a scheduled task to automatically renew this "
                       "certificate in the background.")

    display_util.notify(
        ("\nSuccessfully received certificate.\n"
        "Certificate is saved at: {cert_path}\n{key_msg}"
        "This certificate expires on {expiry}.\n"
        "These files will be updated when the certificate renews.{renewal_msg}{nl}").format(
            cert_path=fullchain_path,
            expiry=crypto_util.notAfter(cert_path).date(),
            key_msg="Key is saved at:         {}\n".format(key_path) if key_path else "",
            renewal_msg=renewal_msg,
            nl="\n" if config.verb == "run" else "" # Normalize spacing across verbs
        )
    )


def _is_interactive_only_auth(config: interfaces.IConfig) -> bool:
    """ Whether the current authenticator params only support interactive renewal.
    """
    # --manual without --manual-auth-hook can never autorenew
    if config.authenticator == "manual" and config.manual_auth_hook is None:
        return True

    return False


def _csr_report_new_cert(config: interfaces.IConfig, cert_path: Optional[str],
                         chain_path: Optional[str], fullchain_path: Optional[str]):
    """ --csr variant of _report_new_cert.

    Until --csr is overhauled (#8332) this is transitional function to report the creation
    of a new certificate using --csr.
    TODO: remove this function and just call _report_new_cert when --csr is overhauled.

    :param config: Configuration object
    :type config: interfaces.IConfig

    :param str cert_path: path to cert.pem

    :param str chain_path: path to chain.pem

    :param str fullchain_path: path to fullchain.pem

    """
    if config.dry_run:
        display_util.notify("The dry run was successful.")
        return

    assert cert_path and fullchain_path, "No certificates saved to report."

    expiry = crypto_util.notAfter(cert_path).date()

    display_util.notify(
        ("\nSuccessfully received certificate.\n"
        "Certificate is saved at:            {cert_path}\n"
        "Intermediate CA chain is saved at:  {chain_path}\n"
        "Full certificate chain is saved at: {fullchain_path}\n"
        "This certificate expires on {expiry}.").format(
            cert_path=cert_path, chain_path=chain_path,
            fullchain_path=fullchain_path, expiry=expiry,
        )
    )


def _determine_account(config):
    """Determine which account to use.

    If ``config.account`` is ``None``, it will be updated based on the
    user input. Same for ``config.email``.

    :param config: Configuration object
    :type config: interfaces.IConfig

    :returns: Account and optionally ACME client API (biproduct of new
        registration).
    :rtype: tuple of :class:`certbot._internal.account.Account` and :class:`acme.client.Client`

    :raises errors.Error: If unable to register an account with ACME server

    """
    def _tos_cb(terms_of_service):
        if config.tos:
            return True
        msg = ("Please read the Terms of Service at {0}. You "
               "must agree in order to register with the ACME "
               "server. Do you agree?".format(terms_of_service))
        result = display_util.yesno(msg, cli_flag="--agree-tos", force_interactive=True)
        if not result:
            raise errors.Error(
                "Registration cannot proceed without accepting "
                "Terms of Service.")
        return None

    account_storage = account.AccountFileStorage(config)
    acme = None

    if config.account is not None:
        acc = account_storage.load(config.account)
    else:
        accounts = account_storage.find_all()
        if len(accounts) > 1:
            acc = display_ops.choose_account(accounts)
        elif len(accounts) == 1:
            acc = accounts[0]
        else:  # no account registered yet
            if config.email is None and not config.register_unsafely_without_email:
                config.email = display_ops.get_email()
            try:
                acc, acme = client.register(
                    config, account_storage, tos_cb=_tos_cb)
                display_util.notify("Account registered.")
            except errors.MissingCommandlineFlag:
                raise
            except errors.Error:
                logger.debug("", exc_info=True)
                raise errors.Error(
                    "Unable to register an account with ACME server")

    config.account = acc.id
    return acc, acme


def _delete_if_appropriate(config):
    """Does the user want to delete their now-revoked certs? If run in non-interactive mode,
    deleting happens automatically.

    :param config: parsed command line arguments
    :type config: interfaces.IConfig

    :returns: `None`
    :rtype: None

    :raises errors.Error: If anything goes wrong, including bad user input, if an overlapping
        archive dir is found for the specified lineage, etc ...
    """
    attempt_deletion = config.delete_after_revoke
    if attempt_deletion is None:
        msg = ("Would you like to delete the certificate(s) you just revoked, "
               "along with all earlier and later versions of the certificate?")
        attempt_deletion = display_util.yesno(msg, yes_label="Yes (recommended)", no_label="No",
                                              force_interactive=True, default=True)

    if not attempt_deletion:
        return

    # config.cert_path must have been set
    # config.certname may have been set
    assert config.cert_path

    if not config.certname:
        config.certname = cert_manager.cert_path_to_lineage(config)

    # don't delete if the archive_dir is used by some other lineage
    archive_dir = storage.full_archive_path(
            configobj.ConfigObj(
                storage.renewal_file_for_certname(config, config.certname),
                encoding='utf-8', default_encoding='utf-8'),
            config, config.certname)
    try:
        cert_manager.match_and_check_overlaps(config, [lambda x: archive_dir],
            lambda x: x.archive_dir, lambda x: x)
    except errors.OverlappingMatchFound:
        logger.warning("Not deleting revoked certificates due to overlapping archive dirs. "
                       "More than one certificate is using %s", archive_dir)
        return
    except Exception as e:
        msg = ('config.default_archive_dir: {0}, config.live_dir: {1}, archive_dir: {2},'
        'original exception: {3}')
        msg = msg.format(config.default_archive_dir, config.live_dir, archive_dir, e)
        raise errors.Error(msg)

    cert_manager.delete(config)


def _init_le_client(config, authenticator, installer):
    """Initialize Let's Encrypt Client

    :param config: Configuration object
    :type config: interfaces.IConfig

    :param authenticator: Acme authentication handler
    :type authenticator: Optional[interfaces.IAuthenticator]
    :param installer: Installer object
    :type installer: interfaces.IInstaller

    :returns: client: Client object
    :rtype: client.Client

    """
    if authenticator is not None:
        # if authenticator was given, then we will need account...
        acc, acme = _determine_account(config)
        logger.debug("Picked account: %r", acc)
        # XXX
        #crypto_util.validate_key_csr(acc.key)
    else:
        acc, acme = None, None

    return client.Client(config, acc, authenticator, installer, acme=acme)


def unregister(config, unused_plugins):
    """Deactivate account on server

    :param config: Configuration object
    :type config: interfaces.IConfig

    :param unused_plugins: List of plugins (deprecated)
    :type unused_plugins: plugins_disco.PluginsRegistry

    :returns: `None`
    :rtype: None

    """
    account_storage = account.AccountFileStorage(config)
    accounts = account_storage.find_all()

    if not accounts:
        return "Could not find existing account to deactivate."
    prompt = ("Are you sure you would like to irrevocably deactivate "
              "your account?")
    wants_deactivate = display_util.yesno(prompt, yes_label='Deactivate', no_label='Abort',
                                          default=True)

    if not wants_deactivate:
        return "Deactivation aborted."

    acc, acme = _determine_account(config)
    cb_client = client.Client(config, acc, None, None, acme=acme)

    # delete on boulder
    cb_client.acme.deactivate_registration(acc.regr)
    account_files = account.AccountFileStorage(config)
    # delete local account files
    account_files.delete(config.account)

    display_util.notify("Account deactivated.")
    return None


def register(config, unused_plugins):
    """Create accounts on the server.

    :param config: Configuration object
    :type config: interfaces.IConfig

    :param unused_plugins: List of plugins (deprecated)
    :type unused_plugins: plugins_disco.PluginsRegistry

    :returns: `None` or a string indicating and error
    :rtype: None or str

    """
    # Portion of _determine_account logic to see whether accounts already
    # exist or not.
    account_storage = account.AccountFileStorage(config)
    accounts = account_storage.find_all()

    if accounts:
        # TODO: add a flag to register a duplicate account (this will
        #       also require extending _determine_account's behavior
        #       or else extracting the registration code from there)
        return ("There is an existing account; registration of a "
                "duplicate account with this command is currently "
                "unsupported.")
    # _determine_account will register an account
    _determine_account(config)
    return None


def update_account(config, unused_plugins):
    """Modify accounts on the server.

    :param config: Configuration object
    :type config: interfaces.IConfig

    :param unused_plugins: List of plugins (deprecated)
    :type unused_plugins: plugins_disco.PluginsRegistry

    :returns: `None` or a string indicating and error
    :rtype: None or str

    """
    # Portion of _determine_account logic to see whether accounts already
    # exist or not.
    account_storage = account.AccountFileStorage(config)
    accounts = account_storage.find_all()

    if not accounts:
        return "Could not find an existing account to update."
    if config.email is None and not config.register_unsafely_without_email:
        config.email = display_ops.get_email(optional=False)

    acc, acme = _determine_account(config)
    cb_client = client.Client(config, acc, None, None, acme=acme)
    # Empty list of contacts in case the user is removing all emails

    acc_contacts: Iterable[str] = ()
    if config.email:
        acc_contacts = ['mailto:' + email for email in config.email.split(',')]
    # We rely on an exception to interrupt this process if it didn't work.
    prev_regr_uri = acc.regr.uri
    acc.regr = cb_client.acme.update_registration(acc.regr.update(
        body=acc.regr.body.update(contact=acc_contacts)))
    # A v1 account being used as a v2 account will result in changing the uri to
    # the v2 uri. Since it's the same object on disk, put it back to the v1 uri
    # so that we can also continue to use the account object with acmev1.
    acc.regr = acc.regr.update(uri=prev_regr_uri)
    account_storage.update_regr(acc, cb_client.acme)

    if not config.email:
        display_util.notify("Any contact information associated "
                            "with this account has been removed.")
    else:
        eff.prepare_subscription(config, acc)
        display_util.notify("Your e-mail address was updated to {0}.".format(config.email))

    return None


def _cert_name_from_config_or_lineage(config: interfaces.IConfig,
                                      lineage: Optional[storage.RenewableCert]) -> Optional[str]:
    if lineage:
        return lineage.lineagename
    elif config.certname:
        return config.certname
    try:
        cert_name = cert_manager.cert_path_to_lineage(config)
        return cert_name
    except errors.Error:
        pass

    return None


def _install_cert(config, le_client, domains, lineage=None):
    """Install a cert

    :param config: Configuration object
    :type config: interfaces.IConfig

    :param le_client: Client object
    :type le_client: client.Client

    :param domains: List of domains
    :type domains: `list` of `str`

    :param lineage: Certificate lineage object. Defaults to `None`
    :type lineage: storage.RenewableCert

    :returns: `None`
    :rtype: None

    """
    path_provider = lineage if lineage else config
    assert path_provider.cert_path is not None

    le_client.deploy_certificate(domains, path_provider.key_path, path_provider.cert_path,
                                 path_provider.chain_path, path_provider.fullchain_path)
    le_client.enhance_config(domains, path_provider.chain_path)


def install(config, plugins):
    """Install a previously obtained cert in a server.

    :param config: Configuration object
    :type config: interfaces.IConfig

    :param plugins: List of plugins
    :type plugins: plugins_disco.PluginsRegistry

    :returns: `None`
    :rtype: None

    """
    # XXX: Update for renewer/RenewableCert
    # FIXME: be consistent about whether errors are raised or returned from
    # this function ...

    try:
        installer, _ = plug_sel.choose_configurator_plugins(config, plugins, "install")
    except errors.PluginSelectionError as e:
        return str(e)

    custom_cert = (config.key_path and config.cert_path)
    if not config.certname and not custom_cert:
        certname_question = "Which certificate would you like to install?"
        config.certname = cert_manager.get_certnames(
            config, "install", allow_multiple=False,
            custom_prompt=certname_question)[0]

    if not enhancements.are_supported(config, installer):
        raise errors.NotSupportedError("One ore more of the requested enhancements "
                                       "are not supported by the selected installer")
    # If cert-path is defined, populate missing (ie. not overridden) values.
    # Unfortunately this can't be done in argument parser, as certificate
    # manager needs the access to renewal directory paths
    if config.certname:
        config = _populate_from_certname(config)
    elif enhancements.are_requested(config):
        # Preflight config check
        raise errors.ConfigurationError("One or more of the requested enhancements "
                                        "require --cert-name to be provided")

    if config.key_path and config.cert_path:
        _check_certificate_and_key(config)
        domains, _ = _find_domains_or_certname(config, installer)
        le_client = _init_le_client(config, authenticator=None, installer=installer)
        _install_cert(config, le_client, domains)
    else:
        raise errors.ConfigurationError("Path to certificate or key was not defined. "
            "If your certificate is managed by Certbot, please use --cert-name "
            "to define which certificate you would like to install.")

    if enhancements.are_requested(config):
        # In the case where we don't have certname, we have errored out already
        lineage = cert_manager.lineage_for_certname(config, config.certname)
        enhancements.enable(lineage, domains, installer, config)

    return None

def _populate_from_certname(config):
    """Helper function for install to populate missing config values from lineage
    defined by --cert-name."""

    lineage = cert_manager.lineage_for_certname(config, config.certname)
    if not lineage:
        return config
    if not config.key_path:
        config.namespace.key_path = lineage.key_path
    if not config.cert_path:
        config.namespace.cert_path = lineage.cert_path
    if not config.chain_path:
        config.namespace.chain_path = lineage.chain_path
    if not config.fullchain_path:
        config.namespace.fullchain_path = lineage.fullchain_path
    return config

def _check_certificate_and_key(config):
    if not os.path.isfile(filesystem.realpath(config.cert_path)):
        raise errors.ConfigurationError("Error while reading certificate from path "
                                        "{0}".format(config.cert_path))
    if not os.path.isfile(filesystem.realpath(config.key_path)):
        raise errors.ConfigurationError("Error while reading private key from path "
                                        "{0}".format(config.key_path))
def plugins_cmd(config, plugins):
    """List server software plugins.

    :param config: Configuration object
    :type config: interfaces.IConfig

    :param plugins: List of plugins
    :type plugins: plugins_disco.PluginsRegistry

    :returns: `None`
    :rtype: None

    """
    logger.debug("Expected interfaces: %s", config.ifaces)

    ifaces = [] if config.ifaces is None else config.ifaces
    filtered = plugins.visible().ifaces(ifaces)
    logger.debug("Filtered plugins: %r", filtered)

    notify = functools.partial(display_util.notification, pause=False)
    if not config.init and not config.prepare:
        notify(str(filtered))
        return

    filtered.init(config)
    verified = filtered.verify(ifaces)
    logger.debug("Verified plugins: %r", verified)

    if not config.prepare:
        notify(str(verified))
        return

    verified.prepare()
    available = verified.available()
    logger.debug("Prepared plugins: %s", available)
    notify(str(available))


def enhance(config, plugins):
    """Add security enhancements to existing configuration

    :param config: Configuration object
    :type config: interfaces.IConfig

    :param plugins: List of plugins
    :type plugins: plugins_disco.PluginsRegistry

    :returns: `None`
    :rtype: None

    """
    supported_enhancements = ["hsts", "redirect", "uir", "staple"]
    # Check that at least one enhancement was requested on command line
    oldstyle_enh = any(getattr(config, enh) for enh in supported_enhancements)
    if not enhancements.are_requested(config) and not oldstyle_enh:
        msg = ("Please specify one or more enhancement types to configure. To list "
               "the available enhancement types, run:\n\n%s --help enhance\n")
        logger.error(msg, cli.cli_command)
        raise errors.MisconfigurationError("No enhancements requested, exiting.")

    try:
        installer, _ = plug_sel.choose_configurator_plugins(config, plugins, "enhance")
    except errors.PluginSelectionError as e:
        return str(e)

    if not enhancements.are_supported(config, installer):
        raise errors.NotSupportedError("One ore more of the requested enhancements "
                                       "are not supported by the selected installer")

    certname_question = ("Which certificate would you like to use to enhance "
                         "your configuration?")
    config.certname = cert_manager.get_certnames(
        config, "enhance", allow_multiple=False,
        custom_prompt=certname_question)[0]
    cert_domains = cert_manager.domains_for_certname(config, config.certname)
    if config.noninteractive_mode:
        domains = cert_domains
    else:
        domain_question = ("Which domain names would you like to enable the "
                           "selected enhancements for?")
        domains = display_ops.choose_values(cert_domains, domain_question)
        if not domains:
            raise errors.Error("User cancelled the domain selection. No domains "
                               "defined, exiting.")

    lineage = cert_manager.lineage_for_certname(config, config.certname)
    if not config.chain_path:
        config.chain_path = lineage.chain_path
    if oldstyle_enh:
        le_client = _init_le_client(config, authenticator=None, installer=installer)
        le_client.enhance_config(domains, config.chain_path, redirect_default=False)
    if enhancements.are_requested(config):
        enhancements.enable(lineage, domains, installer, config)

    return None


def rollback(config, plugins):
    """Rollback server configuration changes made during install.

    :param config: Configuration object
    :type config: interfaces.IConfig

    :param plugins: List of plugins
    :type plugins: plugins_disco.PluginsRegistry

    :returns: `None`
    :rtype: None

    """
    client.rollback(config.installer, config.checkpoints, config, plugins)

def update_symlinks(config, unused_plugins):
    """Update the certificate file family symlinks

    Use the information in the config file to make symlinks point to
    the correct archive directory.

    :param config: Configuration object
    :type config: interfaces.IConfig

    :param unused_plugins: List of plugins (deprecated)
    :type unused_plugins: plugins_disco.PluginsRegistry

    :returns: `None`
    :rtype: None

    """
    cert_manager.update_live_symlinks(config)

def rename(config, unused_plugins):
    """Rename a certificate

    Use the information in the config file to rename an existing
    lineage.

    :param config: Configuration object
    :type config: interfaces.IConfig

    :param unused_plugins: List of plugins (deprecated)
    :type unused_plugins: plugins_disco.PluginsRegistry

    :returns: `None`
    :rtype: None

    """
    cert_manager.rename_lineage(config)

def delete(config, unused_plugins):
    """Delete a certificate

    Use the information in the config file to delete an existing
    lineage.

    :param config: Configuration object
    :type config: interfaces.IConfig

    :param unused_plugins: List of plugins (deprecated)
    :type unused_plugins: plugins_disco.PluginsRegistry

    :returns: `None`
    :rtype: None

    """
    cert_manager.delete(config)


def certificates(config, unused_plugins):
    """Display information about certs configured with Certbot

    :param config: Configuration object
    :type config: interfaces.IConfig

    :param unused_plugins: List of plugins (deprecated)
    :type unused_plugins: plugins_disco.PluginsRegistry

    :returns: `None`
    :rtype: None

    """
    cert_manager.certificates(config)


def revoke(config, unused_plugins: plugins_disco.PluginsRegistry) -> Optional[str]:
    """Revoke a previously obtained certificate.

    :param config: Configuration object
    :type config: interfaces.IConfig

    :param unused_plugins: List of plugins (deprecated)
    :type unused_plugins: plugins_disco.PluginsRegistry

    :returns: `None` or string indicating error in case of error
    :rtype: None or str

    """
    # For user-agent construction
    config.installer = config.authenticator = None

    if config.cert_path is None and config.certname:
        # When revoking via --cert-name, take the cert path and server from renewalparams
        lineage = storage.RenewableCert(
            storage.renewal_file_for_certname(config, config.certname), config)
        config.cert_path = lineage.cert_path
        # --server takes priority over lineage.server
        if lineage.server and not cli.set_by_cli("server"):
            config.server = lineage.server
    elif not config.cert_path or (config.cert_path and config.certname):
        # intentionally not supporting --cert-path & --cert-name together,
        # to avoid dealing with mismatched values
        raise errors.Error("Error! Exactly one of --cert-path or --cert-name must be specified!")

    if config.key_path is not None:  # revocation by cert key
        logger.debug("Revoking %s using certificate key %s",
                     config.cert_path, config.key_path)
        crypto_util.verify_cert_matches_priv_key(config.cert_path, config.key_path)
        with open(config.key_path, 'rb') as f:
            key = jose.JWK.load(f.read())
        acme = client.acme_from_config_key(config, key)
    else:  # revocation by account key
        logger.debug("Revoking %s using Account Key", config.cert_path)
        acc, _ = _determine_account(config)
        acme = client.acme_from_config_key(config, acc.key, acc.regr)

    with open(config.cert_path, 'rb') as f:
        cert = crypto_util.pyopenssl_load_certificate(f.read())[0]
    logger.debug("Reason code for revocation: %s", config.reason)
    try:
        acme.revoke(jose.ComparableX509(cert), config.reason)
        _delete_if_appropriate(config)
    except acme_errors.ClientError as e:
        return str(e)

    display_ops.success_revocation(config.cert_path)
    return None


def run(config, plugins):
    """Obtain a certificate and install.

    :param config: Configuration object
    :type config: interfaces.IConfig

    :param plugins: List of plugins
    :type plugins: plugins_disco.PluginsRegistry

    :returns: `None`
    :rtype: None

    """
    # TODO: Make run as close to auth + install as possible
    # Possible difficulties: config.csr was hacked into auth
    try:
        installer, authenticator = plug_sel.choose_configurator_plugins(config, plugins, "run")
    except errors.PluginSelectionError as e:
        return str(e)

    # Preflight check for enhancement support by the selected installer
    if not enhancements.are_supported(config, installer):
        raise errors.NotSupportedError("One ore more of the requested enhancements "
                                       "are not supported by the selected installer")

    # TODO: Handle errors from _init_le_client?
    le_client = _init_le_client(config, authenticator, installer)

    domains, certname = _find_domains_or_certname(config, installer)
    should_get_cert, lineage = _find_cert(config, domains, certname)

    new_lineage = lineage
    if should_get_cert:
        new_lineage = _get_and_save_cert(le_client, config, domains,
            certname, lineage)

    cert_path = new_lineage.cert_path if new_lineage else None
    fullchain_path = new_lineage.fullchain_path if new_lineage else None
    key_path = new_lineage.key_path if new_lineage else None

    if should_get_cert:
        _report_new_cert(config, cert_path, fullchain_path, key_path)

    # The installer error, if any, is being stored as a value here, in order to first print
    # relevant advice in a nice way, before re-raising the error for normal processing.
    installer_err: Optional[errors.Error] = None
    try:
        _install_cert(config, le_client, domains, new_lineage)

        if enhancements.are_requested(config) and new_lineage:
            enhancements.enable(new_lineage, domains, installer, config)

        if lineage is None or not should_get_cert:
            display_ops.success_installation(domains)
        else:
            display_ops.success_renewal(domains)
    except errors.Error as e:
        installer_err = e
    finally:
        _report_next_steps(config, installer_err, new_lineage,
                           new_or_renewed_cert=should_get_cert)
        # If the installer did fail, re-raise the error to bail out
        if installer_err:
            raise installer_err

    _suggest_donation_if_appropriate(config)
    eff.handle_subscription(config, le_client.account)
    return None


def _csr_get_and_save_cert(config, le_client):
    # type: (interfaces.IConfig, client.Client) -> Tuple[Optional[str], Optional[str], Optional[str]] # pylint: disable=line-too-long
    """Obtain a cert using a user-supplied CSR

    This works differently in the CSR case (for now) because we don't
    have the privkey, and therefore can't construct the files for a lineage.
    So we just save the cert & chain to disk :/

    :param config: Configuration object
    :type config: interfaces.IConfig

    :param client: Client object
    :type client: client.Client

    :returns: `cert_path`, `chain_path` and `fullchain_path` as absolute
              paths to the actual files, or None for each if it's a dry-run.
    :rtype: `tuple` of `str`

    """
    csr, _ = config.actual_csr
    csr_names = crypto_util.get_names_from_req(csr.data)
    display_util.notify(
        "{action} for {domains}".format(
            action="Simulating a certificate request" if config.dry_run else
                    "Requesting a certificate",
            domains=display_util.summarize_domain_list(csr_names)
        )
    )
    cert, chain = le_client.obtain_certificate_from_csr(csr)
    if config.dry_run:
        logger.debug(
            "Dry run: skipping saving certificate to %s", config.cert_path)
        return None, None, None
    cert_path, chain_path, fullchain_path = le_client.save_certificate(
        cert, chain, os.path.normpath(config.cert_path),
        os.path.normpath(config.chain_path), os.path.normpath(config.fullchain_path))
    return cert_path, chain_path, fullchain_path


def renew_cert(config, plugins, lineage):
    """Renew & save an existing cert. Do not install it.

    :param config: Configuration object
    :type config: interfaces.IConfig

    :param plugins: List of plugins
    :type plugins: plugins_disco.PluginsRegistry

    :param lineage: Certificate lineage object
    :type lineage: storage.RenewableCert

    :returns: `None`
    :rtype: None

    :raises errors.PluginSelectionError: MissingCommandlineFlag if supplied parameters do not pass

    """
    # installers are used in auth mode to determine domain names
    installer, auth = plug_sel.choose_configurator_plugins(config, plugins, "certonly")
    le_client = _init_le_client(config, auth, installer)

    renewed_lineage = _get_and_save_cert(le_client, config, lineage=lineage)

    if installer and not config.dry_run:
        # In case of a renewal, reload server to pick up new certificate.
        updater.run_renewal_deployer(config, renewed_lineage, installer)
        display_util.notify(f"Reloading {config.installer} server after certificate renewal")
        installer.restart() # type: ignore


def certonly(config, plugins):
    """Authenticate & obtain cert, but do not install it.

    This implements the 'certonly' subcommand.

    :param config: Configuration object
    :type config: interfaces.IConfig

    :param plugins: List of plugins
    :type plugins: plugins_disco.PluginsRegistry

    :returns: `None`
    :rtype: None

    :raises errors.Error: If specified plugin could not be used

    """
    # SETUP: Select plugins and construct a client instance
    # installers are used in auth mode to determine domain names
    installer, auth = plug_sel.choose_configurator_plugins(config, plugins, "certonly")

    le_client = _init_le_client(config, auth, installer)

    if config.csr:
        cert_path, chain_path, fullchain_path = _csr_get_and_save_cert(config, le_client)
        _csr_report_new_cert(config, cert_path, chain_path, fullchain_path)
        _report_next_steps(config, None, None, new_or_renewed_cert=not config.dry_run)
        _suggest_donation_if_appropriate(config)
        eff.handle_subscription(config, le_client.account)
        return

    domains, certname = _find_domains_or_certname(config, installer)
    should_get_cert, lineage = _find_cert(config, domains, certname)

    if not should_get_cert:
        display_util.notification("Certificate not yet due for renewal; no action taken.",
                                     pause=False)
        return

    lineage = _get_and_save_cert(le_client, config, domains, certname, lineage)

    cert_path = lineage.cert_path if lineage else None
    fullchain_path = lineage.fullchain_path if lineage else None
    key_path = lineage.key_path if lineage else None
    _report_new_cert(config, cert_path, fullchain_path, key_path)
    _report_next_steps(config, None, lineage,
                       new_or_renewed_cert=should_get_cert and not config.dry_run)
    _suggest_donation_if_appropriate(config)
    eff.handle_subscription(config, le_client.account)


def renew(config, unused_plugins):
    """Renew previously-obtained certificates.

    :param config: Configuration object
    :type config: interfaces.IConfig

    :param unused_plugins: List of plugins (deprecated)
    :type unused_plugins: plugins_disco.PluginsRegistry

    :returns: `None`
    :rtype: None

    """
    try:
        renewal.handle_renewal_request(config)
    finally:
        hooks.run_saved_post_hooks()


def make_or_verify_needed_dirs(config):
    """Create or verify existence of config, work, and hook directories.

    :param config: Configuration object
    :type config: interfaces.IConfig

    :returns: `None`
    :rtype: None

    """
    util.set_up_core_dir(config.config_dir, constants.CONFIG_DIRS_MODE, config.strict_permissions)
    util.set_up_core_dir(config.work_dir, constants.CONFIG_DIRS_MODE, config.strict_permissions)

    hook_dirs = (config.renewal_pre_hooks_dir,
                 config.renewal_deploy_hooks_dir,
                 config.renewal_post_hooks_dir,)
    for hook_dir in hook_dirs:
        util.make_or_verify_dir(hook_dir, strict=config.strict_permissions)


@contextmanager
def make_displayer(config: configuration.NamespaceConfig
                   ) -> Generator[Union[display_util.NoninteractiveDisplay,
                                        display_util.FileDisplay], None, None]:
    """Creates a display object appropriate to the flags in the supplied config.

    :param config: Configuration object

    :returns: Display object implementing :class:`certbot.interfaces.IDisplay`

    """
    displayer: Union[None, display_util.NoninteractiveDisplay,
                     display_util.FileDisplay] = None
    devnull: Optional[IO] = None

    if config.quiet:
        config.noninteractive_mode = True
        devnull = open(os.devnull, "w")  # pylint: disable=consider-using-with
        displayer = display_util.NoninteractiveDisplay(devnull)
    elif config.noninteractive_mode:
        displayer = display_util.NoninteractiveDisplay(sys.stdout)
    else:
        displayer = display_util.FileDisplay(
            sys.stdout, config.force_interactive)

    try:
        yield displayer
    finally:
        if devnull:
            devnull.close()


def main(cli_args=None):
    """Run Certbot.

    :param cli_args: command line to Certbot, defaults to ``sys.argv[1:]``
    :type cli_args: `list` of `str`

    :returns: value for `sys.exit` about the exit status of Certbot
    :rtype: `str` or `int` or `None`

    """
    if not cli_args:
        cli_args = sys.argv[1:]

    log.pre_arg_parse_setup()

    if os.environ.get('CERTBOT_SNAPPED') == 'True':
        cli_args = snap_config.prepare_env(cli_args)

    plugins = plugins_disco.PluginsRegistry.find_all()
    logger.debug("certbot version: %s", certbot.__version__)
    logger.debug("Location of certbot entry point: %s", sys.argv[0])
    # do not log `config`, as it contains sensitive data (e.g. revoke --key)!
    logger.debug("Arguments: %r", cli_args)
    logger.debug("Discovered plugins: %r", plugins)

    # Some releases of Windows require escape sequences to be enable explicitly
    misc.prepare_virtual_console()

    # note: arg parser internally handles --help (and exits afterwards)
    args = cli.prepare_and_parse_args(plugins, cli_args)
    config = configuration.NamespaceConfig(args)

    # This call is done only for retro-compatibility purposes.
    # TODO: Remove this call once zope dependencies are removed from Certbot.
    zope.component.provideUtility(config)

    # On windows, shell without administrative right cannot create symlinks required by certbot.
    # So we check the rights before continuing.
    misc.raise_for_non_administrative_windows_rights()

    try:
        log.post_arg_parse_setup(config)
        make_or_verify_needed_dirs(config)
    except errors.Error:
        # Let plugins_cmd be run as un-privileged user.
        if config.func != plugins_cmd:  # pylint: disable=comparison-with-callable
            raise

    # These calls are done only for retro-compatibility purposes.
    # TODO: Remove these calls once zope dependencies are removed from Certbot.
    report = reporter.Reporter(config)
    zope.component.provideUtility(report)
    util.atexit_register(report.print_messages)

    with make_displayer(config) as displayer:
<<<<<<< HEAD
        display_util.set_display(displayer)
=======
        display_obj.set_display(displayer)
>>>>>>> 10eecf9c

        return config.func(config, plugins)<|MERGE_RESOLUTION|>--- conflicted
+++ resolved
@@ -1561,10 +1561,6 @@
     util.atexit_register(report.print_messages)
 
     with make_displayer(config) as displayer:
-<<<<<<< HEAD
-        display_util.set_display(displayer)
-=======
         display_obj.set_display(displayer)
->>>>>>> 10eecf9c
 
         return config.func(config, plugins)
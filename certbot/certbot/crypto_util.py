--- conflicted
+++ resolved
@@ -29,7 +29,6 @@
 
 from acme import crypto_util as acme_crypto_util
 from certbot import errors
-from certbot import services
 from certbot import util
 from certbot.compat import os
 
@@ -71,10 +70,6 @@
         logger.error("Encountered error while making key: %s", str(err))
         raise err
 
-<<<<<<< HEAD
-    config = services.get_config()
-=======
->>>>>>> f88105a9
     # Save file
     util.make_or_verify_dir(key_dir, 0o700, strict_permissions)
     key_f, key_path = util.unique_file(
@@ -139,11 +134,6 @@
     :rtype: :class:`certbot.util.CSR`
 
     """
-<<<<<<< HEAD
-    config = services.get_config()
-
-=======
->>>>>>> f88105a9
     csr_pem = acme_crypto_util.make_csr(
         privkey.pem, names, must_staple=must_staple)
 

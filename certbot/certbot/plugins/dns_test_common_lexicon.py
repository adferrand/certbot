--- conflicted
+++ resolved
@@ -67,11 +67,7 @@
 
 class BaseLexiconAuthenticatorTest(dns_test_common.BaseAuthenticatorTest):
 
-<<<<<<< HEAD
-    @test_util.patch_display_service()
-=======
     @test_util.patch_display_util()
->>>>>>> 10eecf9c
     def test_perform(self: _AuthenticatorCallableLexiconTestCase, unused_mock_get_utility):
         self.auth.perform([self.achall])
 

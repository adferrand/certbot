"""Plugin common functions."""
from abc import ABCMeta
from abc import abstractmethod
import argparse
import logging
import re
import shutil
import tempfile
from typing import Any
from typing import Callable
from typing import Iterable
from typing import List
from typing import Optional
from typing import Set
from typing import Type
from typing import TypeVar
from typing import Tuple
from typing import Type
from typing import TypeVar

import pkg_resources

from certbot import achallenges
from certbot import configuration
from certbot import crypto_util
from certbot import interfaces
from certbot import errors
from certbot import reverter
from certbot._internal import constants
from certbot.compat import filesystem
from certbot.compat import os
from certbot.interfaces import Installer as AbstractInstaller
from certbot.interfaces import Plugin as AbstractPlugin
from certbot.plugins.storage import PluginStorage

logger = logging.getLogger(__name__)


def option_namespace(name: str) -> str:
    """ArgumentParser options namespace (prefix of all options)."""
    return name + "-"


def dest_namespace(name: str) -> str:
    """ArgumentParser dest namespace (prefix of all destinations)."""
    return name.replace("-", "_") + "_"


private_ips_regex = re.compile(
    r"(^127\.0\.0\.1)|(^10\.)|(^172\.1[6-9]\.)|"
    r"(^172\.2[0-9]\.)|(^172\.3[0-1]\.)|(^192\.168\.)")
hostname_regex = re.compile(
    r"^(([a-z0-9]|[a-z0-9][a-z0-9\-]*[a-z0-9])\.)*[a-z]+$", re.IGNORECASE)


class Plugin(AbstractPlugin, metaclass=ABCMeta):
    """Generic plugin."""

    def __init__(self, config: configuration.NamespaceConfig, name: str) -> None:
        super().__init__(config, name)
        self.config = config
        self.name = name

    @classmethod
    @abstractmethod
    def add_parser_arguments(cls, add: Callable[..., None]) -> None:
        """Add plugin arguments to the CLI argument parser.

        :param callable add: Function that proxies calls to
            `argparse.ArgumentParser.add_argument` prepending options
            with unique plugin name prefix.

        """

    @classmethod
    def inject_parser_options(cls, parser: argparse.ArgumentParser, name: str) -> None:
        """Inject parser options.

        See `~.certbot.interfaces.Plugin.inject_parser_options` for docs.

        """
        # dummy function, doesn't check if dest.startswith(self.dest_namespace)
        def add(arg_name_no_prefix: str, *args: Any, **kwargs: Any) -> None:
            parser.add_argument(
                "--{0}{1}".format(option_namespace(name), arg_name_no_prefix),
                *args, **kwargs)
        return cls.add_parser_arguments(add)

    @property
    def option_namespace(self) -> str:
        """ArgumentParser options namespace (prefix of all options)."""
        return option_namespace(self.name)

    def option_name(self, name: str) -> str:
        """Option name (include plugin namespace)."""
        return self.option_namespace + name

    @property
    def dest_namespace(self) -> str:
        """ArgumentParser dest namespace (prefix of all destinations)."""
        return dest_namespace(self.name)

    def dest(self, var: str) -> str:
        """Find a destination for given variable ``var``."""
        # this should do exactly the same what ArgumentParser(arg),
        # does to "arg" to compute "dest"
        return self.dest_namespace + var.replace("-", "_")

    def conf(self, var: str) -> Any:
        """Find a configuration value for variable ``var``."""
        return getattr(self.config, self.dest(var))

    def auth_hint(self, failed_achalls: List[achallenges.AnnotatedChallenge]) -> str:
        """Human-readable string to help the user troubleshoot the authenticator.

        Shown to the user if one or more of the attempted challenges were not a success.

        Should describe, in simple language, what the authenticator tried to do, what went
        wrong and what the user should try as their "next steps".

        TODO: auth_hint belongs in Authenticator but can't be added until the next major
        version of Certbot. For now, it lives in .Plugin and auth_handler will only call it
        on authenticators that subclass .Plugin. For now, inherit from `.Plugin` to implement
        and/or override the method.

        :param list failed_achalls: List of one or more failed challenges
                                    (:class:`achallenges.AnnotatedChallenge` subclasses).

        :rtype str:
        """
        # This is a fallback hint. Authenticators should implement their own auth_hint that
        # addresses the specific mechanics of that authenticator.
        challs = " and ".join(sorted({achall.typ for achall in failed_achalls}))
        return ("The Certificate Authority couldn't externally verify that the {name} plugin "
                "completed the required {challs} challenges. Ensure the plugin is configured "
                "correctly and that the changes it makes are accessible from the internet."
                .format(name=self.name, challs=challs))


class Installer(AbstractInstaller, Plugin, metaclass=ABCMeta):
    """An installer base class with reverter and ssl_dhparam methods defined.

    Installer plugins do not have to inherit from this class.

    """
    def __init__(self, *args: Any, **kwargs: Any) -> None:
        super().__init__(*args, **kwargs)
        self.storage = PluginStorage(self.config, self.name)
        self.reverter = reverter.Reverter(self.config)

    def add_to_checkpoint(self, save_files: Set[str], save_notes: str,
                          temporary: bool = False) -> None:
        """Add files to a checkpoint.

        :param set save_files: set of filepaths to save
        :param str save_notes: notes about changes during the save
        :param bool temporary: True if the files should be added to a
            temporary checkpoint rather than a permanent one. This is
            usually used for changes that will soon be reverted.

        :raises .errors.PluginError: when unable to add to checkpoint

        """
        if temporary:
            checkpoint_func = self.reverter.add_to_temp_checkpoint
        else:
            checkpoint_func = self.reverter.add_to_checkpoint

        try:
            checkpoint_func(save_files, save_notes)
        except errors.ReverterError as err:
            raise errors.PluginError(str(err))

    def finalize_checkpoint(self, title: str) -> None:
        """Timestamp and save changes made through the reverter.

        :param str title: Title describing checkpoint

        :raises .errors.PluginError: when an error occurs

        """
        try:
            self.reverter.finalize_checkpoint(title)
        except errors.ReverterError as err:
            raise errors.PluginError(str(err))

    def recovery_routine(self) -> None:
        """Revert all previously modified files.

        Reverts all modified files that have not been saved as a checkpoint

        :raises .errors.PluginError: If unable to recover the configuration

        """
        try:
            self.reverter.recovery_routine()
        except errors.ReverterError as err:
            raise errors.PluginError(str(err))

    def revert_temporary_config(self) -> None:
        """Rollback temporary checkpoint.

        :raises .errors.PluginError: when unable to revert config

        """
        try:
            self.reverter.revert_temporary_config()
        except errors.ReverterError as err:
            raise errors.PluginError(str(err))

    def rollback_checkpoints(self, rollback: int = 1) -> None:
        """Rollback saved checkpoints.

        :param int rollback: Number of checkpoints to revert

        :raises .errors.PluginError: If there is a problem with the input or
            the function is unable to correctly revert the configuration

        """
        try:
            self.reverter.rollback_checkpoints(rollback)
        except errors.ReverterError as err:
            raise errors.PluginError(str(err))

    @property
    def ssl_dhparams(self) -> str:
        """Full absolute path to ssl_dhparams file."""
        return os.path.join(self.config.config_dir, constants.SSL_DHPARAMS_DEST)

    @property
    def updated_ssl_dhparams_digest(self) -> str:
        """Full absolute path to digest of updated ssl_dhparams file."""
        return os.path.join(self.config.config_dir, constants.UPDATED_SSL_DHPARAMS_DIGEST)

    def install_ssl_dhparams(self) -> None:
        """Copy Certbot's ssl_dhparams file into the system's config dir if required."""
        install_version_controlled_file(
            self.ssl_dhparams,
            self.updated_ssl_dhparams_digest,
            constants.SSL_DHPARAMS_SRC,
            constants.ALL_SSL_DHPARAMS_HASHES)


class Configurator(Installer, interfaces.Authenticator, metaclass=ABCMeta):
    """
    A plugin that extends certbot.plugins.common.Installer
    and implements certbot.interfaces.Authenticator
    """


<<<<<<< HEAD
AnyAddr = TypeVar("AnyAddr", bound="Addr")
=======
GenericAddr = TypeVar("GenericAddr", bound="Addr")
>>>>>>> 7d9e9a49


class Addr:
    r"""Represents an virtual host address.

    :param str addr: addr part of vhost address
    :param str port: port number or \*, or ""

    """
    def __init__(self, tup: Tuple[str, str], ipv6: bool = False):
        self.tup = tup
        self.ipv6 = ipv6

    @classmethod
<<<<<<< HEAD
    def fromstring(cls: Type[AnyAddr], str_addr: str) -> AnyAddr:
=======
    def fromstring(cls: Type[GenericAddr], str_addr: str) -> Optional[GenericAddr]:
>>>>>>> 7d9e9a49
        """Initialize Addr from string."""
        if str_addr.startswith('['):
            # ipv6 addresses starts with [
            endIndex = str_addr.rfind(']')
            host = str_addr[:endIndex + 1]
            port = ''
            if len(str_addr) > endIndex + 2 and str_addr[endIndex + 1] == ':':
                port = str_addr[endIndex + 2:]
            return cls((host, port), ipv6=True)
        else:
            tup = str_addr.partition(':')
            return cls((tup[0], tup[2]))

    def __str__(self) -> str:
        if self.tup[1]:
            return "%s:%s" % self.tup
        return self.tup[0]

    def normalized_tuple(self) -> Tuple[str, str]:
        """Normalized representation of addr/port tuple
        """
        if self.ipv6:
            return self.get_ipv6_exploded(), self.tup[1]
        return self.tup

    def __eq__(self, other: Any) -> bool:
        if isinstance(other, self.__class__):
            # compare normalized to take different
            # styles of representation into account
            return self.normalized_tuple() == other.normalized_tuple()

        return False

    def __hash__(self) -> int:
        return hash(self.tup)

    def get_addr(self) -> str:
        """Return addr part of Addr object."""
        return self.tup[0]

    def get_port(self) -> str:
        """Return port."""
        return self.tup[1]

    def get_addr_obj(self: GenericAddr, port: str) -> GenericAddr:
        """Return new address object with same addr and new port."""
        return self.__class__((self.tup[0], port), self.ipv6)

    def _normalize_ipv6(self, addr: str) -> List[str]:
        """Return IPv6 address in normalized form, helper function"""
        addr = addr.lstrip("[")
        addr = addr.rstrip("]")
        return self._explode_ipv6(addr)

    def get_ipv6_exploded(self) -> str:
        """Return IPv6 in normalized form"""
        if self.ipv6:
            return ":".join(self._normalize_ipv6(self.tup[0]))
        return ""

    def _explode_ipv6(self, addr: str) -> List[str]:
        """Explode IPv6 address for comparison"""
        result = ['0', '0', '0', '0', '0', '0', '0', '0']
        addr_list = addr.split(":")
        if len(addr_list) > len(result):
            # too long, truncate
            addr_list = addr_list[0:len(result)]
        append_to_end = False
        for i, block in enumerate(addr_list):
            if not block:
                # encountered ::, so rest of the blocks should be
                # appended to the end
                append_to_end = True
                continue
            if len(block) > 1:
                # remove leading zeros
                block = block.lstrip("0")
            if not append_to_end:
                result[i] = str(block)
            else:
                # count the location from the end using negative indices
                result[i-len(addr_list)] = str(block)
        return result


class ChallengePerformer:
    """Abstract base for challenge performers.

    :ivar configurator: Authenticator and installer plugin
    :ivar achalls: Annotated challenges
    :vartype achalls: `list` of `.KeyAuthorizationAnnotatedChallenge`
    :ivar indices: Holds the indices of challenges from a larger array
        so the user of the class doesn't have to.
    :vartype indices: `list` of `int`

    """

    def __init__(self, configurator: Configurator):
        self.configurator = configurator
        self.achalls: List[achallenges.KeyAuthorizationAnnotatedChallenge] = []
        self.indices: List[int] = []

    def add_chall(self, achall: achallenges.KeyAuthorizationAnnotatedChallenge,
                  idx: Optional[int] = None) -> None:
        """Store challenge to be performed when perform() is called.

        :param .KeyAuthorizationAnnotatedChallenge achall: Annotated
            challenge.
        :param int idx: index to challenge in a larger array

        """
        self.achalls.append(achall)
        if idx is not None:
            self.indices.append(idx)

    def perform(self) -> List[achallenges.KeyAuthorizationAnnotatedChallenge]:
        """Perform all added challenges.

        :returns: challenge responses
        :rtype: `list` of `acme.challenges.KeyAuthorizationChallengeResponse`


        """
        raise NotImplementedError()


def install_version_controlled_file(dest_path: str, digest_path: str, src_path: str,
                                    all_hashes: Iterable[str]) -> None:
    """Copy a file into an active location (likely the system's config dir) if required.

       :param str dest_path: destination path for version controlled file
       :param str digest_path: path to save a digest of the file in
       :param str src_path: path to version controlled file found in distribution
       :param list all_hashes: hashes of every released version of the file
    """
    current_hash = crypto_util.sha256sum(src_path)

    def _write_current_hash() -> None:
        with open(digest_path, "w") as file_h:
            file_h.write(current_hash)

    def _install_current_file() -> None:
        shutil.copyfile(src_path, dest_path)
        _write_current_hash()

    # Check to make sure options-ssl.conf is installed
    if not os.path.isfile(dest_path):
        _install_current_file()
        return
    # there's already a file there. if it's up to date, do nothing. if it's not but
    # it matches a known file hash, we can update it.
    # otherwise, print a warning once per new version.
    active_file_digest = crypto_util.sha256sum(dest_path)
    if active_file_digest == current_hash: # already up to date
        return
    if active_file_digest in all_hashes: # safe to update
        _install_current_file()
    else:  # has been manually modified, not safe to update
        # did they modify the current version or an old version?
        if os.path.isfile(digest_path):
            with open(digest_path, "r") as f:
                saved_digest = f.read()
            # they modified it after we either installed or told them about this version, so return
            if saved_digest == current_hash:
                return
        # there's a new version but we couldn't update the file, or they deleted the digest.
        # save the current digest so we only print this once, and print a warning
        _write_current_hash()
        logger.warning("%s has been manually modified; updated file "
            "saved to %s. We recommend updating %s for security purposes.",
            dest_path, src_path, dest_path)


# test utils used by certbot_apache/certbot_nginx (hence
# "pragma: no cover") TODO: this might quickly lead to dead code (also
# c.f. #383)

def dir_setup(test_dir: str, pkg: str) -> Tuple[str, str, str]:  # pragma: no cover
    """Setup the directories necessary for the configurator."""
    def expanded_tempdir(prefix: str) -> str:
        """Return the real path of a temp directory with the specified prefix

        Some plugins rely on real paths of symlinks for working correctly. For
        example, certbot-apache uses real paths of configuration files to tell
        a virtual host from another. On systems where TMP itself is a symbolic
        link, (ex: OS X) such plugins will be confused. This function prevents
        such a case.
        """
        return filesystem.realpath(tempfile.mkdtemp(prefix))

    temp_dir = expanded_tempdir("temp")
    config_dir = expanded_tempdir("config")
    work_dir = expanded_tempdir("work")

    filesystem.chmod(temp_dir, constants.CONFIG_DIRS_MODE)
    filesystem.chmod(config_dir, constants.CONFIG_DIRS_MODE)
    filesystem.chmod(work_dir, constants.CONFIG_DIRS_MODE)

    test_configs = pkg_resources.resource_filename(
        pkg, os.path.join("testdata", test_dir))

    shutil.copytree(
        test_configs, os.path.join(temp_dir, test_dir), symlinks=True)

    return temp_dir, config_dir, work_dir<|MERGE_RESOLUTION|>--- conflicted
+++ resolved
@@ -20,6 +20,8 @@
 
 import pkg_resources
 
+from acme import challenges
+
 from certbot import achallenges
 from certbot import configuration
 from certbot import crypto_util
@@ -248,11 +250,7 @@
     """
 
 
-<<<<<<< HEAD
-AnyAddr = TypeVar("AnyAddr", bound="Addr")
-=======
 GenericAddr = TypeVar("GenericAddr", bound="Addr")
->>>>>>> 7d9e9a49
 
 
 class Addr:
@@ -267,11 +265,7 @@
         self.ipv6 = ipv6
 
     @classmethod
-<<<<<<< HEAD
-    def fromstring(cls: Type[AnyAddr], str_addr: str) -> AnyAddr:
-=======
     def fromstring(cls: Type[GenericAddr], str_addr: str) -> Optional[GenericAddr]:
->>>>>>> 7d9e9a49
         """Initialize Addr from string."""
         if str_addr.startswith('['):
             # ipv6 addresses starts with [
@@ -387,7 +381,7 @@
         if idx is not None:
             self.indices.append(idx)
 
-    def perform(self) -> List[achallenges.KeyAuthorizationAnnotatedChallenge]:
+    def perform(self) -> List[challenges.KeyAuthorizationChallengeResponse]:
         """Perform all added challenges.
 
         :returns: challenge responses

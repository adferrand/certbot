--- conflicted
+++ resolved
@@ -17,19 +17,11 @@
 from typing import Union
 
 
-<<<<<<< HEAD
-from certbot import interfaces
-from certbot.compat import misc
-# These imports are done to not break the public API of the module.
-from certbot.display.obj import FileDisplay  # pylint: disable=unused-import
-from certbot.display.obj import NoninteractiveDisplay  # pylint: disable=unused-import
-=======
 from certbot.compat import misc
 # These imports are done to not break the public API of the module.
 from certbot._internal.display.obj import FileDisplay  # pylint: disable=unused-import
 from certbot._internal.display.obj import NoninteractiveDisplay  # pylint: disable=unused-import
 from certbot._internal.display import obj
->>>>>>> 10eecf9c
 
 logger = logging.getLogger(__name__)
 
@@ -54,31 +46,13 @@
 it as a heading)"""
 
 
-<<<<<<< HEAD
-class _DisplayService:
-    def __init__(self):
-        self.display: Optional[interfaces.Display] = None
-
-
-_SERVICE = _DisplayService()
-
-
 def notify(msg: str) -> None:
     """Display a basic status message.
 
     :param str msg: message to display
 
     """
-    get_display().notification(msg, pause=False, decorate=False, wrap=False)
-=======
-def notify(msg: str) -> None:
-    """Display a basic status message.
-
-    :param str msg: message to display
-
-    """
     obj.get_display().notification(msg, pause=False, decorate=False, wrap=False)
->>>>>>> 10eecf9c
 
 
 def notification(message: str, pause: bool = True, wrap: bool = True,
@@ -95,13 +69,8 @@
         decorated frame
 
     """
-<<<<<<< HEAD
-    get_display().notification(message, pause=pause, wrap=wrap,
-                               force_interactive=force_interactive, decorate=decorate)
-=======
     obj.get_display().notification(message, pause=pause, wrap=wrap,
                                    force_interactive=force_interactive, decorate=decorate)
->>>>>>> 10eecf9c
 
 
 def menu(message: str, choices: Union[List[str], Tuple[str, str]],
@@ -128,13 +97,8 @@
     :rtype: tuple
 
     """
-<<<<<<< HEAD
-    return get_display().menu(message, choices, default=default, cli_flag=cli_flag,
-                              force_interactive=force_interactive)
-=======
     return obj.get_display().menu(message, choices, default=default, cli_flag=cli_flag,
                                   force_interactive=force_interactive)
->>>>>>> 10eecf9c
 
 
 def input_text(message: str, default: Optional[str] = None, cli_flag: Optional[str] = None,
@@ -151,11 +115,10 @@
         `code` - str display exit code
         `input` - str of the user's input
     :rtype: tuple
-<<<<<<< HEAD
-
-    """
-    return get_display().input(message, default=default, cli_flag=cli_flag,
-                               force_interactive=force_interactive)
+
+    """
+    return obj.get_display().input(message, default=default, cli_flag=cli_flag,
+                                   force_interactive=force_interactive)
 
 
 def yesno(message: str, yes_label: str = "Yes", no_label: str = "No",
@@ -178,8 +141,8 @@
     :rtype: bool
 
     """
-    return get_display().yesno(message, yes_label=yes_label, no_label=no_label, default=default,
-                               cli_flag=cli_flag, force_interactive=force_interactive)
+    return obj.get_display().yesno(message, yes_label=yes_label, no_label=no_label, default=default,
+                                   cli_flag=cli_flag, force_interactive=force_interactive)
 
 
 def checklist(message: str, tags: List[str], default: Optional[str] = None,
@@ -200,72 +163,14 @@
     :rtype: tuple
 
     """
-    return get_display().checklist(message, tags, default=default, cli_flag=cli_flag,
-                                   force_interactive=force_interactive)
+    return obj.get_display().checklist(message, tags, default=default, cli_flag=cli_flag,
+                                       force_interactive=force_interactive)
 
 
 def directory_select(message: str, default: Optional[str] = None, cli_flag: Optional[str] = None,
                      force_interactive: bool = False) -> Tuple[int, str]:
     """Display a directory selection screen.
 
-=======
-
-    """
-    return obj.get_display().input(message, default=default, cli_flag=cli_flag,
-                                   force_interactive=force_interactive)
-
-
-def yesno(message: str, yes_label: str = "Yes", no_label: str = "No",
-          default: Optional[bool] = None, cli_flag: Optional[str] = None,
-          force_interactive: bool = False) -> bool:
-    """Query the user with a yes/no question.
-
-    Yes and No label must begin with different letters, and must contain at
-    least one letter each.
-
-    :param str message: question for the user
-    :param str yes_label: Label of the "Yes" parameter
-    :param str no_label: Label of the "No" parameter
-    :param default: default value to return (if one exists)
-    :param str cli_flag: option used to set this value with the CLI
-    :param bool force_interactive: True if it's safe to prompt the user
-        because it won't cause any workflow regressions
-
-    :returns: True for "Yes", False for "No"
-    :rtype: bool
-
-    """
-    return obj.get_display().yesno(message, yes_label=yes_label, no_label=no_label, default=default,
-                                   cli_flag=cli_flag, force_interactive=force_interactive)
-
-
-def checklist(message: str, tags: List[str], default: Optional[str] = None,
-              cli_flag: Optional[str] = None,
-              force_interactive: bool = False) -> Tuple[str, List[str]]:
-    """Display a checklist.
-
-    :param str message: Message to display to user
-    :param list tags: `str` tags to select, len(tags) > 0
-    :param default: default value to return (if one exists)
-    :param str cli_flag: option used to set this value with the CLI
-    :param bool force_interactive: True if it's safe to prompt the user
-        because it won't cause any workflow regressions
-
-    :returns: tuple of (`code`, `tags`) where
-        `code` - str display exit code
-        `tags` - list of selected tags
-    :rtype: tuple
-
-    """
-    return obj.get_display().checklist(message, tags, default=default, cli_flag=cli_flag,
-                                       force_interactive=force_interactive)
-
-
-def directory_select(message: str, default: Optional[str] = None, cli_flag: Optional[str] = None,
-                     force_interactive: bool = False) -> Tuple[int, str]:
-    """Display a directory selection screen.
-
->>>>>>> 10eecf9c
     :param str message: prompt to give the user
     :param default: default value to return (if one exists)
     :param str cli_flag: option used to set this value with the CLI
@@ -277,40 +182,8 @@
         `string` - input entered by the user
 
     """
-<<<<<<< HEAD
-    return get_display().directory_select(message, default=default, cli_flag=cli_flag,
-                                          force_interactive=force_interactive)
-
-
-def get_display() -> interfaces.Display:
-    """Get the display utility.
-
-    :return: the display utility
-    :rtype: interfaces.Display
-    :raise: ValueError if the display utility is not set
-
-    """
-    if not _SERVICE.display:
-        raise ValueError("Display service not set, please call "
-                         "certbot.display.util.set_display() first to set it.")
-    return _SERVICE.display
-
-
-def set_display(display: interfaces.Display) -> None:
-    """Set the display service.
-
-    :param interfaces.Display display: the display service
-
-    """
-    # This call is done only for retro-compatibility purposes.
-    # TODO: Remove this call once zope dependencies are removed from Certbot.
-    zope.component.provideUtility(display)
-
-    _SERVICE.display = display
-=======
     return obj.get_display().directory_select(message, default=default, cli_flag=cli_flag,
                                               force_interactive=force_interactive)
->>>>>>> 10eecf9c
 
 
 def input_with_timeout(prompt=None, timeout=36000.0):

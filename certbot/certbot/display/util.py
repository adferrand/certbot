"""Certbot display.

This module (`certbot.display.util`) or its companion `certbot.display.ops`
should be used whenever:

- Displaying status information to the user on the terminal
- Collecting information from the user via prompts

Other messages can use the `logging` module. See `log.py`.

"""
import logging
import sys
from typing import Any
from typing import List
from typing import Optional
from typing import Tuple
from typing import Union


<<<<<<< HEAD
from certbot import errors
from certbot import services
from certbot._internal import constants
from certbot._internal.display import completer
from certbot.compat import misc
from certbot.compat import os
from certbot.interfaces import Display
=======
from certbot import interfaces
from certbot.compat import misc
# These imports are done to not break the public API of the module.
from certbot.display.obj import FileDisplay  # pylint: disable=unused-import
from certbot.display.obj import NoninteractiveDisplay  # pylint: disable=unused-import
>>>>>>> d2c5917c

logger = logging.getLogger(__name__)

WIDTH = 72

# Display exit codes
OK = "ok"
"""Display exit code indicating user acceptance."""

CANCEL = "cancel"
"""Display exit code for a user canceling the display."""

HELP = "help"
"""Display exit code when for when the user requests more help. (UNUSED)"""

ESC = "esc"
"""Display exit code when the user hits Escape (UNUSED)"""

# Display constants
SIDE_FRAME = ("- " * 39) + "-"
"""Display boundary (alternates spaces, so when copy-pasted, markdown doesn't interpret
it as a heading)"""

<<<<<<< HEAD

def _wrap_lines(msg):
    """Format lines nicely to 80 chars.
=======
>>>>>>> d2c5917c

class _DisplayService:
    def __init__(self):
        self.display: Optional[interfaces.IDisplay] = None


_SERVICE = _DisplayService()


def notify(msg: str) -> None:
    """Display a basic status message.

    :param str msg: message to display

    """
    get_display().notification(msg, pause=False, decorate=False, wrap=False)


def notification(message: str, pause: bool = True, wrap: bool = True,
                 force_interactive: bool = False, decorate: bool = True) -> None:
    """Displays a notification and waits for user acceptance.

    :param str message: Message to display
    :param bool pause: Whether or not the program should pause for the
        user's confirmation
    :param bool wrap: Whether or not the application should wrap text
    :param bool force_interactive: True if it's safe to prompt the user
        because it won't cause any workflow regressions
    :param bool decorate: Whether to surround the message with a
        decorated frame

    """
    get_display().notification(message, pause=pause, wrap=wrap,
                               force_interactive=force_interactive, decorate=decorate)


def menu(message: str, choices: Union[List[Tuple[str, str]], List[str]],
         default: Optional[int] = None, cli_flag: Optional[str] = None,
         force_interactive: bool = False) -> Tuple[str, int]:
    """Display a menu.

    .. todo:: This doesn't enable the help label/button (I wasn't sold on
        any interface I came up with for this). It would be a nice feature.

    :param str message: title of menu
    :param choices: Menu lines, len must be > 0
    :type choices: list of tuples (tag, item) or
        list of descriptions (tags will be enumerated)
    :param default: default value to return (if one exists)
    :param str cli_flag: option used to set this value with the CLI
    :param bool force_interactive: True if it's safe to prompt the user
        because it won't cause any workflow regressions

    :returns: tuple of (`code`, `index`) where
        `code` - str display exit code
        `index` - int index of the user's selection

    :rtype: tuple

    """
    return get_display().menu(message, choices, default=default, cli_flag=cli_flag,
                              force_interactive=force_interactive)


def input_text(message: str, default: Optional[str] = None, cli_flag: Optional[str] = None,
               force_interactive: bool = False) -> Tuple[str, str]:
    """Accept input from the user.

    :param str message: message to display to the user
    :param default: default value to return (if one exists)
    :param str cli_flag: option used to set this value with the CLI
    :param bool force_interactive: True if it's safe to prompt the user
        because it won't cause any workflow regressions

    :returns: tuple of (`code`, `input`) where
        `code` - str display exit code
        `input` - str of the user's input
    :rtype: tuple

    """
    return get_display().input(message, default=default, cli_flag=cli_flag,
                               force_interactive=force_interactive)


def yesno(message: str, yes_label: str = "Yes", no_label: str = "No",
          default: Optional[bool] = None, cli_flag: Optional[str] = None,
          force_interactive: bool = False) -> bool:
    """Query the user with a yes/no question.

    Yes and No label must begin with different letters, and must contain at
    least one letter each.

    :param str message: question for the user
    :param str yes_label: Label of the "Yes" parameter
    :param str no_label: Label of the "No" parameter
    :param default: default value to return (if one exists)
    :param str cli_flag: option used to set this value with the CLI
    :param bool force_interactive: True if it's safe to prompt the user
        because it won't cause any workflow regressions

    :returns: True for "Yes", False for "No"
    :rtype: bool

    """
    return get_display().yesno(message, yes_label=yes_label, no_label=no_label, default=default,
                               cli_flag=cli_flag, force_interactive=force_interactive)


def checklist(message: str, tags: List[str], default: Optional[str] = None,
              cli_flag: Optional[str] = None,
              force_interactive: bool = False) -> Tuple[str, List[str]]:
    """Display a checklist.

    :param str message: Message to display to user
    :param list tags: `str` tags to select, len(tags) > 0
    :param default: default value to return (if one exists)
    :param str cli_flag: option used to set this value with the CLI
    :param bool force_interactive: True if it's safe to prompt the user
        because it won't cause any workflow regressions

    :returns: tuple of (`code`, `tags`) where
        `code` - str display exit code
        `tags` - list of selected tags
    :rtype: tuple

    """
    return get_display().checklist(message, tags, default=default, cli_flag=cli_flag,
                                   force_interactive=force_interactive)


def directory_select(message: str, default: Optional[str] = None, cli_flag: Optional[str] = None,
                     force_interactive: bool = False) -> Tuple[int, str]:
    """Display a directory selection screen.

    :param str message: prompt to give the user
    :param default: default value to return (if one exists)
    :param str cli_flag: option used to set this value with the CLI
    :param bool force_interactive: True if it's safe to prompt the user
        because it won't cause any workflow regressions

    :returns: tuple of the form (`code`, `string`) where
        `code` - display exit code
        `string` - input entered by the user

    """
    return get_display().directory_select(message, default=default, cli_flag=cli_flag,
                                          force_interactive=force_interactive)


# The two following functions use "Any" for their parameter/output types. Normally interfaces from
# certbot.interfaces would be used, but MyPy will not understand their semantic. These interfaces
# will be removed soon and replaced by ABC classes that will be used also here for type checking.
# TODO: replace Any by actual ABC classes once available

def get_display() -> Any:
    """Get the display utility.

    :return: the display utility
    :rtype: IDisplay
    :raise: ValueError if the display utility is not set

    """
    if not _SERVICE.display:
        raise ValueError("Display service not set, please call "
                         "certbot.display.util.set_display() first to set it.")
    return _SERVICE.display


def set_display(display: Any) -> None:
    """Set the display service.

    :param IDisplay display: the display service

    """
    # This call is done only for retro-compatibility purposes.
    # TODO: Remove this call once zope dependencies are removed from Certbot.
    zope.component.provideUtility(display)

    _SERVICE.display = display


def input_with_timeout(prompt=None, timeout=36000.0):
    """Get user input with a timeout.

    Behaves the same as the builtin input, however, an error is raised if
    a user doesn't answer after timeout seconds. The default timeout
    value was chosen to place it just under 12 hours for users following
    our advice and running Certbot twice a day.

    :param str prompt: prompt to provide for input
    :param float timeout: maximum number of seconds to wait for input

    :returns: user response
    :rtype: str

    :raises errors.Error if no answer is given before the timeout

    """
    # use of sys.stdin and sys.stdout to mimic the builtin input based on
    # https://github.com/python/cpython/blob/baf7bb30a02aabde260143136bdf5b3738a1d409/Lib/getpass.py#L129
    if prompt:
        sys.stdout.write(prompt)
        sys.stdout.flush()

    line = misc.readline_with_timeout(timeout, prompt)

    if not line:
        raise EOFError
    return line.rstrip('\n')


<<<<<<< HEAD
def notify(msg: str) -> None:
    """Display a basic status message.

    :param str msg: message to display

    """
    services.get_display().notification(
        msg, pause=False, decorate=False, wrap=False
    )


class FileDisplay(Display):
    """File-based display."""
    # see https://github.com/certbot/certbot/issues/3915

    def __init__(self, outfile, force_interactive):
        super().__init__()
        self.outfile = outfile
        self.force_interactive = force_interactive
        self.skipped_interaction = False

    def notification(self, message, pause=True,
                     wrap=True, force_interactive=False,
                     decorate=True):
        """Displays a notification and waits for user acceptance.

        :param str message: Message to display
        :param bool pause: Whether or not the program should pause for the
            user's confirmation
        :param bool wrap: Whether or not the application should wrap text
        :param bool force_interactive: True if it's safe to prompt the user
            because it won't cause any workflow regressions
        :param bool decorate: Whether to surround the message with a
            decorated frame

        """
        if wrap:
            message = _wrap_lines(message)

        logger.debug("Notifying user: %s", message)

        self.outfile.write(
            (("{line}{frame}{line}" if decorate else "") +
             "{msg}{line}" +
             ("{frame}{line}" if decorate else ""))
            .format(line=os.linesep, frame=SIDE_FRAME, msg=message)
        )
        self.outfile.flush()

        if pause:
            if self._can_interact(force_interactive):
                input_with_timeout("Press Enter to Continue")
            else:
                logger.debug("Not pausing for user confirmation")

    def menu(self, message, choices, ok_label=None, cancel_label=None,
             help_label=None, default=None, cli_flag=None, force_interactive=False):
        """Display a menu.

        .. todo:: This doesn't enable the help label/button (I wasn't sold on
           any interface I came up with for this). It would be a nice feature

        :param str message: title of menu
        :param choices: Menu lines, len must be > 0
        :type choices: list of tuples (tag, item) or
            list of descriptions (tags will be enumerated)
        :param str ok_label: (UNUSED)
        :param str cancel_label: (UNUSED)
        :param str help_label: (UNUSED)
        :param default: default value to return (if one exists)
        :param str cli_flag: option used to set this value with the CLI
        :param bool force_interactive: True if it's safe to prompt the user
            because it won't cause any workflow regressions

        :returns: tuple of (`code`, `index`) where
            `code` - str display exit code
            `index` - int index of the user's selection

        :rtype: tuple

        """
        if self._return_default(message, default, cli_flag, force_interactive):
            return OK, default

        self._print_menu(message, choices)

        code, selection = self._get_valid_int_ans(len(choices))

        return code, selection - 1

    def input(self, message, default=None,
              cli_flag=None, force_interactive=False):
        """Accept input from the user.

        :param str message: message to display to the user
        :param default: default value to return (if one exists)
        :param str cli_flag: option used to set this value with the CLI
        :param bool force_interactive: True if it's safe to prompt the user
            because it won't cause any workflow regressions

        :returns: tuple of (`code`, `input`) where
            `code` - str display exit code
            `input` - str of the user's input
        :rtype: tuple

        """
        if self._return_default(message, default, cli_flag, force_interactive):
            return OK, default

        # Trailing space must be added outside of _wrap_lines to be preserved
        message = _wrap_lines("%s (Enter 'c' to cancel):" % message) + " "
        ans = input_with_timeout(message)

        if ans in ("c", "C"):
            return CANCEL, "-1"
        return OK, ans

    def yesno(self, message, yes_label="Yes", no_label="No", default=None,
              cli_flag=None, force_interactive=False):
        """Query the user with a yes/no question.

        Yes and No label must begin with different letters, and must contain at
        least one letter each.

        :param str message: question for the user
        :param str yes_label: Label of the "Yes" parameter
        :param str no_label: Label of the "No" parameter
        :param default: default value to return (if one exists)
        :param str cli_flag: option used to set this value with the CLI
        :param bool force_interactive: True if it's safe to prompt the user
            because it won't cause any workflow regressions

        :returns: True for "Yes", False for "No"
        :rtype: bool

        """
        if self._return_default(message, default, cli_flag, force_interactive):
            return default

        message = _wrap_lines(message)

        self.outfile.write("{0}{frame}{msg}{0}{frame}".format(
            os.linesep, frame=SIDE_FRAME + os.linesep, msg=message))
        self.outfile.flush()

        while True:
            ans = input_with_timeout("{yes}/{no}: ".format(
                yes=_parens_around_char(yes_label),
                no=_parens_around_char(no_label)))

            # Couldn't get pylint indentation right with elif
            # elif doesn't matter in this situation
            if (ans.startswith(yes_label[0].lower()) or
                    ans.startswith(yes_label[0].upper())):
                return True
            if (ans.startswith(no_label[0].lower()) or
                    ans.startswith(no_label[0].upper())):
                return False

    def checklist(self, message, tags, default=None,
                  cli_flag=None, force_interactive=False):
        """Display a checklist.

        :param str message: Message to display to user
        :param list tags: `str` tags to select, len(tags) > 0
        :param default: default value to return (if one exists)
        :param str cli_flag: option used to set this value with the CLI
        :param bool force_interactive: True if it's safe to prompt the user
            because it won't cause any workflow regressions

        :returns: tuple of (`code`, `tags`) where
            `code` - str display exit code
            `tags` - list of selected tags
        :rtype: tuple

        """
        if self._return_default(message, default, cli_flag, force_interactive):
            return OK, default

        while True:
            self._print_menu(message, tags)

            code, ans = self.input("Select the appropriate numbers separated "
                                   "by commas and/or spaces, or leave input "
                                   "blank to select all options shown",
                                   force_interactive=True)

            if code == OK:
                if not ans.strip():
                    ans = " ".join(str(x) for x in range(1, len(tags)+1))
                indices = separate_list_input(ans)
                selected_tags = self._scrub_checklist_input(indices, tags)
                if selected_tags:
                    return code, selected_tags
                self.outfile.write(
                    "** Error - Invalid selection **%s" % os.linesep)
                self.outfile.flush()
            else:
                return code, []

    def _return_default(self, prompt, default, cli_flag, force_interactive):
        """Should we return the default instead of prompting the user?

        :param str prompt: prompt for the user
        :param default: default answer to prompt
        :param str cli_flag: command line option for setting an answer
            to this question
        :param bool force_interactive: if interactivity is forced by the
            IDisplay call

        :returns: True if we should return the default without prompting
        :rtype: bool

        """
        # assert_valid_call(prompt, default, cli_flag, force_interactive)
        if self._can_interact(force_interactive):
            return False
        if default is None:
            msg = "Unable to get an answer for the question:\n{0}".format(prompt)
            if cli_flag:
                msg += (
                    "\nYou can provide an answer on the "
                    "command line with the {0} flag.".format(cli_flag))
            raise errors.Error(msg)
        logger.debug(
            "Falling back to default %s for the prompt:\n%s",
            default, prompt)
        return True

    def _can_interact(self, force_interactive):
        """Can we safely interact with the user?

        :param bool force_interactive: if interactivity is forced by the
            IDisplay call

        :returns: True if the display can interact with the user
        :rtype: bool

        """
        if (self.force_interactive or force_interactive or
                sys.stdin.isatty() and self.outfile.isatty()):
            return True
        if not self.skipped_interaction:
            logger.warning(
                "Skipped user interaction because Certbot doesn't appear to "
                "be running in a terminal. You should probably include "
                "--non-interactive or %s on the command line.",
                constants.FORCE_INTERACTIVE_FLAG)
            self.skipped_interaction = True
        return False

    def directory_select(self, message, default=None, cli_flag=None,
                         force_interactive=False):
        """Display a directory selection screen.

        :param str message: prompt to give the user
        :param default: default value to return (if one exists)
        :param str cli_flag: option used to set this value with the CLI
        :param bool force_interactive: True if it's safe to prompt the user
            because it won't cause any workflow regressions

        :returns: tuple of the form (`code`, `string`) where
            `code` - display exit code
            `string` - input entered by the user

        """
        with completer.Completer():
            return self.input(message, default, cli_flag, force_interactive)

    def _scrub_checklist_input(self, indices, tags):
        """Validate input and transform indices to appropriate tags.

        :param list indices: input
        :param list tags: Original tags of the checklist

        :returns: valid tags the user selected
        :rtype: :class:`list` of :class:`str`

        """
        # They should all be of type int
        try:
            indices = [int(index) for index in indices]
        except ValueError:
            return []

        # Remove duplicates
        indices = list(set(indices))

        # Check all input is within range
        for index in indices:
            if index < 1 or index > len(tags):
                return []
        # Transform indices to appropriate tags
        return [tags[index - 1] for index in indices]

    def _print_menu(self, message, choices):
        """Print a menu on the screen.

        :param str message: title of menu
        :param choices: Menu lines
        :type choices: list of tuples (tag, item) or
            list of descriptions (tags will be enumerated)

        """
        # Can take either tuples or single items in choices list
        if choices and isinstance(choices[0], tuple):
            choices = ["%s - %s" % (c[0], c[1]) for c in choices]

        # Write out the message to the user
        self.outfile.write(
            "{new}{msg}{new}".format(new=os.linesep, msg=message))
        self.outfile.write(SIDE_FRAME + os.linesep)

        # Write out the menu choices
        for i, desc in enumerate(choices, 1):
            msg = "{num}: {desc}".format(num=i, desc=desc)
            self.outfile.write(_wrap_lines(msg))

            # Keep this outside of the textwrap
            self.outfile.write(os.linesep)

        self.outfile.write(SIDE_FRAME + os.linesep)
        self.outfile.flush()

    def _get_valid_int_ans(self, max_):
        """Get a numerical selection.

        :param int max: The maximum entry (len of choices), must be positive

        :returns: tuple of the form (`code`, `selection`) where
            `code` - str display exit code ('ok' or cancel')
            `selection` - int user's selection
        :rtype: tuple

        """
        selection = -1
        if max_ > 1:
            input_msg = ("Select the appropriate number "
                         "[1-{max_}] then [enter] (press 'c' to "
                         "cancel): ".format(max_=max_))
        else:
            input_msg = ("Press 1 [enter] to confirm the selection "
                         "(press 'c' to cancel): ")
        while selection < 1:
            ans = input_with_timeout(input_msg)
            if ans.startswith("c") or ans.startswith("C"):
                return CANCEL, -1
            try:
                selection = int(ans)
                if selection < 1 or selection > max_:
                    selection = -1
                    raise ValueError

            except ValueError:
                self.outfile.write(
                    "{0}** Invalid input **{0}".format(os.linesep))
                self.outfile.flush()

        return OK, selection


=======
>>>>>>> d2c5917c
def assert_valid_call(prompt, default, cli_flag, force_interactive):
    """Verify that provided arguments is a valid IDisplay call.

    :param str prompt: prompt for the user
    :param default: default answer to prompt
    :param str cli_flag: command line option for setting an answer
        to this question
    :param bool force_interactive: if interactivity is forced by the
        IDisplay call

    """
    msg = "Invalid IDisplay call for this prompt:\n{0}".format(prompt)
    if cli_flag:
        msg += ("\nYou can set an answer to "
                "this prompt with the {0} flag".format(cli_flag))
    assert default is not None or force_interactive, msg


<<<<<<< HEAD
class NoninteractiveDisplay(Display):
    """An iDisplay implementation that never asks for interactive user input"""

    def __init__(self, outfile, *unused_args, **unused_kwargs):
        super().__init__()
        self.outfile = outfile

    def _interaction_fail(self, message, cli_flag, extra=""):
        """Error out in case of an attempt to interact in noninteractive mode"""
        msg = "Missing command line flag or config entry for this setting:\n"
        msg += message
        if extra:
            msg += "\n" + extra
        if cli_flag:
            msg += "\n\n(You can set this with the {0} flag)".format(cli_flag)
        raise errors.MissingCommandlineFlag(msg)

    def notification(self, message, pause=False, wrap=True,
                     force_interactive=False, decorate=True):
        """Displays a notification without waiting for user acceptance.

        :param str message: Message to display to stdout
        :param bool pause: (UNUSED)
        :param bool wrap: Whether or not the application should wrap text
        :param bool force_interactive: (UNUSED)
        :param bool decorate: Whether to apply a decorated frame to the message

        """
        if wrap:
            message = _wrap_lines(message)

        logger.debug("Notifying user: %s", message)

        self.outfile.write(
            (("{line}{frame}{line}" if decorate else "") +
             "{msg}{line}" +
             ("{frame}{line}" if decorate else ""))
            .format(line=os.linesep, frame=SIDE_FRAME, msg=message)
        )
        self.outfile.flush()

    def menu(self, message, choices, ok_label=None, cancel_label=None,
             help_label=None, default=None, cli_flag=None, force_interactive=False):
        # pylint: disable=unused-argument
        """Avoid displaying a menu.

        :param str message: title of menu
        :param choices: Menu lines, len must be > 0
        :type choices: list of tuples (tag, item) or
            list of descriptions (tags will be enumerated)
        :param str ok_label: (UNUSED)
        :param str cancel_label: (UNUSED)
        :param str help_label: (UNUSED)
        :param int default: the default choice
        :param str cli_flag: to automate choice from the menu, (UNUSED)
        :param bool force_interactive: (UNUSED)

        :returns: tuple of (`code`, `index`) where
            `code` - str display exit code
            `index` - int index of the user's selection
        :rtype: tuple
        :raises errors.MissingCommandlineFlag: if there was no default

        """
        if default is None:
            self._interaction_fail(message, cli_flag, "Choices: " + repr(choices))

        return OK, default

    def input(self, message, default=None, cli_flag=None, force_interactive=False):
        """Accept input from the user.

        :param str message: message to display to the user
        :param str default: default (non-interactive) response to prompt
        :param str cli_flag: to automate choice from the menu, eg "--redirect / --no-redirect"
        :param bool force_interactive: (UNUSED)

        :returns: tuple of (`code`, `input`) where
            `code` - str display exit code
            `input` - str of the user's input
        :rtype: tuple
        :raises errors.MissingCommandlineFlag: if there was no default

        """
        if default is None:
            self._interaction_fail(message, cli_flag)
        return OK, default

    def yesno(self, message, yes_label=None, no_label=None,
              default=None, cli_flag=None, force_interactive=False):
        """Decide Yes or No, without asking anybody

        :param str message: question for the user
        :param str yes_label: (UNUSED)
        :param str no_label: (UNUSED)
        :param str default: default (non-interactive) choice from the menu
        :param str cli_flag: to automate choice from the menu, eg "--agree-tos"
        :param bool force_interactive: (UNUSED)

        :raises errors.MissingCommandlineFlag: if there was no default
        :returns: True for "Yes", False for "No"
        :rtype: bool

        """
        if default is None:
            self._interaction_fail(message, cli_flag)
        return default

    def checklist(self, message, tags, default=None,
                  cli_flag=None, force_interactive=False):
        """Display a checklist.

        :param str message: message to display to the user
        :param list tags: where each is of type :class:`str` len(tags) > 0
        :param str default: default (non-interactive) state of the checklist
        :param str cli_flag: to automate choice from the menu, eg "--domains"
        :param bool force_interactive: (UNUSED)

        :returns: tuple of (`code`, `tags`) where
            `code` - str display exit code
            `tags` - list of selected tags
        :rtype: tuple

        """
        if default is None:
            self._interaction_fail(message, cli_flag, "? ".join(tags))
        return OK, default

    def directory_select(self, message, default=None,
                         cli_flag=None, force_interactive=False):
        """Simulate prompting the user for a directory.

        This function returns default if it is not ``None``, otherwise,
        an exception is raised explaining the problem. If cli_flag is
        not ``None``, the error message will include the flag that can
        be used to set this value with the CLI.

        :param str message: prompt to give the user
        :param default: default value to return (if one exists)
        :param str cli_flag: option used to set this value with the CLI
        :param bool force_interactive: (UNUSED)

        :returns: tuple of the form (`code`, `string`) where
            `code` - int display exit code
            `string` - input entered by the user

        """
        return self.input(message, default, cli_flag)


=======
>>>>>>> d2c5917c
def separate_list_input(input_):
    """Separate a comma or space separated list.

    :param str input_: input from the user

    :returns: strings
    :rtype: list

    """
    no_commas = input_.replace(",", " ")
    # Each string is naturally unicode, this causes problems with M2Crypto SANs
    # TODO: check if above is still true when M2Crypto is gone ^
    return [str(string) for string in no_commas.split()]


def summarize_domain_list(domains: List[str]) -> str:
    """Summarizes a list of domains in the format of:
        example.com.com and N more domains
    or if there is are only two domains:
        example.com and www.example.com
    or if there is only one domain:
        example.com

    :param list domains: `str` list of domains
    :returns: the domain list summary
    :rtype: str
    """
    if not domains:
        return ""

    l = len(domains)
    if l == 1:
        return domains[0]
    elif l == 2:
        return " and ".join(domains)
    else:
        return "{0} and {1} more domains".format(domains[0], l-1)<|MERGE_RESOLUTION|>--- conflicted
+++ resolved
@@ -17,22 +17,13 @@
 from typing import Tuple
 from typing import Union
 
-
-<<<<<<< HEAD
-from certbot import errors
-from certbot import services
-from certbot._internal import constants
-from certbot._internal.display import completer
-from certbot.compat import misc
-from certbot.compat import os
-from certbot.interfaces import Display
-=======
+import zope.interface
+
 from certbot import interfaces
 from certbot.compat import misc
 # These imports are done to not break the public API of the module.
 from certbot.display.obj import FileDisplay  # pylint: disable=unused-import
 from certbot.display.obj import NoninteractiveDisplay  # pylint: disable=unused-import
->>>>>>> d2c5917c
 
 logger = logging.getLogger(__name__)
 
@@ -56,12 +47,6 @@
 """Display boundary (alternates spaces, so when copy-pasted, markdown doesn't interpret
 it as a heading)"""
 
-<<<<<<< HEAD
-
-def _wrap_lines(msg):
-    """Format lines nicely to 80 chars.
-=======
->>>>>>> d2c5917c
 
 class _DisplayService:
     def __init__(self):
@@ -273,370 +258,6 @@
     return line.rstrip('\n')
 
 
-<<<<<<< HEAD
-def notify(msg: str) -> None:
-    """Display a basic status message.
-
-    :param str msg: message to display
-
-    """
-    services.get_display().notification(
-        msg, pause=False, decorate=False, wrap=False
-    )
-
-
-class FileDisplay(Display):
-    """File-based display."""
-    # see https://github.com/certbot/certbot/issues/3915
-
-    def __init__(self, outfile, force_interactive):
-        super().__init__()
-        self.outfile = outfile
-        self.force_interactive = force_interactive
-        self.skipped_interaction = False
-
-    def notification(self, message, pause=True,
-                     wrap=True, force_interactive=False,
-                     decorate=True):
-        """Displays a notification and waits for user acceptance.
-
-        :param str message: Message to display
-        :param bool pause: Whether or not the program should pause for the
-            user's confirmation
-        :param bool wrap: Whether or not the application should wrap text
-        :param bool force_interactive: True if it's safe to prompt the user
-            because it won't cause any workflow regressions
-        :param bool decorate: Whether to surround the message with a
-            decorated frame
-
-        """
-        if wrap:
-            message = _wrap_lines(message)
-
-        logger.debug("Notifying user: %s", message)
-
-        self.outfile.write(
-            (("{line}{frame}{line}" if decorate else "") +
-             "{msg}{line}" +
-             ("{frame}{line}" if decorate else ""))
-            .format(line=os.linesep, frame=SIDE_FRAME, msg=message)
-        )
-        self.outfile.flush()
-
-        if pause:
-            if self._can_interact(force_interactive):
-                input_with_timeout("Press Enter to Continue")
-            else:
-                logger.debug("Not pausing for user confirmation")
-
-    def menu(self, message, choices, ok_label=None, cancel_label=None,
-             help_label=None, default=None, cli_flag=None, force_interactive=False):
-        """Display a menu.
-
-        .. todo:: This doesn't enable the help label/button (I wasn't sold on
-           any interface I came up with for this). It would be a nice feature
-
-        :param str message: title of menu
-        :param choices: Menu lines, len must be > 0
-        :type choices: list of tuples (tag, item) or
-            list of descriptions (tags will be enumerated)
-        :param str ok_label: (UNUSED)
-        :param str cancel_label: (UNUSED)
-        :param str help_label: (UNUSED)
-        :param default: default value to return (if one exists)
-        :param str cli_flag: option used to set this value with the CLI
-        :param bool force_interactive: True if it's safe to prompt the user
-            because it won't cause any workflow regressions
-
-        :returns: tuple of (`code`, `index`) where
-            `code` - str display exit code
-            `index` - int index of the user's selection
-
-        :rtype: tuple
-
-        """
-        if self._return_default(message, default, cli_flag, force_interactive):
-            return OK, default
-
-        self._print_menu(message, choices)
-
-        code, selection = self._get_valid_int_ans(len(choices))
-
-        return code, selection - 1
-
-    def input(self, message, default=None,
-              cli_flag=None, force_interactive=False):
-        """Accept input from the user.
-
-        :param str message: message to display to the user
-        :param default: default value to return (if one exists)
-        :param str cli_flag: option used to set this value with the CLI
-        :param bool force_interactive: True if it's safe to prompt the user
-            because it won't cause any workflow regressions
-
-        :returns: tuple of (`code`, `input`) where
-            `code` - str display exit code
-            `input` - str of the user's input
-        :rtype: tuple
-
-        """
-        if self._return_default(message, default, cli_flag, force_interactive):
-            return OK, default
-
-        # Trailing space must be added outside of _wrap_lines to be preserved
-        message = _wrap_lines("%s (Enter 'c' to cancel):" % message) + " "
-        ans = input_with_timeout(message)
-
-        if ans in ("c", "C"):
-            return CANCEL, "-1"
-        return OK, ans
-
-    def yesno(self, message, yes_label="Yes", no_label="No", default=None,
-              cli_flag=None, force_interactive=False):
-        """Query the user with a yes/no question.
-
-        Yes and No label must begin with different letters, and must contain at
-        least one letter each.
-
-        :param str message: question for the user
-        :param str yes_label: Label of the "Yes" parameter
-        :param str no_label: Label of the "No" parameter
-        :param default: default value to return (if one exists)
-        :param str cli_flag: option used to set this value with the CLI
-        :param bool force_interactive: True if it's safe to prompt the user
-            because it won't cause any workflow regressions
-
-        :returns: True for "Yes", False for "No"
-        :rtype: bool
-
-        """
-        if self._return_default(message, default, cli_flag, force_interactive):
-            return default
-
-        message = _wrap_lines(message)
-
-        self.outfile.write("{0}{frame}{msg}{0}{frame}".format(
-            os.linesep, frame=SIDE_FRAME + os.linesep, msg=message))
-        self.outfile.flush()
-
-        while True:
-            ans = input_with_timeout("{yes}/{no}: ".format(
-                yes=_parens_around_char(yes_label),
-                no=_parens_around_char(no_label)))
-
-            # Couldn't get pylint indentation right with elif
-            # elif doesn't matter in this situation
-            if (ans.startswith(yes_label[0].lower()) or
-                    ans.startswith(yes_label[0].upper())):
-                return True
-            if (ans.startswith(no_label[0].lower()) or
-                    ans.startswith(no_label[0].upper())):
-                return False
-
-    def checklist(self, message, tags, default=None,
-                  cli_flag=None, force_interactive=False):
-        """Display a checklist.
-
-        :param str message: Message to display to user
-        :param list tags: `str` tags to select, len(tags) > 0
-        :param default: default value to return (if one exists)
-        :param str cli_flag: option used to set this value with the CLI
-        :param bool force_interactive: True if it's safe to prompt the user
-            because it won't cause any workflow regressions
-
-        :returns: tuple of (`code`, `tags`) where
-            `code` - str display exit code
-            `tags` - list of selected tags
-        :rtype: tuple
-
-        """
-        if self._return_default(message, default, cli_flag, force_interactive):
-            return OK, default
-
-        while True:
-            self._print_menu(message, tags)
-
-            code, ans = self.input("Select the appropriate numbers separated "
-                                   "by commas and/or spaces, or leave input "
-                                   "blank to select all options shown",
-                                   force_interactive=True)
-
-            if code == OK:
-                if not ans.strip():
-                    ans = " ".join(str(x) for x in range(1, len(tags)+1))
-                indices = separate_list_input(ans)
-                selected_tags = self._scrub_checklist_input(indices, tags)
-                if selected_tags:
-                    return code, selected_tags
-                self.outfile.write(
-                    "** Error - Invalid selection **%s" % os.linesep)
-                self.outfile.flush()
-            else:
-                return code, []
-
-    def _return_default(self, prompt, default, cli_flag, force_interactive):
-        """Should we return the default instead of prompting the user?
-
-        :param str prompt: prompt for the user
-        :param default: default answer to prompt
-        :param str cli_flag: command line option for setting an answer
-            to this question
-        :param bool force_interactive: if interactivity is forced by the
-            IDisplay call
-
-        :returns: True if we should return the default without prompting
-        :rtype: bool
-
-        """
-        # assert_valid_call(prompt, default, cli_flag, force_interactive)
-        if self._can_interact(force_interactive):
-            return False
-        if default is None:
-            msg = "Unable to get an answer for the question:\n{0}".format(prompt)
-            if cli_flag:
-                msg += (
-                    "\nYou can provide an answer on the "
-                    "command line with the {0} flag.".format(cli_flag))
-            raise errors.Error(msg)
-        logger.debug(
-            "Falling back to default %s for the prompt:\n%s",
-            default, prompt)
-        return True
-
-    def _can_interact(self, force_interactive):
-        """Can we safely interact with the user?
-
-        :param bool force_interactive: if interactivity is forced by the
-            IDisplay call
-
-        :returns: True if the display can interact with the user
-        :rtype: bool
-
-        """
-        if (self.force_interactive or force_interactive or
-                sys.stdin.isatty() and self.outfile.isatty()):
-            return True
-        if not self.skipped_interaction:
-            logger.warning(
-                "Skipped user interaction because Certbot doesn't appear to "
-                "be running in a terminal. You should probably include "
-                "--non-interactive or %s on the command line.",
-                constants.FORCE_INTERACTIVE_FLAG)
-            self.skipped_interaction = True
-        return False
-
-    def directory_select(self, message, default=None, cli_flag=None,
-                         force_interactive=False):
-        """Display a directory selection screen.
-
-        :param str message: prompt to give the user
-        :param default: default value to return (if one exists)
-        :param str cli_flag: option used to set this value with the CLI
-        :param bool force_interactive: True if it's safe to prompt the user
-            because it won't cause any workflow regressions
-
-        :returns: tuple of the form (`code`, `string`) where
-            `code` - display exit code
-            `string` - input entered by the user
-
-        """
-        with completer.Completer():
-            return self.input(message, default, cli_flag, force_interactive)
-
-    def _scrub_checklist_input(self, indices, tags):
-        """Validate input and transform indices to appropriate tags.
-
-        :param list indices: input
-        :param list tags: Original tags of the checklist
-
-        :returns: valid tags the user selected
-        :rtype: :class:`list` of :class:`str`
-
-        """
-        # They should all be of type int
-        try:
-            indices = [int(index) for index in indices]
-        except ValueError:
-            return []
-
-        # Remove duplicates
-        indices = list(set(indices))
-
-        # Check all input is within range
-        for index in indices:
-            if index < 1 or index > len(tags):
-                return []
-        # Transform indices to appropriate tags
-        return [tags[index - 1] for index in indices]
-
-    def _print_menu(self, message, choices):
-        """Print a menu on the screen.
-
-        :param str message: title of menu
-        :param choices: Menu lines
-        :type choices: list of tuples (tag, item) or
-            list of descriptions (tags will be enumerated)
-
-        """
-        # Can take either tuples or single items in choices list
-        if choices and isinstance(choices[0], tuple):
-            choices = ["%s - %s" % (c[0], c[1]) for c in choices]
-
-        # Write out the message to the user
-        self.outfile.write(
-            "{new}{msg}{new}".format(new=os.linesep, msg=message))
-        self.outfile.write(SIDE_FRAME + os.linesep)
-
-        # Write out the menu choices
-        for i, desc in enumerate(choices, 1):
-            msg = "{num}: {desc}".format(num=i, desc=desc)
-            self.outfile.write(_wrap_lines(msg))
-
-            # Keep this outside of the textwrap
-            self.outfile.write(os.linesep)
-
-        self.outfile.write(SIDE_FRAME + os.linesep)
-        self.outfile.flush()
-
-    def _get_valid_int_ans(self, max_):
-        """Get a numerical selection.
-
-        :param int max: The maximum entry (len of choices), must be positive
-
-        :returns: tuple of the form (`code`, `selection`) where
-            `code` - str display exit code ('ok' or cancel')
-            `selection` - int user's selection
-        :rtype: tuple
-
-        """
-        selection = -1
-        if max_ > 1:
-            input_msg = ("Select the appropriate number "
-                         "[1-{max_}] then [enter] (press 'c' to "
-                         "cancel): ".format(max_=max_))
-        else:
-            input_msg = ("Press 1 [enter] to confirm the selection "
-                         "(press 'c' to cancel): ")
-        while selection < 1:
-            ans = input_with_timeout(input_msg)
-            if ans.startswith("c") or ans.startswith("C"):
-                return CANCEL, -1
-            try:
-                selection = int(ans)
-                if selection < 1 or selection > max_:
-                    selection = -1
-                    raise ValueError
-
-            except ValueError:
-                self.outfile.write(
-                    "{0}** Invalid input **{0}".format(os.linesep))
-                self.outfile.flush()
-
-        return OK, selection
-
-
-=======
->>>>>>> d2c5917c
 def assert_valid_call(prompt, default, cli_flag, force_interactive):
     """Verify that provided arguments is a valid IDisplay call.
 
@@ -655,159 +276,6 @@
     assert default is not None or force_interactive, msg
 
 
-<<<<<<< HEAD
-class NoninteractiveDisplay(Display):
-    """An iDisplay implementation that never asks for interactive user input"""
-
-    def __init__(self, outfile, *unused_args, **unused_kwargs):
-        super().__init__()
-        self.outfile = outfile
-
-    def _interaction_fail(self, message, cli_flag, extra=""):
-        """Error out in case of an attempt to interact in noninteractive mode"""
-        msg = "Missing command line flag or config entry for this setting:\n"
-        msg += message
-        if extra:
-            msg += "\n" + extra
-        if cli_flag:
-            msg += "\n\n(You can set this with the {0} flag)".format(cli_flag)
-        raise errors.MissingCommandlineFlag(msg)
-
-    def notification(self, message, pause=False, wrap=True,
-                     force_interactive=False, decorate=True):
-        """Displays a notification without waiting for user acceptance.
-
-        :param str message: Message to display to stdout
-        :param bool pause: (UNUSED)
-        :param bool wrap: Whether or not the application should wrap text
-        :param bool force_interactive: (UNUSED)
-        :param bool decorate: Whether to apply a decorated frame to the message
-
-        """
-        if wrap:
-            message = _wrap_lines(message)
-
-        logger.debug("Notifying user: %s", message)
-
-        self.outfile.write(
-            (("{line}{frame}{line}" if decorate else "") +
-             "{msg}{line}" +
-             ("{frame}{line}" if decorate else ""))
-            .format(line=os.linesep, frame=SIDE_FRAME, msg=message)
-        )
-        self.outfile.flush()
-
-    def menu(self, message, choices, ok_label=None, cancel_label=None,
-             help_label=None, default=None, cli_flag=None, force_interactive=False):
-        # pylint: disable=unused-argument
-        """Avoid displaying a menu.
-
-        :param str message: title of menu
-        :param choices: Menu lines, len must be > 0
-        :type choices: list of tuples (tag, item) or
-            list of descriptions (tags will be enumerated)
-        :param str ok_label: (UNUSED)
-        :param str cancel_label: (UNUSED)
-        :param str help_label: (UNUSED)
-        :param int default: the default choice
-        :param str cli_flag: to automate choice from the menu, (UNUSED)
-        :param bool force_interactive: (UNUSED)
-
-        :returns: tuple of (`code`, `index`) where
-            `code` - str display exit code
-            `index` - int index of the user's selection
-        :rtype: tuple
-        :raises errors.MissingCommandlineFlag: if there was no default
-
-        """
-        if default is None:
-            self._interaction_fail(message, cli_flag, "Choices: " + repr(choices))
-
-        return OK, default
-
-    def input(self, message, default=None, cli_flag=None, force_interactive=False):
-        """Accept input from the user.
-
-        :param str message: message to display to the user
-        :param str default: default (non-interactive) response to prompt
-        :param str cli_flag: to automate choice from the menu, eg "--redirect / --no-redirect"
-        :param bool force_interactive: (UNUSED)
-
-        :returns: tuple of (`code`, `input`) where
-            `code` - str display exit code
-            `input` - str of the user's input
-        :rtype: tuple
-        :raises errors.MissingCommandlineFlag: if there was no default
-
-        """
-        if default is None:
-            self._interaction_fail(message, cli_flag)
-        return OK, default
-
-    def yesno(self, message, yes_label=None, no_label=None,
-              default=None, cli_flag=None, force_interactive=False):
-        """Decide Yes or No, without asking anybody
-
-        :param str message: question for the user
-        :param str yes_label: (UNUSED)
-        :param str no_label: (UNUSED)
-        :param str default: default (non-interactive) choice from the menu
-        :param str cli_flag: to automate choice from the menu, eg "--agree-tos"
-        :param bool force_interactive: (UNUSED)
-
-        :raises errors.MissingCommandlineFlag: if there was no default
-        :returns: True for "Yes", False for "No"
-        :rtype: bool
-
-        """
-        if default is None:
-            self._interaction_fail(message, cli_flag)
-        return default
-
-    def checklist(self, message, tags, default=None,
-                  cli_flag=None, force_interactive=False):
-        """Display a checklist.
-
-        :param str message: message to display to the user
-        :param list tags: where each is of type :class:`str` len(tags) > 0
-        :param str default: default (non-interactive) state of the checklist
-        :param str cli_flag: to automate choice from the menu, eg "--domains"
-        :param bool force_interactive: (UNUSED)
-
-        :returns: tuple of (`code`, `tags`) where
-            `code` - str display exit code
-            `tags` - list of selected tags
-        :rtype: tuple
-
-        """
-        if default is None:
-            self._interaction_fail(message, cli_flag, "? ".join(tags))
-        return OK, default
-
-    def directory_select(self, message, default=None,
-                         cli_flag=None, force_interactive=False):
-        """Simulate prompting the user for a directory.
-
-        This function returns default if it is not ``None``, otherwise,
-        an exception is raised explaining the problem. If cli_flag is
-        not ``None``, the error message will include the flag that can
-        be used to set this value with the CLI.
-
-        :param str message: prompt to give the user
-        :param default: default value to return (if one exists)
-        :param str cli_flag: option used to set this value with the CLI
-        :param bool force_interactive: (UNUSED)
-
-        :returns: tuple of the form (`code`, `string`) where
-            `code` - int display exit code
-            `string` - input entered by the user
-
-        """
-        return self.input(message, default, cli_flag)
-
-
-=======
->>>>>>> d2c5917c
 def separate_list_input(input_):
     """Separate a comma or space separated list.
 

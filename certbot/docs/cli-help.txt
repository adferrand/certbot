usage: 
  certbot [SUBCOMMAND] [options] [-d DOMAIN] [-d DOMAIN] ...

Certbot can obtain and install HTTPS/TLS/SSL certificates.  By default,
it will attempt to use a webserver both for obtaining and installing the
certificate. The most common SUBCOMMANDS and flags are:

obtain, install, and renew certificates:
    (default) run   Obtain & install a certificate in your current webserver
    certonly        Obtain or renew a certificate, but do not install it
    renew           Renew all previously obtained certificates that are near expiry
    enhance         Add security enhancements to your existing configuration
   -d DOMAINS       Comma-separated list of domains to obtain a certificate for

  --apache          Use the Apache plugin for authentication & installation
  --standalone      Run a standalone webserver for authentication
  --nginx           Use the Nginx plugin for authentication & installation
  --webroot         Place files in a server's webroot folder for authentication
  --manual          Obtain certificates interactively, or using shell script hooks

   -n               Run non-interactively
  --test-cert       Obtain a test certificate from a staging server
  --dry-run         Test "renew" or "certonly" without saving any certificates to disk

manage certificates:
    certificates    Display information about certificates you have from Certbot
    revoke          Revoke a certificate (supply --cert-name or --cert-path)
    delete          Delete a certificate (supply --cert-name)
    reconfigure     Update a certificate's configuration (supply --cert-name)

manage your account:
    register        Create an ACME account
    unregister      Deactivate an ACME account
    update_account  Update an ACME account
    show_account    Display account details
  --agree-tos       Agree to the ACME server's Subscriber Agreement
   -m EMAIL         Email address for important account notifications

options:
  -h, --help            show this help message and exit
  -c CONFIG_FILE, --config CONFIG_FILE
                        path to config file (default: /etc/letsencrypt/cli.ini
                        and ~/.config/letsencrypt/cli.ini)
  -v, --verbose         This flag can be used multiple times to incrementally
                        increase the verbosity of output, e.g. -vvv. (default:
                        0)
  --max-log-backups MAX_LOG_BACKUPS
                        Specifies the maximum number of backup logs that
                        should be kept by Certbot's built in log rotation.
                        Setting this flag to 0 disables log rotation entirely,
                        causing Certbot to always append to the same log file.
                        (default: 1000)
  -n, --non-interactive, --noninteractive
                        Run without ever asking for user input. This may
                        require additional command line flags; the client will
                        try to explain which ones are required if it finds one
                        missing (default: False)
  --force-interactive   Force Certbot to be interactive even if it detects
                        it's not being run in a terminal. This flag cannot be
                        used with the renew subcommand. (default: False)
  -d DOMAIN, --domains DOMAIN, --domain DOMAIN
                        Domain names to include. For multiple domains you can
                        use multiple -d flags or enter a comma separated list
                        of domains as a parameter. All domains will be
                        included as Subject Alternative Names on the
                        certificate. The first domain will be used as the
                        certificate name, unless otherwise specified or if you
                        already have a certificate with the same name. In the
                        case of a name conflict, a number like -0001 will be
                        appended to the certificate name. (default: Ask)
  --eab-kid EAB_KID     Key Identifier for External Account Binding (default:
                        None)
  --eab-hmac-key EAB_HMAC_KEY
                        HMAC key for External Account Binding (default: None)
  --cert-name CERTNAME  Certificate name to apply. This name is used by
                        Certbot for housekeeping and in file paths; it doesn't
                        affect the content of the certificate itself.
                        Certificate name cannot contain filepath separators
                        (i.e. '/' or '\', depending on the platform). To see
                        certificate names, run 'certbot certificates'. When
                        creating a new certificate, specifies the new
                        certificate's name. (default: the first provided
                        domain or the name of an existing certificate on your
                        system for the same domains)
  --dry-run             Perform a test run against the Let's Encrypt staging
                        server, obtaining test (invalid) certificates but not
                        saving them to disk. This can only be used with the
                        'certonly' and 'renew' subcommands. It may trigger
                        webserver reloads to temporarily modify & roll back
                        configuration files. --pre-hook and --post-hook
                        commands run by default. --deploy-hook commands do not
                        run, unless enabled by --run-deploy-hooks. The test
                        server may be overridden with --server. (default:
                        False)
  --debug-challenges    After setting up challenges, wait for user input
                        before submitting to CA. When used in combination with
                        the `-v` option, the challenge URLs or FQDNs and their
                        expected return values are shown. (default: False)
  --preferred-chain PREFERRED_CHAIN
                        Set the preferred certificate chain. If the CA offers
                        multiple certificate chains, prefer the chain whose
                        topmost certificate was issued from this Subject
                        Common Name. If no match, the default offered chain
                        will be used. (default: None)
  --preferred-challenges PREF_CHALLS
                        A sorted, comma delimited list of the preferred
                        challenge to use during authorization with the most
                        preferred challenge listed first (Eg, "dns" or
                        "http,dns"). Not all plugins support all challenges.
                        See https://certbot.eff.org/docs/using.html#plugins
                        for details. ACME Challenges are versioned, but if you
                        pick "http" rather than "http-01", Certbot will select
                        the latest version automatically. (default: [])
  --issuance-timeout ISSUANCE_TIMEOUT
                        This option specifies how long (in seconds) Certbot
                        will wait for the server to issue a certificate.
                        (default: 90)
  --user-agent USER_AGENT
                        Set a custom user agent string for the client. User
                        agent strings allow the CA to collect high level
                        statistics about success rates by OS, plugin and use
                        case, and to know when to deprecate support for past
                        Python versions and flags. If you wish to hide this
                        information from the Let's Encrypt server, set this to
<<<<<<< HEAD
                        "". (default: CertbotACMEClient/2.7.3 (certbot;
=======
                        "". (default: CertbotACMEClient/2.7.2 (certbot;
>>>>>>> d1577280
                        OS_NAME OS_VERSION) Authenticator/XXX Installer/YYY
                        (SUBCOMMAND; flags: FLAGS) Py/major.minor.patchlevel).
                        The flags encoded in the user agent are: --duplicate,
                        --force-renew, --allow-subset-of-names, -n, and
                        whether any hooks are set.
  --user-agent-comment USER_AGENT_COMMENT
                        Add a comment to the default user agent string. May be
                        used when repackaging Certbot or calling it from
                        another tool to allow additional statistical data to
                        be collected. Ignored if --user-agent is set.
                        (Example: Foo-Wrapper/1.0) (default: None)

automation:
  Flags for automating execution & other tweaks

  --keep-until-expiring, --keep, --reinstall
                        If the requested certificate matches an existing
                        certificate, always keep the existing one until it is
                        due for renewal (for the 'run' subcommand this means
                        reinstall the existing certificate). (default: Ask)
  --expand              If an existing certificate is a strict subset of the
                        requested names, always expand and replace it with the
                        additional names. (default: Ask)
  --version             show program's version number and exit
  --force-renewal, --renew-by-default
                        If a certificate already exists for the requested
                        domains, renew it now, regardless of whether it is
                        near expiry. (Often --keep-until-expiring is more
                        appropriate). Also implies --expand. (default: False)
  --renew-with-new-domains
                        If a certificate already exists for the requested
                        certificate name but does not match the requested
                        domains, renew it now, regardless of whether it is
                        near expiry. (default: False)
  --reuse-key           When renewing, use the same private key as the
                        existing certificate. (default: False)
  --no-reuse-key        When renewing, do not use the same private key as the
                        existing certificate. Not reusing private keys is the
                        default behavior of Certbot. This option may be used
                        to unset --reuse-key on an existing certificate.
                        (default: False)
  --new-key             When renewing or replacing a certificate, generate a
                        new private key, even if --reuse-key is set on the
                        existing certificate. Combining --new-key and --reuse-
                        key will result in the private key being replaced and
                        then reused in future renewals. (default: False)
  --allow-subset-of-names
                        When performing domain validation, do not consider it
                        a failure if authorizations can not be obtained for a
                        strict subset of the requested domains. This may be
                        useful for allowing renewals for multiple domains to
                        succeed even if some domains no longer point at this
                        system. This option cannot be used with --csr.
                        (default: False)
  --agree-tos           Agree to the ACME Subscriber Agreement (default: Ask)
  --duplicate           Allow making a certificate lineage that duplicates an
                        existing one (both can be renewed in parallel)
                        (default: False)
  -q, --quiet           Silence all output except errors. Useful for
                        automation via cron. Implies --non-interactive.
                        (default: False)

security:
  Security parameters & server settings

  --rsa-key-size N      Size of the RSA key. (default: 2048)
  --key-type {rsa,ecdsa}
                        Type of generated private key. Only *ONE* per
                        invocation can be provided at this time. (default:
                        ecdsa)
  --elliptic-curve N    The SECG elliptic curve name to use. Please see RFC
                        8446 for supported values. (default: secp256r1)
  --must-staple         Adds the OCSP Must-Staple extension to the
                        certificate. Autoconfigures OCSP Stapling for
                        supported setups (Apache version >= 2.3.3 ). (default:
                        False)
  --redirect            Automatically redirect all HTTP traffic to HTTPS for
                        the newly authenticated vhost. (default: redirect
                        enabled for install and run, disabled for enhance)
  --no-redirect         Do not automatically redirect all HTTP traffic to
                        HTTPS for the newly authenticated vhost. (default:
                        redirect enabled for install and run, disabled for
                        enhance)
  --hsts                Add the Strict-Transport-Security header to every HTTP
                        response. Forcing browser to always use SSL for the
                        domain. Defends against SSL Stripping. (default: None)
  --uir                 Add the "Content-Security-Policy: upgrade-insecure-
                        requests" header to every HTTP response. Forcing the
                        browser to use https:// for every http:// resource.
                        (default: None)
  --staple-ocsp         Enables OCSP Stapling. A valid OCSP response is
                        stapled to the certificate that the server offers
                        during TLS. (default: None)
  --strict-permissions  Require that all configuration files are owned by the
                        current user; only needed if your config is somewhere
                        unsafe like /tmp/ (default: False)
  --auto-hsts           Gradually increasing max-age value for HTTP Strict
                        Transport Security security header (default: False)

testing:
  The following flags are meant for testing and integration purposes only.

  --run-deploy-hooks    When performing a test run using `--dry-run` or
                        `reconfigure`, run any applicable deploy hooks. This
                        includes hooks set on the command line, saved in the
                        certificate's renewal configuration file, or present
                        in the renewal-hooks directory. To exclude directory
                        hooks, use --no-directory-hooks. The hook(s) will only
                        be run if the dry run succeeds, and will use the
                        current active certificate, not the temporary test
                        certificate acquired during the dry run. This flag is
                        recommended when modifying the deploy hook using
                        `reconfigure`. (default: False)
  --test-cert, --staging
                        Use the Let's Encrypt staging server to obtain or
                        revoke test (invalid) certificates; equivalent to
                        --server https://acme-
                        staging-v02.api.letsencrypt.org/directory (default:
                        False)
  --debug               Show tracebacks in case of errors (default: False)
  --no-verify-ssl       Disable verification of the ACME server's certificate.
                        The root certificates trusted by Certbot can be
                        overriden by setting the REQUESTS_CA_BUNDLE
                        environment variable. (default: False)
  --http-01-port HTTP01_PORT
                        Port used in the http-01 challenge. This only affects
                        the port Certbot listens on. A conforming ACME server
                        will still attempt to connect on port 80. (default:
                        80)
  --http-01-address HTTP01_ADDRESS
                        The address the server listens to during http-01
                        challenge. (default: )
  --https-port HTTPS_PORT
                        Port used to serve HTTPS. This affects which port
                        Nginx will listen on after a LE certificate is
                        installed. (default: 443)
  --break-my-certs      Be willing to replace or renew valid certificates with
                        invalid (testing/staging) certificates (default:
                        False)

paths:
  Flags for changing execution paths & servers

  --cert-path CERT_PATH
                        Path to where certificate is saved (with certonly
                        --csr), installed from, or revoked (default: None)
  --key-path KEY_PATH   Path to private key for certificate installation or
                        revocation (if account key is missing) (default: None)
  --fullchain-path FULLCHAIN_PATH
                        Accompanying path to a full certificate chain
                        (certificate plus chain). (default: None)
  --chain-path CHAIN_PATH
                        Accompanying path to a certificate chain. (default:
                        None)
  --config-dir CONFIG_DIR
                        Configuration directory. (default: /etc/letsencrypt)
  --work-dir WORK_DIR   Working directory. (default: /var/lib/letsencrypt)
  --logs-dir LOGS_DIR   Logs directory. (default: /var/log/letsencrypt)
  --server SERVER       ACME Directory Resource URI. (default:
                        https://acme-v02.api.letsencrypt.org/directory)

manage:
  Various subcommands and flags are available for managing your
  certificates:

  certificates          List certificates managed by Certbot
  delete                Clean up all files related to a certificate
  renew                 Renew all certificates (or one specified with --cert-
                        name)
  revoke                Revoke a certificate specified with --cert-path or
                        --cert-name
  reconfigure           Update renewal configuration for a certificate
                        specified by --cert-name

run:
  Options for obtaining & installing certificates

certonly:
  Options for modifying how a certificate is obtained

  --csr CSR             Path to a Certificate Signing Request (CSR) in DER or
                        PEM format. Currently --csr only works with the
                        'certonly' subcommand. (default: None)

renew:
  The 'renew' subcommand will attempt to renew any certificates previously
  obtained if they are close to expiry, and print a summary of the results.
  By default, 'renew' will reuse the plugins and options used to obtain or
  most recently renew each certificate. You can test whether future renewals
  will succeed with `--dry-run`. Individual certificates can be renewed with
  the `--cert-name` option. Hooks are available to run commands before and
  after renewal; see https://certbot.eff.org/docs/using.html#renewal for
  more information on these.

  --pre-hook PRE_HOOK   Command to be run in a shell before obtaining any
                        certificates. Unless --disable-hook-validation is
                        used, the command’s first word must be the absolute
                        pathname of an executable or one found via the PATH
                        environment variable. Intended primarily for renewal,
                        where it can be used to temporarily shut down a
                        webserver that might conflict with the standalone
                        plugin. This will only be called if a certificate is
                        actually to be obtained/renewed. When renewing several
                        certificates that have identical pre-hooks, only the
                        first will be executed. (default: None)
  --post-hook POST_HOOK
                        Command to be run in a shell after attempting to
                        obtain/renew certificates. Unless --disable-hook-
                        validation is used, the command’s first word must be
                        the absolute pathname of an executable or one found
                        via the PATH environment variable. Can be used to
                        deploy renewed certificates, or to restart any servers
                        that were stopped by --pre-hook. This is only run if
                        an attempt was made to obtain/renew a certificate. If
                        multiple renewed certificates have identical post-
                        hooks, only one will be run. (default: None)
  --deploy-hook DEPLOY_HOOK
                        Command to be run in a shell once for each
                        successfully issued certificate. Unless --disable-
                        hook-validation is used, the command’s first word must
                        be the absolute pathname of an executable or one found
                        via the PATH environment variable. For this command,
                        the shell variable $RENEWED_LINEAGE will point to the
                        config live subdirectory (for example,
                        "/etc/letsencrypt/live/example.com") containing the
                        new certificates and keys; the shell variable
                        $RENEWED_DOMAINS will contain a space-delimited list
                        of renewed certificate domains (for example,
                        "example.com www.example.com") (default: None)
  --disable-hook-validation
                        Ordinarily the commands specified for --pre-
                        hook/--post-hook/--deploy-hook will be checked for
                        validity, to see if the programs being run are in the
                        $PATH, so that mistakes can be caught early, even when
                        the hooks aren't being run just yet. The validation is
                        rather simplistic and fails if you use more advanced
                        shell constructs, so you can use this switch to
                        disable it. (default: False)
  --no-directory-hooks  Disable running executables found in Certbot's hook
                        directories during renewal. (default: False)
  --disable-renew-updates
                        Disable automatic updates to your server configuration
                        that would otherwise be done by the selected installer
                        plugin, and triggered when the user executes "certbot
                        renew", regardless of if the certificate is renewed.
                        This setting does not apply to important TLS
                        configuration updates. (default: False)
  --no-autorenew        Disable auto renewal of certificates. (default: False)

certificates:
  List certificates managed by Certbot

delete:
  Options for deleting a certificate

revoke:
  Options for revocation of certificates

  --reason {unspecified,keycompromise,affiliationchanged,superseded,cessationofoperation}
                        Specify reason for revoking certificate. (default:
                        unspecified)
  --delete-after-revoke
                        Delete certificates after revoking them, along with
                        all previous and later versions of those certificates.
                        (default: None)
  --no-delete-after-revoke
                        Do not delete certificates after revoking them. This
                        option should be used with caution because the 'renew'
                        subcommand will attempt to renew undeleted revoked
                        certificates. (default: None)

register:
  Options for account registration

  --register-unsafely-without-email
                        Specifying this flag enables registering an account
                        with no email address. This is strongly discouraged,
                        because you will be unable to receive notice about
                        impending expiration or revocation of your
                        certificates or problems with your Certbot
                        installation that will lead to failure to renew.
                        (default: False)
  -m EMAIL, --email EMAIL
                        Email used for registration and recovery contact. Use
                        comma to register multiple emails, ex:
                        u1@example.com,u2@example.com. (default: Ask).
  --eff-email           Share your e-mail address with EFF (default: None)
  --no-eff-email        Don't share your e-mail address with EFF (default:
                        None)

update_account:
  Options for account modification

unregister:
  Options for account deactivation.

  --account ACCOUNT_ID  Account ID to use (default: None)

install:
  Options for modifying how a certificate is deployed

rollback:
  Options for rolling back server configuration changes

  --checkpoints N       Revert configuration N number of checkpoints.
                        (default: 1)

plugins:
  Options for the "plugins" subcommand

  --init                Initialize plugins. (default: False)
  --prepare             Initialize and prepare plugins. (default: False)
  --authenticators      Limit to authenticator plugins only. (default: None)
  --installers          Limit to installer plugins only. (default: None)

enhance:
  Helps to harden the TLS configuration by adding security enhancements to
  already existing configuration.

show_account:
  Options useful for the "show_account" subcommand:

reconfigure:
  Common options that may be updated with the "reconfigure" subcommand:

plugins:
  Plugin Selection: Certbot client supports an extensible plugins
  architecture. See 'certbot plugins' for a list of all installed plugins
  and their names. You can force a particular plugin by setting options
  provided below. Running --help <plugin_name> will list flags specific to
  that plugin.

  --configurator CONFIGURATOR
                        Name of the plugin that is both an authenticator and
                        an installer. Should not be used together with
                        --authenticator or --installer. (default: Ask)
  -a AUTHENTICATOR, --authenticator AUTHENTICATOR
                        Authenticator plugin name. (default: None)
  -i INSTALLER, --installer INSTALLER
                        Installer plugin name (also used to find domains).
                        (default: None)
  --apache              Obtain and install certificates using Apache (default:
                        False)
  --nginx               Obtain and install certificates using Nginx (default:
                        False)
  --standalone          Obtain certificates using a "standalone" webserver.
                        (default: False)
  --manual              Provide laborious manual instructions for obtaining a
                        certificate (default: False)
  --webroot             Obtain certificates by placing files in a webroot
                        directory. (default: False)
  --dns-cloudflare      Obtain certificates using a DNS TXT record (if you are
                        using Cloudflare for DNS). (default: False)
  --dns-digitalocean    Obtain certificates using a DNS TXT record (if you are
                        using DigitalOcean for DNS). (default: False)
  --dns-dnsimple        Obtain certificates using a DNS TXT record (if you are
                        using DNSimple for DNS). (default: False)
  --dns-dnsmadeeasy     Obtain certificates using a DNS TXT record (if you are
                        using DNS Made Easy for DNS). (default: False)
  --dns-gehirn          Obtain certificates using a DNS TXT record (if you are
                        using Gehirn Infrastructure Service for DNS).
                        (default: False)
  --dns-google          Obtain certificates using a DNS TXT record (if you are
                        using Google Cloud DNS). (default: False)
  --dns-linode          Obtain certificates using a DNS TXT record (if you are
                        using Linode for DNS). (default: False)
  --dns-luadns          Obtain certificates using a DNS TXT record (if you are
                        using LuaDNS for DNS). (default: False)
  --dns-nsone           Obtain certificates using a DNS TXT record (if you are
                        using NS1 for DNS). (default: False)
  --dns-ovh             Obtain certificates using a DNS TXT record (if you are
                        using OVH for DNS). (default: False)
  --dns-rfc2136         Obtain certificates using a DNS TXT record (if you are
                        using BIND for DNS). (default: False)
  --dns-route53         Obtain certificates using a DNS TXT record (if you are
                        using Route53 for DNS). (default: False)
  --dns-sakuracloud     Obtain certificates using a DNS TXT record (if you are
                        using Sakura Cloud for DNS). (default: False)

apache:
  Apache Web Server plugin (Please note that the default values of the
  Apache plugin options change depending on the operating system Certbot is
  run on.)

  --apache-enmod APACHE_ENMOD
                        Path to the Apache 'a2enmod' binary (default: None)
  --apache-dismod APACHE_DISMOD
                        Path to the Apache 'a2dismod' binary (default: None)
  --apache-le-vhost-ext APACHE_LE_VHOST_EXT
                        SSL vhost configuration extension (default: -le-
                        ssl.conf)
  --apache-server-root APACHE_SERVER_ROOT
                        Apache server root directory (default: /etc/apache2)
  --apache-vhost-root APACHE_VHOST_ROOT
                        Apache server VirtualHost configuration root (default:
                        None)
  --apache-logs-root APACHE_LOGS_ROOT
                        Apache server logs directory (default:
                        /var/log/apache2)
  --apache-challenge-location APACHE_CHALLENGE_LOCATION
                        Directory path for challenge configuration (default:
                        /etc/apache2)
  --apache-handle-modules APACHE_HANDLE_MODULES
                        Let installer handle enabling required modules for you
                        (Only Ubuntu/Debian currently) (default: False)
  --apache-handle-sites APACHE_HANDLE_SITES
                        Let installer handle enabling sites for you (Only
                        Ubuntu/Debian currently) (default: False)
  --apache-ctl APACHE_CTL
                        Full path to Apache control script (default:
                        apache2ctl)
  --apache-bin APACHE_BIN
                        Full path to apache2/httpd binary (default: None)

dns-cloudflare:
  Obtain certificates using a DNS TXT record (if you are using Cloudflare
  for DNS).

  --dns-cloudflare-propagation-seconds DNS_CLOUDFLARE_PROPAGATION_SECONDS
                        The number of seconds to wait for DNS to propagate
                        before asking the ACME server to verify the DNS
                        record. (default: 10)
  --dns-cloudflare-credentials DNS_CLOUDFLARE_CREDENTIALS
                        Cloudflare credentials INI file. (default: None)

dns-digitalocean:
  Obtain certificates using a DNS TXT record (if you are using DigitalOcean
  for DNS).

  --dns-digitalocean-propagation-seconds DNS_DIGITALOCEAN_PROPAGATION_SECONDS
                        The number of seconds to wait for DNS to propagate
                        before asking the ACME server to verify the DNS
                        record. (default: 10)
  --dns-digitalocean-credentials DNS_DIGITALOCEAN_CREDENTIALS
                        DigitalOcean credentials INI file. (default: None)

dns-dnsimple:
  Obtain certificates using a DNS TXT record (if you are using DNSimple for
  DNS).

  --dns-dnsimple-propagation-seconds DNS_DNSIMPLE_PROPAGATION_SECONDS
                        The number of seconds to wait for DNS to propagate
                        before asking the ACME server to verify the DNS
                        record. (default: 30)
  --dns-dnsimple-credentials DNS_DNSIMPLE_CREDENTIALS
                        DNSimple credentials INI file. (default: None)

dns-dnsmadeeasy:
  Obtain certificates using a DNS TXT record (if you are using DNS Made Easy
  for DNS).

  --dns-dnsmadeeasy-propagation-seconds DNS_DNSMADEEASY_PROPAGATION_SECONDS
                        The number of seconds to wait for DNS to propagate
                        before asking the ACME server to verify the DNS
                        record. (default: 60)
  --dns-dnsmadeeasy-credentials DNS_DNSMADEEASY_CREDENTIALS
                        DNS Made Easy credentials INI file. (default: None)

dns-gehirn:
  Obtain certificates using a DNS TXT record (if you are using Gehirn
  Infrastructure Service for DNS).

  --dns-gehirn-propagation-seconds DNS_GEHIRN_PROPAGATION_SECONDS
                        The number of seconds to wait for DNS to propagate
                        before asking the ACME server to verify the DNS
                        record. (default: 30)
  --dns-gehirn-credentials DNS_GEHIRN_CREDENTIALS
                        Gehirn Infrastructure Service credentials file.
                        (default: None)

dns-google:
  Obtain certificates using a DNS TXT record (if you are using Google Cloud
  DNS for DNS).

  --dns-google-propagation-seconds DNS_GOOGLE_PROPAGATION_SECONDS
                        The number of seconds to wait for DNS to propagate
                        before asking the ACME server to verify the DNS
                        record. (default: 60)
  --dns-google-credentials DNS_GOOGLE_CREDENTIALS
                        Path to Google Cloud DNS service account JSON file to
                        use instead of relying on Application Default
                        Credentials (ADC). (See https://cloud.google.com/docs/
                        authentication/application-default-credentials for
                        information about ADC, https://developers.google.com/i
                        dentity/protocols/OAuth2ServiceAccount#creatinganaccou
                        nt for information about creating a service account,
                        and https://cloud.google.com/dns/access-
                        control#permissions_and_roles for information about
                        the permissions required to modify Cloud DNS records.)
                        (default: None)
  --dns-google-project DNS_GOOGLE_PROJECT
                        The ID of the Google Cloud project that the Google
                        Cloud DNS managed zone(s) reside in. This will be
                        determined automatically if not specified. (default:
                        None)

dns-linode:
  Obtain certificates using a DNS TXT record (if you are using Linode for
  DNS).

  --dns-linode-propagation-seconds DNS_LINODE_PROPAGATION_SECONDS
                        The number of seconds to wait for DNS to propagate
                        before asking the ACME server to verify the DNS
                        record. (default: 120)
  --dns-linode-credentials DNS_LINODE_CREDENTIALS
                        Linode credentials INI file. (default: None)

dns-luadns:
  Obtain certificates using a DNS TXT record (if you are using LuaDNS for
  DNS).

  --dns-luadns-propagation-seconds DNS_LUADNS_PROPAGATION_SECONDS
                        The number of seconds to wait for DNS to propagate
                        before asking the ACME server to verify the DNS
                        record. (default: 30)
  --dns-luadns-credentials DNS_LUADNS_CREDENTIALS
                        LuaDNS credentials INI file. (default: None)

dns-nsone:
  Obtain certificates using a DNS TXT record (if you are using NS1 for DNS).

  --dns-nsone-propagation-seconds DNS_NSONE_PROPAGATION_SECONDS
                        The number of seconds to wait for DNS to propagate
                        before asking the ACME server to verify the DNS
                        record. (default: 30)
  --dns-nsone-credentials DNS_NSONE_CREDENTIALS
                        NS1 credentials file. (default: None)

dns-ovh:
  Obtain certificates using a DNS TXT record (if you are using OVH for DNS).

  --dns-ovh-propagation-seconds DNS_OVH_PROPAGATION_SECONDS
                        The number of seconds to wait for DNS to propagate
                        before asking the ACME server to verify the DNS
                        record. (default: 120)
  --dns-ovh-credentials DNS_OVH_CREDENTIALS
                        OVH credentials INI file. (default: None)

dns-rfc2136:
  Obtain certificates using a DNS TXT record (if you are using BIND for
  DNS).

  --dns-rfc2136-propagation-seconds DNS_RFC2136_PROPAGATION_SECONDS
                        The number of seconds to wait for DNS to propagate
                        before asking the ACME server to verify the DNS
                        record. (default: 60)
  --dns-rfc2136-credentials DNS_RFC2136_CREDENTIALS
                        RFC 2136 credentials INI file. (default: None)

dns-route53:
  Obtain certificates using a DNS TXT record (if you are using AWS Route53
  for DNS).

dns-sakuracloud:
  Obtain certificates using a DNS TXT record (if you are using Sakura Cloud
  for DNS).

  --dns-sakuracloud-propagation-seconds DNS_SAKURACLOUD_PROPAGATION_SECONDS
                        The number of seconds to wait for DNS to propagate
                        before asking the ACME server to verify the DNS
                        record. (default: 90)
  --dns-sakuracloud-credentials DNS_SAKURACLOUD_CREDENTIALS
                        Sakura Cloud credentials file. (default: None)

manual:
  Authenticate through manual configuration or custom shell scripts. When
  using shell scripts, an authenticator script must be provided. The
  environment variables available to this script depend on the type of
  challenge. $CERTBOT_DOMAIN will always contain the domain being
  authenticated. For HTTP-01 and DNS-01, $CERTBOT_VALIDATION is the
  validation string, and $CERTBOT_TOKEN is the filename of the resource
  requested when performing an HTTP-01 challenge. An additional cleanup
  script can also be provided and can use the additional variable
  $CERTBOT_AUTH_OUTPUT which contains the stdout output from the auth
  script. For both authenticator and cleanup script, on HTTP-01 and DNS-01
  challenges, $CERTBOT_REMAINING_CHALLENGES will be equal to the number of
  challenges that remain after the current one, and $CERTBOT_ALL_DOMAINS
  contains a comma-separated list of all domains that are challenged for the
  current certificate.

  --manual-auth-hook MANUAL_AUTH_HOOK
                        Path or command to execute for the authentication
                        script (default: None)
  --manual-cleanup-hook MANUAL_CLEANUP_HOOK
                        Path or command to execute for the cleanup script
                        (default: None)

nginx:
  Nginx Web Server plugin

  --nginx-server-root NGINX_SERVER_ROOT
                        Nginx server root directory. (default: /etc/nginx or
                        /usr/local/etc/nginx)
  --nginx-ctl NGINX_CTL
                        Path to the 'nginx' binary, used for 'configtest' and
                        retrieving nginx version number. (default: nginx)
  --nginx-sleep-seconds NGINX_SLEEP_SECONDS
                        Number of seconds to wait for nginx configuration
                        changes to apply when reloading. (default: 1)

null:
  Null Installer

standalone:
  Runs an HTTP server locally which serves the necessary validation files
  under the /.well-known/acme-challenge/ request path. Suitable if there is
  no HTTP server already running. HTTP challenge only (wildcards not
  supported).

webroot:
  Saves the necessary validation files to a .well-known/acme-challenge/
  directory within the nominated webroot path. A seperate HTTP server must
  be running and serving files from the webroot path. HTTP challenge only
  (wildcards not supported).

  --webroot-path WEBROOT_PATH, -w WEBROOT_PATH
                        public_html / webroot path. This can be specified
                        multiple times to handle different domains; each
                        domain will have the webroot path that preceded it.
                        For instance: `-w /var/www/example -d example.com -d
                        www.example.com -w /var/www/thing -d thing.net -d
                        m.thing.net` (default: Ask)
  --webroot-map WEBROOT_MAP
                        JSON dictionary mapping domains to webroot paths; this
                        implies -d for each entry. You may need to escape this
                        from your shell. E.g.: --webroot-map
                        '{"eg1.is,m.eg1.is":"/www/eg1/", "eg2.is":"/www/eg2"}'
                        This option is merged with, but takes precedence over,
                        -w / -d entries. At present, if you put webroot-map in
                        a config file, it needs to be on a single line, like:
                        webroot-map = {"example.com":"/var/www"}. (default:
                        {})<|MERGE_RESOLUTION|>--- conflicted
+++ resolved
@@ -1,4 +1,4 @@
-usage: 
+usage:
   certbot [SUBCOMMAND] [options] [-d DOMAIN] [-d DOMAIN] ...
 
 Certbot can obtain and install HTTPS/TLS/SSL certificates.  By default,
@@ -122,11 +122,7 @@
                         case, and to know when to deprecate support for past
                         Python versions and flags. If you wish to hide this
                         information from the Let's Encrypt server, set this to
-<<<<<<< HEAD
                         "". (default: CertbotACMEClient/2.7.3 (certbot;
-=======
-                        "". (default: CertbotACMEClient/2.7.2 (certbot;
->>>>>>> d1577280
                         OS_NAME OS_VERSION) Authenticator/XXX Installer/YYY
                         (SUBCOMMAND; flags: FLAGS) Py/major.minor.patchlevel).
                         The flags encoded in the user agent are: --duplicate,

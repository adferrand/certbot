"""Creates ACME accounts for server."""
import datetime
import functools
import hashlib
import logging
import shutil
import socket

import josepy as jose
import pyrfc3339
import pytz
import six
import zope.component
from cryptography.hazmat.primitives import serialization

from acme import fields as acme_fields
from acme import messages
<<<<<<< HEAD
=======

>>>>>>> 6cadf3d2
from certbot import constants
from certbot import errors
from certbot import interfaces
from certbot import util
<<<<<<< HEAD
from certbot.compat import os
=======
from certbot.compat import misc
>>>>>>> 6cadf3d2

logger = logging.getLogger(__name__)


class Account(object):  # pylint: disable=too-few-public-methods
    """ACME protocol registration.

    :ivar .RegistrationResource regr: Registration Resource
    :ivar .JWK key: Authorized Account Key
    :ivar .Meta: Account metadata
    :ivar str id: Globally unique account identifier.

    """

    class Meta(jose.JSONObjectWithFields):
        """Account metadata

        :ivar datetime.datetime creation_dt: Creation date and time (UTC).
        :ivar str creation_host: FQDN of host, where account has been created.

        .. note:: ``creation_dt`` and ``creation_host`` are useful in
            cross-machine migration scenarios.

        """
        creation_dt = acme_fields.RFC3339Field("creation_dt")
        creation_host = jose.Field("creation_host")

    def __init__(self, regr, key, meta=None):
        self.key = key
        self.regr = regr
        self.meta = self.Meta(
            # pyrfc3339 drops microseconds, make sure __eq__ is sane
            creation_dt=datetime.datetime.now(
                tz=pytz.UTC).replace(microsecond=0),
            creation_host=socket.getfqdn()) if meta is None else meta

        self.id = hashlib.md5(
            self.key.key.public_key().public_bytes(
                encoding=serialization.Encoding.PEM,
                format=serialization.PublicFormat.SubjectPublicKeyInfo)
        ).hexdigest()
        # Implementation note: Email? Multiple accounts can have the
        # same email address. Registration URI? Assigned by the
        # server, not guaranteed to be stable over time, nor
        # canonical URI can be generated. ACME protocol doesn't allow
        # account key (and thus its fingerprint) to be updated...

    @property
    def slug(self):
        """Short account identification string, useful for UI."""
        return "{1}@{0} ({2})".format(pyrfc3339.generate(
            self.meta.creation_dt), self.meta.creation_host, self.id[:4])

    def __repr__(self):
        return "<{0}({1}, {2}, {3})>".format(
            self.__class__.__name__, self.regr, self.id, self.meta)

    def __eq__(self, other):
        return (isinstance(other, self.__class__) and
                self.key == other.key and self.regr == other.regr and
                self.meta == other.meta)


def report_new_account(config):
    """Informs the user about their new ACME account."""
    reporter = zope.component.queryUtility(interfaces.IReporter)
    if reporter is None:
        return
    reporter.add_message(
        "Your account credentials have been saved in your Certbot "
        "configuration directory at {0}. You should make a secure backup "
        "of this folder now. This configuration directory will also "
        "contain certificates and private keys obtained by Certbot "
        "so making regular backups of this folder is ideal.".format(
            config.config_dir),
        reporter.MEDIUM_PRIORITY)


class AccountMemoryStorage(interfaces.AccountStorage):
    """In-memory account storage."""

    def __init__(self, initial_accounts=None):
        self.accounts = initial_accounts if initial_accounts is not None else {}

    def find_all(self):
        return list(six.itervalues(self.accounts))

    def save(self, account, acme):
        # pylint: disable=unused-argument
        if account.id in self.accounts:
            logger.debug("Overwriting account: %s", account.id)
        self.accounts[account.id] = account

    def load(self, account_id):
        try:
            return self.accounts[account_id]
        except KeyError:
            raise errors.AccountNotFound(account_id)

class RegistrationResourceWithNewAuthzrURI(messages.RegistrationResource):
    """A backwards-compatible RegistrationResource with a new-authz URI.

       Hack: Certbot versions pre-0.11.1 expect to load
       new_authzr_uri as part of the account. Because people
       sometimes switch between old and new versions, we will
       continue to write out this field for some time so older
       clients don't crash in that scenario.
    """
    new_authzr_uri = jose.Field('new_authzr_uri')

class AccountFileStorage(interfaces.AccountStorage):
    """Accounts file storage.

    :ivar .IConfig config: Client configuration

    """
    def __init__(self, config):
        self.config = config
<<<<<<< HEAD
        util.make_or_verify_dir(config.accounts_dir, 0o700,
=======
        util.make_or_verify_dir(config.accounts_dir, 0o700, misc.os_geteuid(),
>>>>>>> 6cadf3d2
                                self.config.strict_permissions)

    def _account_dir_path(self, account_id):
        return self._account_dir_path_for_server_path(account_id, self.config.server_path)

    def _account_dir_path_for_server_path(self, account_id, server_path):
        accounts_dir = self.config.accounts_dir_for_server_path(server_path)
        return os.path.join(accounts_dir, account_id)

    @classmethod
    def _regr_path(cls, account_dir_path):
        return os.path.join(account_dir_path, "regr.json")

    @classmethod
    def _key_path(cls, account_dir_path):
        return os.path.join(account_dir_path, "private_key.json")

    @classmethod
    def _metadata_path(cls, account_dir_path):
        return os.path.join(account_dir_path, "meta.json")

    def _find_all_for_server_path(self, server_path):
        accounts_dir = self.config.accounts_dir_for_server_path(server_path)
        try:
            candidates = os.listdir(accounts_dir)
        except OSError:
            return []

        accounts = []
        for account_id in candidates:
            try:
                accounts.append(self._load_for_server_path(account_id, server_path))
            except errors.AccountStorageError:
                logger.debug("Account loading problem", exc_info=True)

        if not accounts and server_path in constants.LE_REUSE_SERVERS:
            # find all for the next link down
            prev_server_path = constants.LE_REUSE_SERVERS[server_path]
            prev_accounts = self._find_all_for_server_path(prev_server_path)
            # if we found something, link to that
            if prev_accounts:
                try:
                    self._symlink_to_accounts_dir(prev_server_path, server_path)
                except OSError:
                    return []
            accounts = prev_accounts
        return accounts

    def find_all(self):
        return self._find_all_for_server_path(self.config.server_path)

    def _symlink_to_account_dir(self, prev_server_path, server_path, account_id):
        prev_account_dir = self._account_dir_path_for_server_path(account_id, prev_server_path)
        new_account_dir = self._account_dir_path_for_server_path(account_id, server_path)
        os.symlink(prev_account_dir, new_account_dir)

    def _symlink_to_accounts_dir(self, prev_server_path, server_path):
        accounts_dir = self.config.accounts_dir_for_server_path(server_path)
        if os.path.islink(accounts_dir):
            os.unlink(accounts_dir)
        else:
            os.rmdir(accounts_dir)
        prev_account_dir = self.config.accounts_dir_for_server_path(prev_server_path)
        os.symlink(prev_account_dir, accounts_dir)

    def _load_for_server_path(self, account_id, server_path):
        account_dir_path = self._account_dir_path_for_server_path(account_id, server_path)
        if not os.path.isdir(account_dir_path): # isdir is also true for symlinks
            if server_path in constants.LE_REUSE_SERVERS:
                prev_server_path = constants.LE_REUSE_SERVERS[server_path]
                prev_loaded_account = self._load_for_server_path(account_id, prev_server_path)
                # we didn't error so we found something, so create a symlink to that
                accounts_dir = self.config.accounts_dir_for_server_path(server_path)
                # If accounts_dir isn't empty, make an account specific symlink
                if os.listdir(accounts_dir):
                    self._symlink_to_account_dir(prev_server_path, server_path, account_id)
                else:
                    self._symlink_to_accounts_dir(prev_server_path, server_path)
                return prev_loaded_account
            else:
                raise errors.AccountNotFound(
                    "Account at %s does not exist" % account_dir_path)

        try:
            with open(self._regr_path(account_dir_path)) as regr_file:
                regr = messages.RegistrationResource.json_loads(regr_file.read())
            with open(self._key_path(account_dir_path)) as key_file:
                key = jose.JWK.json_loads(key_file.read())
            with open(self._metadata_path(account_dir_path)) as metadata_file:
                meta = Account.Meta.json_loads(metadata_file.read())
        except IOError as error:
            raise errors.AccountStorageError(error)

        acc = Account(regr, key, meta)
        if acc.id != account_id:
            raise errors.AccountStorageError(
                "Account ids mismatch (expected: {0}, found: {1}".format(
                    account_id, acc.id))
        return acc

    def load(self, account_id):
        return self._load_for_server_path(account_id, self.config.server_path)

    def save(self, account, acme):
        self._save(account, acme, regr_only=False)

    def save_regr(self, account, acme):
        """Save the registration resource.

        :param Account account: account whose regr should be saved

        """
        self._save(account, acme, regr_only=True)

    def delete(self, account_id):
        """Delete registration info from disk

        :param account_id: id of account which should be deleted

        """
        account_dir_path = self._account_dir_path(account_id)
        if not os.path.isdir(account_dir_path):
            raise errors.AccountNotFound(
                "Account at %s does not exist" % account_dir_path)
        # Step 1: Delete account specific links and the directory
        self._delete_account_dir_for_server_path(account_id, self.config.server_path)

        # Step 2: Remove any accounts links and directories that are now empty
        if not os.listdir(self.config.accounts_dir):
            self._delete_accounts_dir_for_server_path(self.config.server_path)

    def _delete_account_dir_for_server_path(self, account_id, server_path):
        link_func = functools.partial(self._account_dir_path_for_server_path, account_id)
        nonsymlinked_dir = self._delete_links_and_find_target_dir(server_path, link_func)
        shutil.rmtree(nonsymlinked_dir)

    def _delete_accounts_dir_for_server_path(self, server_path):
        link_func = self.config.accounts_dir_for_server_path
        nonsymlinked_dir = self._delete_links_and_find_target_dir(server_path, link_func)
        os.rmdir(nonsymlinked_dir)

    def _delete_links_and_find_target_dir(self, server_path, link_func):
        """Delete symlinks and return the nonsymlinked directory path.

        :param str server_path: file path based on server
        :param callable link_func: callable that returns possible links
            given a server_path

        :returns: the final, non-symlinked target
        :rtype: str

        """
        dir_path = link_func(server_path)

        # does an appropriate directory link to me? if so, make sure that's gone
        reused_servers = {}
        for k in constants.LE_REUSE_SERVERS:
            reused_servers[constants.LE_REUSE_SERVERS[k]] = k

        # is there a next one up?
        possible_next_link = True
        while possible_next_link:
            possible_next_link = False
            if server_path in reused_servers:
                next_server_path = reused_servers[server_path]
                next_dir_path = link_func(next_server_path)
                if os.path.islink(next_dir_path) and os.readlink(next_dir_path) == dir_path:
                    possible_next_link = True
                    server_path = next_server_path
                    dir_path = next_dir_path

        # if there's not a next one up to delete, then delete me
        # and whatever I link to
        while os.path.islink(dir_path):
            target = os.readlink(dir_path)
            os.unlink(dir_path)
            dir_path = target

        return dir_path

    def _save(self, account, acme, regr_only):
        account_dir_path = self._account_dir_path(account.id)
<<<<<<< HEAD
        util.make_or_verify_dir(account_dir_path, 0o700,
=======
        util.make_or_verify_dir(account_dir_path, 0o700, misc.os_geteuid(),
>>>>>>> 6cadf3d2
                                self.config.strict_permissions)
        try:
            with open(self._regr_path(account_dir_path), "w") as regr_file:
                regr = account.regr
                # If we have a value for new-authz, save it for forwards
                # compatibility with older versions of Certbot. If we don't
                # have a value for new-authz, this is an ACMEv2 directory where
                # an older version of Certbot won't work anyway.
                if hasattr(acme.directory, "new-authz"):
                    regr = RegistrationResourceWithNewAuthzrURI(
                        new_authzr_uri=acme.directory.new_authz,
                        body={},
                        uri=regr.uri)
                else:
                    regr = messages.RegistrationResource(
                        body={},
                        uri=regr.uri)
                regr_file.write(regr.json_dumps())
            if not regr_only:
                with util.safe_open(self._key_path(account_dir_path),
                                    "w", chmod=0o400) as key_file:
                    key_file.write(account.key.json_dumps())
                with open(self._metadata_path(
                        account_dir_path), "w") as metadata_file:
                    metadata_file.write(account.meta.json_dumps())
        except IOError as error:
            raise errors.AccountStorageError(error)<|MERGE_RESOLUTION|>--- conflicted
+++ resolved
@@ -15,19 +15,12 @@
 
 from acme import fields as acme_fields
 from acme import messages
-<<<<<<< HEAD
-=======
-
->>>>>>> 6cadf3d2
+
 from certbot import constants
 from certbot import errors
 from certbot import interfaces
 from certbot import util
-<<<<<<< HEAD
 from certbot.compat import os
-=======
-from certbot.compat import misc
->>>>>>> 6cadf3d2
 
 logger = logging.getLogger(__name__)
 
@@ -146,11 +139,7 @@
     """
     def __init__(self, config):
         self.config = config
-<<<<<<< HEAD
         util.make_or_verify_dir(config.accounts_dir, 0o700,
-=======
-        util.make_or_verify_dir(config.accounts_dir, 0o700, misc.os_geteuid(),
->>>>>>> 6cadf3d2
                                 self.config.strict_permissions)
 
     def _account_dir_path(self, account_id):
@@ -333,11 +322,7 @@
 
     def _save(self, account, acme, regr_only):
         account_dir_path = self._account_dir_path(account.id)
-<<<<<<< HEAD
         util.make_or_verify_dir(account_dir_path, 0o700,
-=======
-        util.make_or_verify_dir(account_dir_path, 0o700, misc.os_geteuid(),
->>>>>>> 6cadf3d2
                                 self.config.strict_permissions)
         try:
             with open(self._regr_path(account_dir_path), "w") as regr_file:

"""ACME Identifier Validation Challenges."""
import abc
import codecs
import functools
import hashlib
import logging
import socket

from cryptography.hazmat.primitives import hashes  # type: ignore
import josepy as jose
from OpenSSL import crypto
from OpenSSL import SSL  # type: ignore # https://github.com/python/typeshed/issues/2052
import requests
<<<<<<< HEAD
import six
=======
from OpenSSL import SSL  # type: ignore # https://github.com/python/typeshed/issues/2052
from OpenSSL import crypto
>>>>>>> c59775c3

from acme import crypto_util
from acme import errors
from acme import fields
from acme.mixins import ResourceMixin
from acme.mixins import TypeMixin

logger = logging.getLogger(__name__)


class Challenge(jose.TypedJSONObjectWithFields):
    # _fields_to_partial_json
    """ACME challenge."""
    TYPES = {}  # type: dict

    @classmethod
    def from_json(cls, jobj):
        try:
            return super(Challenge, cls).from_json(jobj)
        except jose.UnrecognizedTypeError as error:
            logger.debug(error)
            return UnrecognizedChallenge.from_json(jobj)


class ChallengeResponse(ResourceMixin, TypeMixin, jose.TypedJSONObjectWithFields):
    # _fields_to_partial_json
    """ACME challenge response."""
    TYPES = {}  # type: dict
    resource_type = 'challenge'
    resource = fields.Resource(resource_type)


class UnrecognizedChallenge(Challenge):
    """Unrecognized challenge.

    ACME specification defines a generic framework for challenges and
    defines some standard challenges that are implemented in this
    module. However, other implementations (including peers) might
    define additional challenge types, which should be ignored if
    unrecognized.

    :ivar jobj: Original JSON decoded object.

    """

    def __init__(self, jobj):
        super(UnrecognizedChallenge, self).__init__()
        object.__setattr__(self, "jobj", jobj)

    def to_partial_json(self):
        return self.jobj  # pylint: disable=no-member

    @classmethod
    def from_json(cls, jobj):
        return cls(jobj)


class _TokenChallenge(Challenge):
    """Challenge with token.

    :ivar bytes token:

    """
    TOKEN_SIZE = 128 / 8  # Based on the entropy value from the spec
    """Minimum size of the :attr:`token` in bytes."""

    # TODO: acme-spec doesn't specify token as base64-encoded value
    token = jose.Field(
        "token", encoder=jose.encode_b64jose, decoder=functools.partial(
            jose.decode_b64jose, size=TOKEN_SIZE, minimum=True))

    # XXX: rename to ~token_good_for_url
    @property
    def good_token(self):  # XXX: @token.decoder
        """Is `token` good?

        .. todo:: acme-spec wants "It MUST NOT contain any non-ASCII
           characters", but it should also warrant that it doesn't
           contain ".." or "/"...

        """
        # TODO: check that path combined with uri does not go above
        # URI_ROOT_PATH!
        # pylint: disable=unsupported-membership-test
        return b'..' not in self.token and b'/' not in self.token


class KeyAuthorizationChallengeResponse(ChallengeResponse):
    """Response to Challenges based on Key Authorization.

    :param unicode key_authorization:

    """
    key_authorization = jose.Field("keyAuthorization")
    thumbprint_hash_function = hashes.SHA256

    def verify(self, chall, account_public_key):
        """Verify the key authorization.

        :param KeyAuthorization chall: Challenge that corresponds to
            this response.
        :param JWK account_public_key:

        :return: ``True`` iff verification of the key authorization was
            successful.
        :rtype: bool

        """
        parts = self.key_authorization.split('.')
        if len(parts) != 2:
            logger.debug("Key authorization (%r) is not well formed",
                         self.key_authorization)
            return False

        if parts[0] != chall.encode("token"):
            logger.debug("Mismatching token in key authorization: "
                         "%r instead of %r", parts[0], chall.encode("token"))
            return False

        thumbprint = jose.b64encode(account_public_key.thumbprint(
            hash_function=self.thumbprint_hash_function)).decode()
        if parts[1] != thumbprint:
            logger.debug("Mismatching thumbprint in key authorization: "
                         "%r instead of %r", parts[0], thumbprint)
            return False

        return True

    def to_partial_json(self):
        jobj = super(KeyAuthorizationChallengeResponse, self).to_partial_json()
        jobj.pop('keyAuthorization', None)
        return jobj


class KeyAuthorizationChallenge(_TokenChallenge, metaclass=abc.ABCMeta):
    """Challenge based on Key Authorization.

    :param response_cls: Subclass of `KeyAuthorizationChallengeResponse`
        that will be used to generate ``response``.
    :param str typ: type of the challenge
    """
    typ = NotImplemented
    response_cls = NotImplemented
    thumbprint_hash_function = (
        KeyAuthorizationChallengeResponse.thumbprint_hash_function)

    def key_authorization(self, account_key):
        """Generate Key Authorization.

        :param JWK account_key:
        :rtype unicode:

        """
        return self.encode("token") + "." + jose.b64encode(
            account_key.thumbprint(
                hash_function=self.thumbprint_hash_function)).decode()

    def response(self, account_key):
        """Generate response to the challenge.

        :param JWK account_key:

        :returns: Response (initialized `response_cls`) to the challenge.
        :rtype: KeyAuthorizationChallengeResponse

        """
        return self.response_cls(  # pylint: disable=not-callable
            key_authorization=self.key_authorization(account_key))

    @abc.abstractmethod
    def validation(self, account_key, **kwargs):
        """Generate validation for the challenge.

        Subclasses must implement this method, but they are likely to
        return completely different data structures, depending on what's
        necessary to complete the challenge. Interpretation of that
        return value must be known to the caller.

        :param JWK account_key:
        :returns: Challenge-specific validation.

        """
        raise NotImplementedError()  # pragma: no cover

    def response_and_validation(self, account_key, *args, **kwargs):
        """Generate response and validation.

        Convenience function that return results of `response` and
        `validation`.

        :param JWK account_key:
        :rtype: tuple

        """
        return (self.response(account_key),
                self.validation(account_key, *args, **kwargs))


@ChallengeResponse.register
class DNS01Response(KeyAuthorizationChallengeResponse):
    """ACME dns-01 challenge response."""
    typ = "dns-01"

    def simple_verify(self, chall, domain, account_public_key):  # pylint: disable=unused-argument
        """Simple verify.

        This method no longer checks DNS records and is a simple wrapper
        around `KeyAuthorizationChallengeResponse.verify`.

        :param challenges.DNS01 chall: Corresponding challenge.
        :param unicode domain: Domain name being verified.
        :param JWK account_public_key: Public key for the key pair
            being authorized.

        :return: ``True`` iff verification of the key authorization was
            successful.
        :rtype: bool

        """
        verified = self.verify(chall, account_public_key)
        if not verified:
            logger.debug("Verification of key authorization in response failed")
        return verified


@Challenge.register
class DNS01(KeyAuthorizationChallenge):
    """ACME dns-01 challenge."""
    response_cls = DNS01Response
    typ = response_cls.typ

    LABEL = "_acme-challenge"
    """Label clients prepend to the domain name being validated."""

    def validation(self, account_key, **unused_kwargs):
        """Generate validation.

        :param JWK account_key:
        :rtype: unicode

        """
        return jose.b64encode(hashlib.sha256(self.key_authorization(
            account_key).encode("utf-8")).digest()).decode()

    def validation_domain_name(self, name):
        """Domain name for TXT validation record.

        :param unicode name: Domain name being validated.

        """
        return "{0}.{1}".format(self.LABEL, name)


@ChallengeResponse.register
class HTTP01Response(KeyAuthorizationChallengeResponse):
    """ACME http-01 challenge response."""
    typ = "http-01"

    PORT = 80
    """Verification port as defined by the protocol.

    You can override it (e.g. for testing) by passing ``port`` to
    `simple_verify`.

    """

    WHITESPACE_CUTSET = "\n\r\t "
    """Whitespace characters which should be ignored at the end of the body."""

    def simple_verify(self, chall, domain, account_public_key, port=None):
        """Simple verify.

        :param challenges.SimpleHTTP chall: Corresponding challenge.
        :param unicode domain: Domain name being verified.
        :param JWK account_public_key: Public key for the key pair
            being authorized.
        :param int port: Port used in the validation.

        :returns: ``True`` iff validation with the files currently served by the
            HTTP server is successful.
        :rtype: bool

        """
        if not self.verify(chall, account_public_key):
            logger.debug("Verification of key authorization in response failed")
            return False

        # TODO: ACME specification defines URI template that doesn't
        # allow to use a custom port... Make sure port is not in the
        # request URI, if it's standard.
        if port is not None and port != self.PORT:
            logger.warning(
                "Using non-standard port for http-01 verification: %s", port)
            domain += ":{0}".format(port)

        uri = chall.uri(domain)
        logger.debug("Verifying %s at %s...", chall.typ, uri)
        try:
            http_response = requests.get(uri, verify=False)
        except requests.exceptions.RequestException as error:
            logger.error("Unable to reach %s: %s", uri, error)
            return False
        logger.debug("Received %s: %s. Headers: %s", http_response,
                     http_response.text, http_response.headers)

        challenge_response = http_response.text.rstrip(self.WHITESPACE_CUTSET)
        if self.key_authorization != challenge_response:
            logger.debug("Key authorization from response (%r) doesn't match "
                         "HTTP response (%r)", self.key_authorization,
                         challenge_response)
            return False

        return True


@Challenge.register
class HTTP01(KeyAuthorizationChallenge):
    """ACME http-01 challenge."""
    response_cls = HTTP01Response
    typ = response_cls.typ

    URI_ROOT_PATH = ".well-known/acme-challenge"
    """URI root path for the server provisioned resource."""

    @property
    def path(self):
        """Path (starting with '/') for provisioned resource.

        :rtype: string

        """
        return '/' + self.URI_ROOT_PATH + '/' + self.encode('token')

    def uri(self, domain):
        """Create an URI to the provisioned resource.

        Forms an URI to the HTTPS server provisioned resource
        (containing :attr:`~SimpleHTTP.token`).

        :param unicode domain: Domain name being verified.
        :rtype: string

        """
        return "http://" + domain + self.path

    def validation(self, account_key, **unused_kwargs):
        """Generate validation.

        :param JWK account_key:
        :rtype: unicode

        """
        return self.key_authorization(account_key)


@ChallengeResponse.register
class TLSALPN01Response(KeyAuthorizationChallengeResponse):
    """ACME tls-alpn-01 challenge response."""
    typ = "tls-alpn-01"

    PORT = 443
    """Verification port as defined by the protocol.

    You can override it (e.g. for testing) by passing ``port`` to
    `simple_verify`.

    """

    ID_PE_ACME_IDENTIFIER_V1 = b"1.3.6.1.5.5.7.1.30.1"
    ACME_TLS_1_PROTOCOL = "acme-tls/1"

    @property
    def h(self):
        """Hash value stored in challenge certificate"""
        return hashlib.sha256(self.key_authorization.encode('utf-8')).digest()

    def gen_cert(self, domain, key=None, bits=2048):
        """Generate tls-alpn-01 certificate.

        :param unicode domain: Domain verified by the challenge.
        :param OpenSSL.crypto.PKey key: Optional private key used in
            certificate generation. If not provided (``None``), then
            fresh key will be generated.
        :param int bits: Number of bits for newly generated key.

        :rtype: `tuple` of `OpenSSL.crypto.X509` and `OpenSSL.crypto.PKey`

        """
        if key is None:
            key = crypto.PKey()
            key.generate_key(crypto.TYPE_RSA, bits)


        der_value = b"DER:" + codecs.encode(self.h, 'hex')
        acme_extension = crypto.X509Extension(self.ID_PE_ACME_IDENTIFIER_V1,
                critical=True, value=der_value)

        return crypto_util.gen_ss_cert(key, [domain], force_san=True,
                extensions=[acme_extension]), key

    def probe_cert(self, domain, host=None, port=None):
        """Probe tls-alpn-01 challenge certificate.

        :param unicode domain: domain being validated, required.
        :param string host: IP address used to probe the certificate.
        :param int port: Port used to probe the certificate.

        """
        if host is None:
            host = socket.gethostbyname(domain)
            logger.debug('%s resolved to %s', domain, host)
        if port is None:
            port = self.PORT

        return crypto_util.probe_sni(host=host, port=port, name=domain,
                alpn_protocols=[self.ACME_TLS_1_PROTOCOL])

    def verify_cert(self, domain, cert):
        """Verify tls-alpn-01 challenge certificate.

        :param unicode domain: Domain name being validated.
        :param OpensSSL.crypto.X509 cert: Challenge certificate.

        :returns: Whether the certificate was successfully verified.
        :rtype: bool

        """
        # pylint: disable=protected-access
        names = crypto_util._pyopenssl_cert_or_req_all_names(cert)
        logger.debug('Certificate %s. SANs: %s', cert.digest('sha256'), names)
        if len(names) != 1 or names[0].lower() != domain.lower():
            return False

        for i in range(cert.get_extension_count()):
            ext = cert.get_extension(i)
            # FIXME: assume this is the ACME extension. Currently there is no
            # way to get full OID of an unknown extension from pyopenssl.
            if ext.get_short_name() == b'UNDEF':
                data = ext.get_data()
                return data == self.h

        return False

    # pylint: disable=too-many-arguments
    def simple_verify(self, chall, domain, account_public_key,
                      cert=None, host=None, port=None):
        """Simple verify.

        Verify ``validation`` using ``account_public_key``, optionally
        probe tls-alpn-01 certificate and check using `verify_cert`.

        :param .challenges.TLSALPN01 chall: Corresponding challenge.
        :param str domain: Domain name being validated.
        :param JWK account_public_key:
        :param OpenSSL.crypto.X509 cert: Optional certificate. If not
            provided (``None``) certificate will be retrieved using
            `probe_cert`.
        :param string host: IP address used to probe the certificate.
        :param int port: Port used to probe the certificate.


        :returns: ``True`` if and only if client's control of the domain has been verified.
        :rtype: bool

        """
        if not self.verify(chall, account_public_key):
            logger.debug("Verification of key authorization in response failed")
            return False

        if cert is None:
            try:
                cert = self.probe_cert(domain=domain, host=host, port=port)
            except errors.Error as error:
                logger.debug(str(error), exc_info=True)
                return False

        return self.verify_cert(domain, cert)


@Challenge.register  # pylint: disable=too-many-ancestors
class TLSALPN01(KeyAuthorizationChallenge):
    """ACME tls-alpn-01 challenge."""
    response_cls = TLSALPN01Response
    typ = response_cls.typ

    def validation(self, account_key, **kwargs):
        """Generate validation.

        :param JWK account_key:
        :param unicode domain: Domain verified by the challenge.
        :param OpenSSL.crypto.PKey cert_key: Optional private key used
            in certificate generation. If not provided (``None``), then
            fresh key will be generated.

        :rtype: `tuple` of `OpenSSL.crypto.X509` and `OpenSSL.crypto.PKey`

        """
        return self.response(account_key).gen_cert(
            key=kwargs.get('cert_key'),
            domain=kwargs.get('domain'))

    @staticmethod
    def is_supported():
        """
        Check if TLS-ALPN-01 challenge is supported on this machine.
        This implies that a recent version of OpenSSL is installed (>= 1.0.2),
        or a recent cryptography version shipped with the OpenSSL library is installed.

        :returns: ``True`` if TLS-ALPN-01 is supported on this machine, ``False`` otherwise.
        :rtype: bool

        """
        return (hasattr(SSL.Connection, "set_alpn_protos")
                and hasattr(SSL.Context, "set_alpn_select_callback"))


@Challenge.register
class DNS(_TokenChallenge):
    """ACME "dns" challenge."""
    typ = "dns"

    LABEL = "_acme-challenge"
    """Label clients prepend to the domain name being validated."""

    def gen_validation(self, account_key, alg=jose.RS256, **kwargs):
        """Generate validation.

        :param .JWK account_key: Private account key.
        :param .JWA alg:

        :returns: This challenge wrapped in `.JWS`
        :rtype: .JWS

        """
        return jose.JWS.sign(
            payload=self.json_dumps(sort_keys=True).encode('utf-8'),
            key=account_key, alg=alg, **kwargs)

    def check_validation(self, validation, account_public_key):
        """Check validation.

        :param JWS validation:
        :param JWK account_public_key:
        :rtype: bool

        """
        if not validation.verify(key=account_public_key):
            return False
        try:
            return self == self.json_loads(
                validation.payload.decode('utf-8'))
        except jose.DeserializationError as error:
            logger.debug("Checking validation for DNS failed: %s", error)
            return False

    def gen_response(self, account_key, **kwargs):
        """Generate response.

        :param .JWK account_key: Private account key.
        :param .JWA alg:

        :rtype: DNSResponse

        """
        return DNSResponse(validation=self.gen_validation(
            account_key, **kwargs))

    def validation_domain_name(self, name):
        """Domain name for TXT validation record.

        :param unicode name: Domain name being validated.

        """
        return "{0}.{1}".format(self.LABEL, name)


@ChallengeResponse.register
class DNSResponse(ChallengeResponse):
    """ACME "dns" challenge response.

    :param JWS validation:

    """
    typ = "dns"

    validation = jose.Field("validation", decoder=jose.JWS.from_json)

    def check_validation(self, chall, account_public_key):
        """Check validation.

        :param challenges.DNS chall:
        :param JWK account_public_key:

        :rtype: bool

        """
        return chall.check_validation(self.validation, account_public_key)<|MERGE_RESOLUTION|>--- conflicted
+++ resolved
@@ -11,12 +11,6 @@
 from OpenSSL import crypto
 from OpenSSL import SSL  # type: ignore # https://github.com/python/typeshed/issues/2052
 import requests
-<<<<<<< HEAD
-import six
-=======
-from OpenSSL import SSL  # type: ignore # https://github.com/python/typeshed/issues/2052
-from OpenSSL import crypto
->>>>>>> c59775c3
 
 from acme import crypto_util
 from acme import errors

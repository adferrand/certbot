"""Tests for acme.challenges."""
import unittest

import josepy as jose
import mock
import OpenSSL
import requests

from six.moves.urllib import parse as urllib_parse  # pylint: disable=relative-import

from acme import errors
from acme import test_util

CERT = test_util.load_comparable_cert('cert.pem')
KEY = jose.JWKRSA(key=test_util.load_rsa_private_key('rsa512_key.pem'))


class ChallengeTest(unittest.TestCase):

    def test_from_json_unrecognized(self):
        from acme.challenges import Challenge
        from acme.challenges import UnrecognizedChallenge
        chall = UnrecognizedChallenge({"type": "foo"})
        # pylint: disable=no-member
        self.assertEqual(chall, Challenge.from_json(chall.jobj))


class UnrecognizedChallengeTest(unittest.TestCase):

    def setUp(self):
        from acme.challenges import UnrecognizedChallenge
        self.jobj = {"type": "foo"}
        self.chall = UnrecognizedChallenge(self.jobj)

    def test_to_partial_json(self):
        self.assertEqual(self.jobj, self.chall.to_partial_json())

    def test_from_json(self):
        from acme.challenges import UnrecognizedChallenge
        self.assertEqual(
            self.chall, UnrecognizedChallenge.from_json(self.jobj))


class KeyAuthorizationChallengeResponseTest(unittest.TestCase):

    def setUp(self):
        def _encode(name):
            assert name == "token"
            return "foo"
        self.chall = mock.Mock()
        self.chall.encode.side_effect = _encode

    def test_verify_ok(self):
        from acme.challenges import KeyAuthorizationChallengeResponse
        response = KeyAuthorizationChallengeResponse(
            key_authorization='foo.oKGqedy-b-acd5eoybm2f-NVFxvyOoET5CNy3xnv8WY')
        self.assertTrue(response.verify(self.chall, KEY.public_key()))

    def test_verify_wrong_token(self):
        from acme.challenges import KeyAuthorizationChallengeResponse
        response = KeyAuthorizationChallengeResponse(
            key_authorization='bar.oKGqedy-b-acd5eoybm2f-NVFxvyOoET5CNy3xnv8WY')
        self.assertFalse(response.verify(self.chall, KEY.public_key()))

    def test_verify_wrong_thumbprint(self):
        from acme.challenges import KeyAuthorizationChallengeResponse
        response = KeyAuthorizationChallengeResponse(
            key_authorization='foo.oKGqedy-b-acd5eoybm2f-NVFxv')
        self.assertFalse(response.verify(self.chall, KEY.public_key()))

    def test_verify_wrong_form(self):
        from acme.challenges import KeyAuthorizationChallengeResponse
        response = KeyAuthorizationChallengeResponse(
            key_authorization='.foo.oKGqedy-b-acd5eoybm2f-'
            'NVFxvyOoET5CNy3xnv8WY')
        self.assertFalse(response.verify(self.chall, KEY.public_key()))


class DNS01ResponseTest(unittest.TestCase):
    # pylint: disable=too-many-instance-attributes

    def setUp(self):
        from acme.challenges import DNS01Response
        self.msg = DNS01Response(key_authorization=u'foo')
        self.jmsg = {
            'resource': 'challenge',
            'type': 'dns-01',
            'keyAuthorization': u'foo',
        }

        from acme.challenges import DNS01
        self.chall = DNS01(token=(b'x' * 16))
        self.response = self.chall.response(KEY)

    def test_to_partial_json(self):
        self.assertEqual({k: v for k, v in self.jmsg.items() if k != 'keyAuthorization'},
                         self.msg.to_partial_json())

    def test_from_json(self):
        from acme.challenges import DNS01Response
        self.assertEqual(self.msg, DNS01Response.from_json(self.jmsg))

    def test_from_json_hashable(self):
        from acme.challenges import DNS01Response
        hash(DNS01Response.from_json(self.jmsg))

    def test_simple_verify_failure(self):
        key2 = jose.JWKRSA.load(test_util.load_vector('rsa256_key.pem'))
        public_key = key2.public_key()
        verified = self.response.simple_verify(self.chall, "local", public_key)
        self.assertFalse(verified)

    def test_simple_verify_success(self):
        public_key = KEY.public_key()
        verified = self.response.simple_verify(self.chall, "local", public_key)
        self.assertTrue(verified)


class DNS01Test(unittest.TestCase):

    def setUp(self):
        from acme.challenges import DNS01
        self.msg = DNS01(token=jose.decode_b64jose(
            'evaGxfADs6pSRb2LAv9IZf17Dt3juxGJ+PCt92wr+oA'))
        self.jmsg = {
            'type': 'dns-01',
            'token': 'evaGxfADs6pSRb2LAv9IZf17Dt3juxGJ-PCt92wr-oA',
        }

    def test_validation_domain_name(self):
        self.assertEqual('_acme-challenge.www.example.com',
                         self.msg.validation_domain_name('www.example.com'))

    def test_validation(self):
        self.assertEqual(
            "rAa7iIg4K2y63fvUhCfy8dP1Xl7wEhmQq0oChTcE3Zk",
            self.msg.validation(KEY))

    def test_to_partial_json(self):
        self.assertEqual(self.jmsg, self.msg.to_partial_json())

    def test_from_json(self):
        from acme.challenges import DNS01
        self.assertEqual(self.msg, DNS01.from_json(self.jmsg))

    def test_from_json_hashable(self):
        from acme.challenges import DNS01
        hash(DNS01.from_json(self.jmsg))


class HTTP01ResponseTest(unittest.TestCase):
    # pylint: disable=too-many-instance-attributes

    def setUp(self):
        from acme.challenges import HTTP01Response
        self.msg = HTTP01Response(key_authorization=u'foo')
        self.jmsg = {
            'resource': 'challenge',
            'type': 'http-01',
            'keyAuthorization': u'foo',
        }

        from acme.challenges import HTTP01
        self.chall = HTTP01(token=(b'x' * 16))
        self.response = self.chall.response(KEY)

    def test_to_partial_json(self):
        self.assertEqual({k: v for k, v in self.jmsg.items() if k != 'keyAuthorization'},
                         self.msg.to_partial_json())

    def test_from_json(self):
        from acme.challenges import HTTP01Response
        self.assertEqual(
            self.msg, HTTP01Response.from_json(self.jmsg))

    def test_from_json_hashable(self):
        from acme.challenges import HTTP01Response
        hash(HTTP01Response.from_json(self.jmsg))

    def test_simple_verify_bad_key_authorization(self):
        key2 = jose.JWKRSA.load(test_util.load_vector('rsa256_key.pem'))
        self.response.simple_verify(self.chall, "local", key2.public_key())

    @mock.patch("acme.challenges.requests.get")
    def test_simple_verify_good_validation(self, mock_get):
        validation = self.chall.validation(KEY)
        mock_get.return_value = mock.MagicMock(text=validation)
        self.assertTrue(self.response.simple_verify(
            self.chall, "local", KEY.public_key()))
        mock_get.assert_called_once_with(self.chall.uri("local"))

    @mock.patch("acme.challenges.requests.get")
    def test_simple_verify_bad_validation(self, mock_get):
        mock_get.return_value = mock.MagicMock(text="!")
        self.assertFalse(self.response.simple_verify(
            self.chall, "local", KEY.public_key()))

    @mock.patch("acme.challenges.requests.get")
    def test_simple_verify_whitespace_validation(self, mock_get):
        from acme.challenges import HTTP01Response
        mock_get.return_value = mock.MagicMock(
            text=(self.chall.validation(KEY) +
                  HTTP01Response.WHITESPACE_CUTSET))
        self.assertTrue(self.response.simple_verify(
            self.chall, "local", KEY.public_key()))
        mock_get.assert_called_once_with(self.chall.uri("local"))

    @mock.patch("acme.challenges.requests.get")
    def test_simple_verify_connection_error(self, mock_get):
        mock_get.side_effect = requests.exceptions.RequestException
        self.assertFalse(self.response.simple_verify(
            self.chall, "local", KEY.public_key()))

    @mock.patch("acme.challenges.requests.get")
    def test_simple_verify_port(self, mock_get):
        self.response.simple_verify(
            self.chall, domain="local",
            account_public_key=KEY.public_key(), port=8080)
        self.assertEqual("local:8080", urllib_parse.urlparse(
            mock_get.mock_calls[0][1][0]).netloc)


class HTTP01Test(unittest.TestCase):

    def setUp(self):
        from acme.challenges import HTTP01
        self.msg = HTTP01(
            token=jose.decode_b64jose(
                'evaGxfADs6pSRb2LAv9IZf17Dt3juxGJ+PCt92wr+oA'))
        self.jmsg = {
            'type': 'http-01',
            'token': 'evaGxfADs6pSRb2LAv9IZf17Dt3juxGJ-PCt92wr-oA',
        }

    def test_path(self):
        self.assertEqual(self.msg.path, '/.well-known/acme-challenge/'
                         'evaGxfADs6pSRb2LAv9IZf17Dt3juxGJ-PCt92wr-oA')

    def test_uri(self):
        self.assertEqual(
            'http://example.com/.well-known/acme-challenge/'
            'evaGxfADs6pSRb2LAv9IZf17Dt3juxGJ-PCt92wr-oA',
            self.msg.uri('example.com'))

    def test_to_partial_json(self):
        self.assertEqual(self.jmsg, self.msg.to_partial_json())

    def test_from_json(self):
        from acme.challenges import HTTP01
        self.assertEqual(self.msg, HTTP01.from_json(self.jmsg))

    def test_from_json_hashable(self):
        from acme.challenges import HTTP01
        hash(HTTP01.from_json(self.jmsg))

    def test_good_token(self):
        self.assertTrue(self.msg.good_token)
        self.assertFalse(
            self.msg.update(token=b'..').good_token)


class TLSSNI01ResponseTest(unittest.TestCase):
    # pylint: disable=too-many-instance-attributes

    def setUp(self):
        from acme.challenges import TLSSNI01
        self.chall = TLSSNI01(
            token=jose.b64decode(b'a82d5ff8ef740d12881f6d3c2277ab2e'))

        self.response = self.chall.response(KEY)
        self.jmsg = {
            'resource': 'challenge',
            'type': 'tls-sni-01',
            'keyAuthorization': self.response.key_authorization,
        }

        # pylint: disable=invalid-name
        label1 = b'dc38d9c3fa1a4fdcc3a5501f2d38583f'
        label2 = b'b7793728f084394f2a1afd459556bb5c'
        self.z = label1 + label2
        self.z_domain = label1 + b'.' + label2 + b'.acme.invalid'
        self.domain = 'foo.com'

    def test_z_and_domain(self):
        self.assertEqual(self.z, self.response.z)
        self.assertEqual(self.z_domain, self.response.z_domain)

    def test_to_partial_json(self):
        self.assertEqual({k: v for k, v in self.jmsg.items() if k != 'keyAuthorization'},
                         self.response.to_partial_json())

    def test_from_json(self):
        from acme.challenges import TLSSNI01Response
        self.assertEqual(self.response, TLSSNI01Response.from_json(self.jmsg))

    def test_from_json_hashable(self):
        from acme.challenges import TLSSNI01Response
        hash(TLSSNI01Response.from_json(self.jmsg))

    @mock.patch('acme.challenges.socket.gethostbyname')
    @mock.patch('acme.challenges.crypto_util.probe_sni')
    def test_probe_cert(self, mock_probe_sni, mock_gethostbyname):
        mock_gethostbyname.return_value = '127.0.0.1'
        self.response.probe_cert('foo.com')
        mock_gethostbyname.assert_called_once_with('foo.com')
        mock_probe_sni.assert_called_once_with(
            host='127.0.0.1', port=self.response.PORT,
            name=self.z_domain)

        self.response.probe_cert('foo.com', host='8.8.8.8')
        mock_probe_sni.assert_called_with(
            host='8.8.8.8', port=mock.ANY, name=mock.ANY)

        self.response.probe_cert('foo.com', port=1234)
        mock_probe_sni.assert_called_with(
            host=mock.ANY, port=1234, name=mock.ANY)

        self.response.probe_cert('foo.com', bar='baz')
        mock_probe_sni.assert_called_with(
            host=mock.ANY, port=mock.ANY, name=mock.ANY, bar='baz')

        self.response.probe_cert('foo.com', name=b'xxx')
        mock_probe_sni.assert_called_with(
            host=mock.ANY, port=mock.ANY,
            name=self.z_domain)

    def test_gen_verify_cert(self):
        key1 = test_util.load_pyopenssl_private_key('rsa512_key.pem')
        cert, key2 = self.response.gen_cert(key1)
        self.assertEqual(key1, key2)
        self.assertTrue(self.response.verify_cert(cert))

    def test_gen_verify_cert_gen_key(self):
        cert, key = self.response.gen_cert()
        self.assertTrue(isinstance(key, OpenSSL.crypto.PKey))
        self.assertTrue(self.response.verify_cert(cert))

    def test_verify_bad_cert(self):
        self.assertFalse(self.response.verify_cert(
            test_util.load_cert('cert.pem')))

    def test_simple_verify_bad_key_authorization(self):
        key2 = jose.JWKRSA.load(test_util.load_vector('rsa256_key.pem'))
        self.response.simple_verify(self.chall, "local", key2.public_key())

    @mock.patch('acme.challenges.TLSSNI01Response.verify_cert', autospec=True)
    def test_simple_verify(self, mock_verify_cert):
        mock_verify_cert.return_value = mock.sentinel.verification
        self.assertEqual(
            mock.sentinel.verification, self.response.simple_verify(
                self.chall, self.domain, KEY.public_key(),
                cert=mock.sentinel.cert))
        mock_verify_cert.assert_called_once_with(
            self.response, mock.sentinel.cert)

    @mock.patch('acme.challenges.TLSSNI01Response.probe_cert')
    def test_simple_verify_false_on_probe_error(self, mock_probe_cert):
        mock_probe_cert.side_effect = errors.Error
        self.assertFalse(self.response.simple_verify(
            self.chall, self.domain, KEY.public_key()))


class TLSSNI01Test(unittest.TestCase):

    def setUp(self):
        self.jmsg = {
            'type': 'tls-sni-01',
            'token': 'a82d5ff8ef740d12881f6d3c2277ab2e',
        }
        from acme.challenges import TLSSNI01
        self.msg = TLSSNI01(
            token=jose.b64decode('a82d5ff8ef740d12881f6d3c2277ab2e'))

    def test_to_partial_json(self):
        self.assertEqual(self.jmsg, self.msg.to_partial_json())

    def test_from_json(self):
        from acme.challenges import TLSSNI01
        self.assertEqual(self.msg, TLSSNI01.from_json(self.jmsg))

    def test_from_json_hashable(self):
        from acme.challenges import TLSSNI01
        hash(TLSSNI01.from_json(self.jmsg))

    def test_from_json_invalid_token_length(self):
        from acme.challenges import TLSSNI01
        self.jmsg['token'] = jose.encode_b64jose(b'abcd')
        self.assertRaises(
            jose.DeserializationError, TLSSNI01.from_json, self.jmsg)

    @mock.patch('acme.challenges.TLSSNI01Response.gen_cert')
    def test_validation(self, mock_gen_cert):
        mock_gen_cert.return_value = ('cert', 'key')
        self.assertEqual(('cert', 'key'), self.msg.validation(
            KEY, cert_key=mock.sentinel.cert_key))
        mock_gen_cert.assert_called_once_with(key=mock.sentinel.cert_key)

    def test_deprecation_message(self):
        with mock.patch('acme.warnings.warn') as mock_warn:
            from acme.challenges import TLSSNI01
            assert TLSSNI01
        self.assertEqual(mock_warn.call_count, 1)
        self.assertTrue('deprecated' in mock_warn.call_args[0][0])


class TLSALPN01ResponseTest(unittest.TestCase):
    # pylint: disable=too-many-instance-attributes

    def setUp(self):
        from acme.challenges import TLSALPN01
        self.chall = TLSALPN01(
            token=jose.b64decode(b'a82d5ff8ef740d12881f6d3c2277ab2e'))
        self.domain = u'example.com'
        self.domain2 = u'example2.com'

        self.response = self.chall.response(KEY)
        self.jmsg = {
            'resource': 'challenge',
            'type': 'tls-alpn-01',
            'keyAuthorization': self.response.key_authorization,
        }

    def test_to_partial_json(self):
        self.assertEqual({k: v for k, v in self.jmsg.items() if k != 'keyAuthorization'},
<<<<<<< HEAD
                         self.response.to_partial_json())
        self.response._dump_authorization_key(True)  # pylint: disable=protected-access
        self.assertEqual(self.jmsg, self.response.to_partial_json())
=======
                         self.msg.to_partial_json())
>>>>>>> 60e734c9

    def test_from_json(self):
        from acme.challenges import TLSALPN01Response
        self.assertEqual(self.response, TLSALPN01Response.from_json(self.jmsg))

    def test_from_json_hashable(self):
        from acme.challenges import TLSALPN01Response
        hash(TLSALPN01Response.from_json(self.jmsg))

    def test_gen_verify_cert(self):
        key1 = test_util.load_pyopenssl_private_key('rsa512_key.pem')
        cert, key2 = self.response.gen_cert(self.domain, key1)
        self.assertEqual(key1, key2)
        self.assertTrue(self.response.verify_cert(self.domain, cert))

    def test_gen_verify_cert_gen_key(self):
        cert, key = self.response.gen_cert(self.domain)
        self.assertTrue(isinstance(key, OpenSSL.crypto.PKey))
        self.assertTrue(self.response.verify_cert(self.domain, cert))

    def test_verify_bad_cert(self):
        self.assertFalse(self.response.verify_cert(self.domain,
            test_util.load_cert('cert.pem')))

    def test_verify_bad_domain(self):
        key1 = test_util.load_pyopenssl_private_key('rsa512_key.pem')
        cert, key2 = self.response.gen_cert(self.domain, key1)
        self.assertEqual(key1, key2)
        self.assertFalse(self.response.verify_cert(self.domain2, cert))

    def test_simple_verify_bad_key_authorization(self):
        key2 = jose.JWKRSA.load(test_util.load_vector('rsa256_key.pem'))
        self.response.simple_verify(self.chall, "local", key2.public_key())

    @mock.patch('acme.challenges.TLSALPN01Response.verify_cert', autospec=True)
    def test_simple_verify(self, mock_verify_cert):
        mock_verify_cert.return_value = mock.sentinel.verification
        self.assertEqual(
            mock.sentinel.verification, self.response.simple_verify(
                self.chall, self.domain, KEY.public_key(),
                cert=mock.sentinel.cert))
        mock_verify_cert.assert_called_once_with(
            self.response, mock.sentinel.cert, self.domain)

    @mock.patch('acme.challenges.socket.gethostbyname')
    @mock.patch('acme.challenges.crypto_util.probe_sni')
    def test_probe_cert(self, mock_probe_sni, mock_gethostbyname):
        mock_gethostbyname.return_value = '127.0.0.1'
        self.response.probe_cert('foo.com')
        mock_gethostbyname.assert_called_once_with('foo.com')
        mock_probe_sni.assert_called_once_with(
            host='127.0.0.1', port=self.response.PORT, name='foo.com',
            alpn_protocols=['acme-tls/1'])

        self.response.probe_cert('foo.com', host='8.8.8.8')
        mock_probe_sni.assert_called_with(
            host='8.8.8.8', port=mock.ANY, name='foo.com',
            alpn_protocols=['acme-tls/1'])

    @mock.patch('acme.challenges.TLSALPN01Response.probe_cert')
    def test_simple_verify_false_on_probe_error(self, mock_probe_cert):
        mock_probe_cert.side_effect = errors.Error
        self.assertFalse(self.response.simple_verify(
            self.chall, self.domain, KEY.public_key()))


class TLSALPN01Test(unittest.TestCase):

    def setUp(self):
        from acme.challenges import TLSALPN01
        self.msg = TLSALPN01(
            token=jose.b64decode('a82d5ff8ef740d12881f6d3c2277ab2e'))
        self.jmsg = {
            'type': 'tls-alpn-01',
            'token': 'a82d5ff8ef740d12881f6d3c2277ab2e',
        }

    def test_to_partial_json(self):
        self.assertEqual(self.jmsg, self.msg.to_partial_json())

    def test_from_json(self):
        from acme.challenges import TLSALPN01
        self.assertEqual(self.msg, TLSALPN01.from_json(self.jmsg))

    def test_from_json_hashable(self):
        from acme.challenges import TLSALPN01
        hash(TLSALPN01.from_json(self.jmsg))

    def test_from_json_invalid_token_length(self):
        from acme.challenges import TLSALPN01
        self.jmsg['token'] = jose.encode_b64jose(b'abcd')
        self.assertRaises(
            jose.DeserializationError, TLSALPN01.from_json, self.jmsg)

    @mock.patch('acme.challenges.TLSALPN01Response.gen_cert')
    def test_validation(self, mock_gen_cert):
        mock_gen_cert.return_value = ('cert', 'key')
        self.assertEqual(('cert', 'key'), self.msg.validation(
            KEY, cert_key=mock.sentinel.cert_key, domain=mock.sentinel.domain))
        mock_gen_cert.assert_called_once_with(key=mock.sentinel.cert_key,
                                              domain=mock.sentinel.domain)


class DNSTest(unittest.TestCase):

    def setUp(self):
        from acme.challenges import DNS
        self.msg = DNS(token=jose.b64decode(
            b'evaGxfADs6pSRb2LAv9IZf17Dt3juxGJ-PCt92wr-oA'))
        self.jmsg = {
            'type': 'dns',
            'token': 'evaGxfADs6pSRb2LAv9IZf17Dt3juxGJ-PCt92wr-oA',
        }

    def test_to_partial_json(self):
        self.assertEqual(self.jmsg, self.msg.to_partial_json())

    def test_from_json(self):
        from acme.challenges import DNS
        self.assertEqual(self.msg, DNS.from_json(self.jmsg))

    def test_from_json_hashable(self):
        from acme.challenges import DNS
        hash(DNS.from_json(self.jmsg))

    def test_gen_check_validation(self):
        self.assertTrue(self.msg.check_validation(
            self.msg.gen_validation(KEY), KEY.public_key()))

    def test_gen_check_validation_wrong_key(self):
        key2 = jose.JWKRSA.load(test_util.load_vector('rsa1024_key.pem'))
        self.assertFalse(self.msg.check_validation(
            self.msg.gen_validation(KEY), key2.public_key()))

    def test_check_validation_wrong_payload(self):
        validations = tuple(
            jose.JWS.sign(payload=payload, alg=jose.RS256, key=KEY)
            for payload in (b'', b'{}')
        )
        for validation in validations:
            self.assertFalse(self.msg.check_validation(
                validation, KEY.public_key()))

    def test_check_validation_wrong_fields(self):
        bad_validation = jose.JWS.sign(
            payload=self.msg.update(
                token=b'x' * 20).json_dumps().encode('utf-8'),
            alg=jose.RS256, key=KEY)
        self.assertFalse(self.msg.check_validation(
            bad_validation, KEY.public_key()))

    def test_gen_response(self):
        with mock.patch('acme.challenges.DNS.gen_validation') as mock_gen:
            mock_gen.return_value = mock.sentinel.validation
            response = self.msg.gen_response(KEY)
        from acme.challenges import DNSResponse
        self.assertTrue(isinstance(response, DNSResponse))
        self.assertEqual(response.validation, mock.sentinel.validation)

    def test_validation_domain_name(self):
        self.assertEqual(
            '_acme-challenge.le.wtf', self.msg.validation_domain_name('le.wtf'))


class DNSResponseTest(unittest.TestCase):

    def setUp(self):
        from acme.challenges import DNS
        self.chall = DNS(token=jose.b64decode(
            b"evaGxfADs6pSRb2LAv9IZf17Dt3juxGJ-PCt92wr-oA"))
        self.validation = jose.JWS.sign(
            payload=self.chall.json_dumps(sort_keys=True).encode(),
            key=KEY, alg=jose.RS256)

        from acme.challenges import DNSResponse
        self.msg = DNSResponse(validation=self.validation)
        self.jmsg_to = {
            'resource': 'challenge',
            'type': 'dns',
            'validation': self.validation,
        }
        self.jmsg_from = {
            'resource': 'challenge',
            'type': 'dns',
            'validation': self.validation.to_json(),
        }

    def test_to_partial_json(self):
        self.assertEqual(self.jmsg_to, self.msg.to_partial_json())

    def test_from_json(self):
        from acme.challenges import DNSResponse
        self.assertEqual(self.msg, DNSResponse.from_json(self.jmsg_from))

    def test_from_json_hashable(self):
        from acme.challenges import DNSResponse
        hash(DNSResponse.from_json(self.jmsg_from))

    def test_check_validation(self):
        self.assertTrue(
            self.msg.check_validation(self.chall, KEY.public_key()))


if __name__ == '__main__':
    unittest.main()  # pragma: no cover<|MERGE_RESOLUTION|>--- conflicted
+++ resolved
@@ -422,13 +422,7 @@
 
     def test_to_partial_json(self):
         self.assertEqual({k: v for k, v in self.jmsg.items() if k != 'keyAuthorization'},
-<<<<<<< HEAD
-                         self.response.to_partial_json())
-        self.response._dump_authorization_key(True)  # pylint: disable=protected-access
-        self.assertEqual(self.jmsg, self.response.to_partial_json())
-=======
                          self.msg.to_partial_json())
->>>>>>> 60e734c9
 
     def test_from_json(self):
         from acme.challenges import TLSALPN01Response

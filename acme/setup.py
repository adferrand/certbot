import sys

from setuptools import find_packages
from setuptools import setup

version = '1.23.0.dev0'

install_requires = [
<<<<<<< HEAD
    'cryptography>=2.1.4',
    'josepy>=1.10.0',
=======
    'cryptography>=2.5.0',
    'josepy>=1.9.0',
>>>>>>> 693c674a
    'PyOpenSSL>=17.3.0',
    'pyrfc3339',
    'pytz',
    'requests>=2.14.2',
    'requests-toolbelt>=0.3.0',
    'setuptools>=39.0.1',
]

docs_extras = [
    'Sphinx>=1.0',  # autodoc_member_order = 'bysource', autodoc_default_flags
    'sphinx_rtd_theme',
]

test_extras = [
    'pytest',
    'pytest-xdist',
]

setup(
    name='acme',
    version=version,
    description='ACME protocol implementation in Python',
    url='https://github.com/letsencrypt/letsencrypt',
    author="Certbot Project",
    author_email='certbot-dev@eff.org',
    license='Apache License 2.0',
    python_requires='>=3.6',
    classifiers=[
        'Development Status :: 5 - Production/Stable',
        'Intended Audience :: Developers',
        'License :: OSI Approved :: Apache Software License',
        'Programming Language :: Python',
        'Programming Language :: Python :: 3',
        'Programming Language :: Python :: 3.6',
        'Programming Language :: Python :: 3.7',
        'Programming Language :: Python :: 3.8',
        'Programming Language :: Python :: 3.9',
        'Programming Language :: Python :: 3.10',
        'Topic :: Internet :: WWW/HTTP',
        'Topic :: Security',
    ],

    packages=find_packages(),
    include_package_data=True,
    install_requires=install_requires,
    extras_require={
        'docs': docs_extras,
        'test': test_extras,
    },
)<|MERGE_RESOLUTION|>--- conflicted
+++ resolved
@@ -6,13 +6,8 @@
 version = '1.23.0.dev0'
 
 install_requires = [
-<<<<<<< HEAD
-    'cryptography>=2.1.4',
+    'cryptography>=2.5.0',
     'josepy>=1.10.0',
-=======
-    'cryptography>=2.5.0',
-    'josepy>=1.9.0',
->>>>>>> 693c674a
     'PyOpenSSL>=17.3.0',
     'pyrfc3339',
     'pytz',

--- conflicted
+++ resolved
@@ -1,16 +1,7 @@
 """Tests for acme.magic_typing."""
 import sys
 import unittest
-<<<<<<< HEAD
-import warnings
-
-try:
-    import mock
-except ImportError:  # pragma: no cover
-    from unittest import mock  # type: ignore
-=======
 from unittest import mock
->>>>>>> 711cc95d
 
 
 class MagicTypingTest(unittest.TestCase):

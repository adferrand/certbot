--- conflicted
+++ resolved
@@ -202,13 +202,7 @@
     - openssl
 
 install: "$(command -v pip || command -v pip3) install codecov tox"
-script:
-<<<<<<< HEAD
-    - 'if [ -z "${TEST_CAMPAIGN+x}" ] ; then travis_retry tox ; else tox ; fi'
-=======
-    - tox
-    - '[ -z "${BOULDER_INTEGRATION+x}" ] || (tests/boulder-fetch.sh && tests/tox-boulder-integration.sh)'
->>>>>>> 7f707a07
+script: tox
 
 after_success: '[ "$TOXENV" == "py27-cover" ] && codecov'
 

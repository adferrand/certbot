"""Common utilities for certbot_nginx."""
import copy
<<<<<<< HEAD
import pkg_resources
=======
import shutil
>>>>>>> 4fe217df
import tempfile
import unittest
import warnings

import josepy as jose
import mock
import pkg_resources
import zope.component

from certbot import configuration
from certbot.compat import os
<<<<<<< HEAD
from certbot.tests import util as test_util
from certbot.plugins import common
=======
from certbot.plugins import common
from certbot.tests import util as test_util

>>>>>>> 4fe217df
from certbot_nginx import configurator
from certbot_nginx import nginxparser


class NginxTest(unittest.TestCase):  # pylint: disable=too-few-public-methods

    def setUp(self):
        super(NginxTest, self).setUp()

        self.temp_dir, self.config_dir, self.work_dir = common.dir_setup(
            "etc_nginx", "certbot_nginx.tests")
        self.logs_dir = tempfile.mkdtemp('logs')

        self.config_path = os.path.join(self.temp_dir, "etc_nginx")

        self.rsa512jwk = jose.JWKRSA.load(test_util.load_vector(
            "rsa512_key.pem"))

    def tearDown(self):
        # On Windows we have various files which are not correctly closed at the time of tearDown.
        # For know, we log them until a proper file close handling is written.
        # Useful for development only, so no warning when we are on a CI process.
        def onerror_handler(_, path, excinfo):
            """On error handler"""
            if not os.environ.get('APPVEYOR'):  # pragma: no cover
                message = ('Following error occurred when deleting path {0}'
                           'during tearDown process: {1}'.format(path, str(excinfo)))
                warnings.warn(message)

        shutil.rmtree(self.temp_dir, onerror=onerror_handler)
        shutil.rmtree(self.config_dir, onerror=onerror_handler)
        shutil.rmtree(self.work_dir, onerror=onerror_handler)
        shutil.rmtree(self.logs_dir, onerror=onerror_handler)


def get_data_filename(filename):
    """Gets the filename of a test data file."""
    return pkg_resources.resource_filename(
        "certbot_nginx.tests", os.path.join(
            "testdata", "etc_nginx", filename))


def get_nginx_configurator(
        config_path, config_dir, work_dir, logs_dir, version=(1, 6, 2)):
    """Create an Nginx Configurator with the specified options."""

    backups = os.path.join(work_dir, "backups")

    with mock.patch("certbot_nginx.configurator.NginxConfigurator."
                    "config_test"):
        with mock.patch("certbot_nginx.configurator.util."
                        "exe_exists") as mock_exe_exists:
            mock_exe_exists.return_value = True
            config = configurator.NginxConfigurator(
                config=mock.MagicMock(
                    nginx_server_root=config_path,
                    le_vhost_ext="-le-ssl.conf",
                    config_dir=config_dir,
                    work_dir=work_dir,
                    logs_dir=logs_dir,
                    backup_dir=backups,
                    temp_checkpoint_dir=os.path.join(work_dir, "temp_checkpoints"),
                    in_progress_dir=os.path.join(backups, "IN_PROGRESS"),
                    server="https://acme-server.org:443/new",
                    http01_port=80,
                    https_port=5001,
                ),
                name="nginx",
                version=version)
            config.prepare()

    # Provide general config utility.
    nsconfig = configuration.NamespaceConfig(config.config)
    zope.component.provideUtility(nsconfig)

    return config


def filter_comments(tree):
    """Filter comment nodes from parsed configurations."""

    def traverse(tree):
        """Generator dropping comment nodes"""
        for entry in tree:
            # key, values = entry
            spaceless = [e for e in entry if not nginxparser.spacey(e)]
            if spaceless:
                key = spaceless[0]
                values = spaceless[1] if len(spaceless) > 1 else None
            else:
                key = values = ""
            if isinstance(key, list):
                new = copy.deepcopy(entry)
                new[1] = filter_comments(values)
                yield new
            else:
                if key != '#' and spaceless:
                    yield spaceless

    return list(traverse(tree))


def contains_at_depth(haystack, needle, n):
    """Is the needle in haystack at depth n?

    Return true if the needle is present in one of the sub-iterables in haystack
    at depth n. Haystack must be an iterable.
    """
    # Specifically use hasattr rather than isinstance(..., collections.Iterable)
    # because we want to include lists but reject strings.
    if not hasattr(haystack, '__iter__') or hasattr(haystack, 'strip'):
        return False
    if n == 0:
        return needle in haystack
    for item in haystack:
        if contains_at_depth(item, needle, n - 1):
            return True
    return False<|MERGE_RESOLUTION|>--- conflicted
+++ resolved
@@ -1,10 +1,6 @@
 """Common utilities for certbot_nginx."""
 import copy
-<<<<<<< HEAD
-import pkg_resources
-=======
 import shutil
->>>>>>> 4fe217df
 import tempfile
 import unittest
 import warnings
@@ -16,14 +12,9 @@
 
 from certbot import configuration
 from certbot.compat import os
-<<<<<<< HEAD
-from certbot.tests import util as test_util
-from certbot.plugins import common
-=======
 from certbot.plugins import common
 from certbot.tests import util as test_util
 
->>>>>>> 4fe217df
 from certbot_nginx import configurator
 from certbot_nginx import nginxparser
 

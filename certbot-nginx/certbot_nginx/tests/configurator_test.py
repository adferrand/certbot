# pylint: disable=too-many-public-methods
"""Test for certbot_nginx.configurator."""
<<<<<<< HEAD
import shutil
=======
import os
>>>>>>> eb5c4eca
import unittest

import mock
import OpenSSL

from acme import challenges
from acme import messages
from certbot import achallenges
from certbot import crypto_util
from certbot import errors
from certbot.compat import os
from certbot.tests import util as certbot_test_util
from certbot_nginx import constants
from certbot_nginx import obj
from certbot_nginx import parser
from certbot_nginx.configurator import _redirect_block_for_domain
from certbot_nginx.nginxparser import UnspacedList
from certbot_nginx.tests import util


class NginxConfiguratorTest(util.NginxTest):
    """Test a semi complex vhost configuration."""


    def setUp(self):
        super(NginxConfiguratorTest, self).setUp()

        self.config = util.get_nginx_configurator(
            self.config_path, self.config_dir, self.work_dir, self.logs_dir)

    @mock.patch("certbot_nginx.configurator.util.exe_exists")
    def test_prepare_no_install(self, mock_exe_exists):
        mock_exe_exists.return_value = False
        self.assertRaises(
            errors.NoInstallationError, self.config.prepare)

    def test_prepare(self):
        self.assertEqual((1, 6, 2), self.config.version)
        self.assertEqual(11, len(self.config.parser.parsed))

    @mock.patch("certbot_nginx.configurator.util.exe_exists")
    @mock.patch("certbot_nginx.configurator.subprocess.Popen")
    def test_prepare_initializes_version(self, mock_popen, mock_exe_exists):
        mock_popen().communicate.return_value = (
            "", "\n".join(["nginx version: nginx/1.6.2",
                           "built by clang 6.0 (clang-600.0.56)"
                           " (based on LLVM 3.5svn)",
                           "TLS SNI support enabled",
                           "configure arguments: --prefix=/usr/local/Cellar/"
                           "nginx/1.6.2 --with-http_ssl_module"]))

        mock_exe_exists.return_value = True

        self.config.version = None
        self.config.config_test = mock.Mock()
        self.config.prepare()
        self.assertEqual((1, 6, 2), self.config.version)

    def test_prepare_locked(self):
        server_root = self.config.conf("server-root")

        from certbot import util as certbot_util
        certbot_util._LOCKS[server_root].release()  # pylint: disable=protected-access

        self.config.config_test = mock.Mock()
        certbot_test_util.lock_and_call(self._test_prepare_locked, server_root)

    @mock.patch("certbot_nginx.configurator.util.exe_exists")
    def _test_prepare_locked(self, unused_exe_exists):
        try:
            self.config.prepare()
        except errors.PluginError as err:
            err_msg = str(err)
            self.assertTrue("lock" in err_msg)
            self.assertTrue(self.config.conf("server-root") in err_msg)
        else:  # pragma: no cover
            self.fail("Exception wasn't raised!")

    @mock.patch("certbot_nginx.configurator.socket.gethostbyaddr")
    def test_get_all_names(self, mock_gethostbyaddr):
        mock_gethostbyaddr.return_value = ('155.225.50.69.nephoscale.net', [], [])
        names = self.config.get_all_names()
        self.assertEqual(names, {
            "155.225.50.69.nephoscale.net", "www.example.org", "another.alias",
             "migration.com", "summer.com", "geese.com", "sslon.com",
             "globalssl.com", "globalsslsetssl.com", "ipv6.com", "ipv6ssl.com",
             "headers.com"})

    def test_supported_enhancements(self):
        self.assertEqual(['redirect', 'ensure-http-header', 'staple-ocsp'],
                         self.config.supported_enhancements())

    def test_enhance(self):
        self.assertRaises(
            errors.PluginError, self.config.enhance, 'myhost', 'unknown_enhancement')

    def test_get_chall_pref(self):
        self.assertEqual([challenges.HTTP01, challenges.TLSSNI01],
                         self.config.get_chall_pref('myhost'))

    def test_save(self):
        filep = self.config.parser.abs_path('sites-enabled/example.com')
        mock_vhost = obj.VirtualHost(filep,
                                     None, None, None,
                                     set(['.example.com', 'example.*']),
                                     None, [0])
        self.config.parser.add_server_directives(
            mock_vhost,
            [['listen', ' ', '5001', ' ', 'ssl']])
        self.config.save()

        # pylint: disable=protected-access
        parsed = self.config.parser._parse_files(filep, override=True)
        self.assertEqual([[['server'],
                           [['listen', '69.50.225.155:9000'],
                            ['listen', '127.0.0.1'],
                            ['server_name', '.example.com'],
                            ['server_name', 'example.*'],
                            ['listen', '5001', 'ssl'],
                            ['#', parser.COMMENT]]]],
                         parsed[0])

    def test_choose_vhosts_alias(self):
        self._test_choose_vhosts_common('alias', 'server_conf')

    def test_choose_vhosts_example_com(self):
        self._test_choose_vhosts_common('example.com', 'example_conf')

    def test_choose_vhosts_localhost(self):
        self._test_choose_vhosts_common('localhost', 'localhost_conf')

    def test_choose_vhosts_example_com_uk_test(self):
        self._test_choose_vhosts_common('example.com.uk.test', 'example_conf')

    def test_choose_vhosts_www_example_com(self):
        self._test_choose_vhosts_common('www.example.com', 'example_conf')

    def test_choose_vhosts_test_www_example_com(self):
        self._test_choose_vhosts_common('test.www.example.com', 'foo_conf')

    def test_choose_vhosts_abc_www_foo_com(self):
        self._test_choose_vhosts_common('abc.www.foo.com', 'foo_conf')

    def test_choose_vhosts_www_bar_co_uk(self):
        self._test_choose_vhosts_common('www.bar.co.uk', 'localhost_conf')

    def test_choose_vhosts_ipv6_com(self):
        self._test_choose_vhosts_common('ipv6.com', 'ipv6_conf')

    def _test_choose_vhosts_common(self, name, conf):
        conf_names = {'localhost_conf': set(['localhost', r'~^(www\.)?(example|bar)\.']),
                 'server_conf': set(['somename', 'another.alias', 'alias']),
                 'example_conf': set(['.example.com', 'example.*']),
                 'foo_conf': set(['*.www.foo.com', '*.www.example.com']),
                 'ipv6_conf': set(['ipv6.com'])}

        conf_path = {'localhost': "etc_nginx/nginx.conf",
                   'alias': "etc_nginx/nginx.conf",
                   'example.com': "etc_nginx/sites-enabled/example.com",
                   'example.com.uk.test': "etc_nginx/sites-enabled/example.com",
                   'www.example.com': "etc_nginx/sites-enabled/example.com",
                   'test.www.example.com': "etc_nginx/foo.conf",
                   'abc.www.foo.com': "etc_nginx/foo.conf",
                   'www.bar.co.uk': "etc_nginx/nginx.conf",
                   'ipv6.com': "etc_nginx/sites-enabled/ipv6.com"}
        conf_path = {key: os.path.normpath(value) for key, value in conf_path.items()}

        vhost = self.config.choose_vhosts(name)[0]
        path = os.path.relpath(vhost.filep, self.temp_dir)

        self.assertEqual(conf_names[conf], vhost.names)
        self.assertEqual(conf_path[name], path)
        # IPv6 specific checks
        if name == "ipv6.com":
            self.assertTrue(vhost.ipv6_enabled())
            # Make sure that we have SSL enabled also for IPv6 addr
            self.assertTrue(
                any([True for x in vhost.addrs if x.ssl and x.ipv6]))

    def test_choose_vhosts_bad(self):
        bad_results = ['www.foo.com', 'example', 't.www.bar.co',
                       '69.255.225.155']

        for name in bad_results:
            self.assertRaises(errors.MisconfigurationError,
                              self.config.choose_vhosts, name)

    def test_ipv6only(self):
        # ipv6_info: (ipv6_active, ipv6only_present)
        self.assertEqual((True, False), self.config.ipv6_info("80"))
        # Port 443 has ipv6only=on because of ipv6ssl.com vhost
        self.assertEqual((True, True), self.config.ipv6_info("443"))

    def test_ipv6only_detection(self):
        self.config.version = (1, 3, 1)

        self.config.deploy_cert(
            "ipv6.com",
            "example/cert.pem",
            "example/key.pem",
            "example/chain.pem",
            "example/fullchain.pem")

        for addr in self.config.choose_vhosts("ipv6.com")[0].addrs:
            self.assertFalse(addr.ipv6only)

    def test_more_info(self):
        self.assertTrue('nginx.conf' in self.config.more_info())

    def test_deploy_cert_requires_fullchain_path(self):
        self.config.version = (1, 3, 1)
        self.assertRaises(errors.PluginError, self.config.deploy_cert,
            "www.example.com",
            "example/cert.pem",
            "example/key.pem",
            "example/chain.pem",
            None)

    @mock.patch('certbot_nginx.parser.NginxParser.update_or_add_server_directives')
    def test_deploy_cert_raise_on_add_error(self, mock_update_or_add_server_directives):
        mock_update_or_add_server_directives.side_effect = errors.MisconfigurationError()
        self.assertRaises(
            errors.PluginError,
            self.config.deploy_cert,
            "migration.com",
            "example/cert.pem",
            "example/key.pem",
            "example/chain.pem",
            "example/fullchain.pem")

    def test_deploy_cert(self):
        server_conf = self.config.parser.abs_path('server.conf')
        nginx_conf = self.config.parser.abs_path('nginx.conf')
        example_conf = self.config.parser.abs_path('sites-enabled/example.com')
        self.config.version = (1, 3, 1)

        # Get the default SSL vhost
        self.config.deploy_cert(
            "www.example.com",
            "example/cert.pem",
            "example/key.pem",
            "example/chain.pem",
            "example/fullchain.pem")
        self.config.deploy_cert(
            "another.alias",
            "/etc/nginx/cert.pem",
            "/etc/nginx/key.pem",
            "/etc/nginx/chain.pem",
            "/etc/nginx/fullchain.pem")
        self.config.save()

        self.config.parser.load()

        parsed_example_conf = util.filter_comments(self.config.parser.parsed[example_conf])
        parsed_server_conf = util.filter_comments(self.config.parser.parsed[server_conf])
        parsed_nginx_conf = util.filter_comments(self.config.parser.parsed[nginx_conf])

        self.assertEqual([[['server'],
                           [
                            ['listen', '69.50.225.155:9000'],
                            ['listen', '127.0.0.1'],
                            ['server_name', '.example.com'],
                            ['server_name', 'example.*'],

                            ['listen', '5001', 'ssl'],
                            ['ssl_certificate', 'example/fullchain.pem'],
                            ['ssl_certificate_key', 'example/key.pem'],
                            ['include', self.config.mod_ssl_conf],
                            ['ssl_dhparam', self.config.ssl_dhparams],
                            ]]],
                         parsed_example_conf)
        self.assertEqual([['server_name', 'somename', 'alias', 'another.alias']],
                         parsed_server_conf)
        self.assertTrue(util.contains_at_depth(
            parsed_nginx_conf,
            [['server'],
             [
              ['listen', '8000'],
              ['listen', 'somename:8080'],
              ['include', 'server.conf'],
              [['location', '/'],
               [['root', 'html'],
                ['index', 'index.html', 'index.htm']]],
              ['listen', '5001', 'ssl'],
              ['ssl_certificate', '/etc/nginx/fullchain.pem'],
              ['ssl_certificate_key', '/etc/nginx/key.pem'],
              ['include', self.config.mod_ssl_conf],
              ['ssl_dhparam', self.config.ssl_dhparams],
            ]],
            2))

    def test_deploy_cert_add_explicit_listen(self):
        migration_conf = self.config.parser.abs_path('sites-enabled/migration.com')
        self.config.deploy_cert(
            "summer.com",
            "summer/cert.pem",
            "summer/key.pem",
            "summer/chain.pem",
            "summer/fullchain.pem")
        self.config.save()
        self.config.parser.load()
        parsed_migration_conf = util.filter_comments(self.config.parser.parsed[migration_conf])
        self.assertEqual([['server'],
                          [
                           ['server_name', 'migration.com'],
                           ['server_name', 'summer.com'],

                           ['listen', '80'],
                           ['listen', '5001', 'ssl'],
                           ['ssl_certificate', 'summer/fullchain.pem'],
                           ['ssl_certificate_key', 'summer/key.pem'],
                           ['include', self.config.mod_ssl_conf],
                           ['ssl_dhparam', self.config.ssl_dhparams],
                           ]],
                         parsed_migration_conf[0])

    @mock.patch("certbot_nginx.configurator.tls_sni_01.NginxTlsSni01.perform")
    @mock.patch("certbot_nginx.configurator.http_01.NginxHttp01.perform")
    @mock.patch("certbot_nginx.configurator.NginxConfigurator.restart")
    @mock.patch("certbot_nginx.configurator.NginxConfigurator.revert_challenge_config")
    def test_perform_and_cleanup(self, mock_revert, mock_restart, mock_http_perform,
        mock_tls_perform):
        # Only tests functionality specific to configurator.perform
        # Note: As more challenges are offered this will have to be expanded
        achall1 = achallenges.KeyAuthorizationAnnotatedChallenge(
            challb=messages.ChallengeBody(
                chall=challenges.TLSSNI01(token=b"kNdwjwOeX0I_A8DXt9Msmg"),
                uri="https://ca.org/chall0_uri",
                status=messages.Status("pending"),
            ), domain="localhost", account_key=self.rsa512jwk)
        achall2 = achallenges.KeyAuthorizationAnnotatedChallenge(
            challb=messages.ChallengeBody(
                chall=challenges.HTTP01(token=b"m8TdO1qik4JVFtgPPurJmg"),
                uri="https://ca.org/chall1_uri",
                status=messages.Status("pending"),
            ), domain="example.com", account_key=self.rsa512jwk)

        expected = [
            achall1.response(self.rsa512jwk),
            achall2.response(self.rsa512jwk),
        ]

        mock_tls_perform.return_value = expected[:1]
        mock_http_perform.return_value = expected[1:]
        responses = self.config.perform([achall1, achall2])

        self.assertEqual(mock_tls_perform.call_count, 1)
        self.assertEqual(mock_http_perform.call_count, 1)
        self.assertEqual(responses, expected)

        self.config.cleanup([achall1, achall2])
        self.assertEqual(0, self.config._chall_out) # pylint: disable=protected-access
        self.assertEqual(mock_revert.call_count, 1)
        self.assertEqual(mock_restart.call_count, 2)

    @mock.patch("certbot_nginx.configurator.subprocess.Popen")
    def test_get_version(self, mock_popen):
        mock_popen().communicate.return_value = (
            "", "\n".join(["nginx version: nginx/1.4.2",
                           "built by clang 6.0 (clang-600.0.56)"
                           " (based on LLVM 3.5svn)",
                           "TLS SNI support enabled",
                           "configure arguments: --prefix=/usr/local/Cellar/"
                           "nginx/1.6.2 --with-http_ssl_module"]))
        self.assertEqual(self.config.get_version(), (1, 4, 2))

        mock_popen().communicate.return_value = (
            "", "\n".join(["nginx version: nginx/0.9",
                           "built by clang 6.0 (clang-600.0.56)"
                           " (based on LLVM 3.5svn)",
                           "TLS SNI support enabled",
                           "configure arguments: --with-http_ssl_module"]))
        self.assertEqual(self.config.get_version(), (0, 9))

        mock_popen().communicate.return_value = (
            "", "\n".join(["blah 0.0.1",
                           "built by clang 6.0 (clang-600.0.56)"
                           " (based on LLVM 3.5svn)",
                           "TLS SNI support enabled",
                           "configure arguments: --with-http_ssl_module"]))
        self.assertRaises(errors.PluginError, self.config.get_version)

        mock_popen().communicate.return_value = (
            "", "\n".join(["nginx version: nginx/1.4.2",
                           "TLS SNI support enabled"]))
        self.assertRaises(errors.PluginError, self.config.get_version)

        mock_popen().communicate.return_value = (
            "", "\n".join(["nginx version: nginx/1.4.2",
                           "built by clang 6.0 (clang-600.0.56)"
                           " (based on LLVM 3.5svn)",
                           "configure arguments: --with-http_ssl_module"]))
        self.assertRaises(errors.PluginError, self.config.get_version)

        mock_popen().communicate.return_value = (
            "", "\n".join(["nginx version: nginx/0.8.1",
                           "built by clang 6.0 (clang-600.0.56)"
                           " (based on LLVM 3.5svn)",
                           "TLS SNI support enabled",
                           "configure arguments: --with-http_ssl_module"]))
        self.assertRaises(errors.NotSupportedError, self.config.get_version)

        mock_popen.side_effect = OSError("Can't find program")
        self.assertRaises(errors.PluginError, self.config.get_version)

    @mock.patch("certbot_nginx.configurator.subprocess.Popen")
    def test_nginx_restart(self, mock_popen):
        mocked = mock_popen()
        mocked.communicate.return_value = ('', '')
        mocked.returncode = 0
        self.config.restart()

    @mock.patch("certbot_nginx.configurator.subprocess.Popen")
    def test_nginx_restart_fail(self, mock_popen):
        mocked = mock_popen()
        mocked.communicate.return_value = ('', '')
        mocked.returncode = 1
        self.assertRaises(errors.MisconfigurationError, self.config.restart)

    @mock.patch("certbot_nginx.configurator.subprocess.Popen")
    def test_no_nginx_start(self, mock_popen):
        mock_popen.side_effect = OSError("Can't find program")
        self.assertRaises(errors.MisconfigurationError, self.config.restart)

    @mock.patch("certbot.util.run_script")
    def test_config_test_bad_process(self, mock_run_script):
        mock_run_script.side_effect = errors.SubprocessError
        self.assertRaises(errors.MisconfigurationError, self.config.config_test)

    @mock.patch("certbot.util.run_script")
    def test_config_test(self, _):
        self.config.config_test()

    @mock.patch("certbot.reverter.Reverter.recovery_routine")
    def test_recovery_routine_throws_error_from_reverter(self, mock_recovery_routine):
        mock_recovery_routine.side_effect = errors.ReverterError("foo")
        self.assertRaises(errors.PluginError, self.config.recovery_routine)

    @mock.patch("certbot.reverter.Reverter.view_config_changes")
    def test_view_config_changes_throws_error_from_reverter(self, mock_view_config_changes):
        mock_view_config_changes.side_effect = errors.ReverterError("foo")
        self.assertRaises(errors.PluginError, self.config.view_config_changes)

    @mock.patch("certbot.reverter.Reverter.rollback_checkpoints")
    def test_rollback_checkpoints_throws_error_from_reverter(self, mock_rollback_checkpoints):
        mock_rollback_checkpoints.side_effect = errors.ReverterError("foo")
        self.assertRaises(errors.PluginError, self.config.rollback_checkpoints)

    @mock.patch("certbot.reverter.Reverter.revert_temporary_config")
    def test_revert_challenge_config_throws_error_from_reverter(self, mock_revert_temporary_config):
        mock_revert_temporary_config.side_effect = errors.ReverterError("foo")
        self.assertRaises(errors.PluginError, self.config.revert_challenge_config)

    @mock.patch("certbot.reverter.Reverter.add_to_checkpoint")
    def test_save_throws_error_from_reverter(self, mock_add_to_checkpoint):
        mock_add_to_checkpoint.side_effect = errors.ReverterError("foo")
        self.assertRaises(errors.PluginError, self.config.save)

    def test_get_snakeoil_paths(self):
        # pylint: disable=protected-access
        cert, key = self.config._get_snakeoil_paths()
        self.assertTrue(os.path.exists(cert))
        self.assertTrue(os.path.exists(key))
        with open(cert) as cert_file:
            OpenSSL.crypto.load_certificate(
                OpenSSL.crypto.FILETYPE_PEM, cert_file.read())
        with open(key) as key_file:
            OpenSSL.crypto.load_privatekey(
                OpenSSL.crypto.FILETYPE_PEM, key_file.read())

    def test_redirect_enhance(self):
        # Test that we successfully add a redirect when there is
        # a listen directive
        expected = UnspacedList(_redirect_block_for_domain("www.example.com"))[0]

        example_conf = self.config.parser.abs_path('sites-enabled/example.com')
        self.config.enhance("www.example.com", "redirect")

        generated_conf = self.config.parser.parsed[example_conf]
        self.assertTrue(util.contains_at_depth(generated_conf, expected, 2))

        # Test that we successfully add a redirect when there is
        # no listen directive
        migration_conf = self.config.parser.abs_path('sites-enabled/migration.com')
        self.config.enhance("migration.com", "redirect")

        expected = UnspacedList(_redirect_block_for_domain("migration.com"))[0]

        generated_conf = self.config.parser.parsed[migration_conf]
        self.assertTrue(util.contains_at_depth(generated_conf, expected, 2))

    def test_split_for_redirect(self):
        example_conf = self.config.parser.abs_path('sites-enabled/example.com')
        self.config.deploy_cert(
            "example.org",
            "example/cert.pem",
            "example/key.pem",
            "example/chain.pem",
            "example/fullchain.pem")
        self.config.enhance("www.example.com", "redirect")
        generated_conf = self.config.parser.parsed[example_conf]
        self.assertEqual(
            [[['server'], [
               ['server_name', '.example.com'],
               ['server_name', 'example.*'], [],
               ['listen', '5001', 'ssl'], ['#', ' managed by Certbot'],
               ['ssl_certificate', 'example/fullchain.pem'], ['#', ' managed by Certbot'],
               ['ssl_certificate_key', 'example/key.pem'], ['#', ' managed by Certbot'],
               ['include', self.config.mod_ssl_conf], ['#', ' managed by Certbot'],
               ['ssl_dhparam', self.config.ssl_dhparams], ['#', ' managed by Certbot'],
               [], []]],
             [['server'], [
               [['if', '($host', '=', 'www.example.com)'], [
                 ['return', '301', 'https://$host$request_uri']]],
               ['#', ' managed by Certbot'], [],
               ['listen', '69.50.225.155:9000'],
               ['listen', '127.0.0.1'],
               ['server_name', '.example.com'],
               ['server_name', 'example.*'],
               ['return', '404'], ['#', ' managed by Certbot'], [], [], []]]],
            generated_conf)

    def test_split_for_headers(self):
        example_conf = self.config.parser.abs_path('sites-enabled/example.com')
        self.config.deploy_cert(
            "example.org",
            "example/cert.pem",
            "example/key.pem",
            "example/chain.pem",
            "example/fullchain.pem")
        self.config.enhance("www.example.com", "ensure-http-header", "Strict-Transport-Security")
        generated_conf = self.config.parser.parsed[example_conf]
        self.assertEqual(
            [[['server'], [
               ['server_name', '.example.com'],
               ['server_name', 'example.*'], [],
               ['listen', '5001', 'ssl'], ['#', ' managed by Certbot'],
               ['ssl_certificate', 'example/fullchain.pem'], ['#', ' managed by Certbot'],
               ['ssl_certificate_key', 'example/key.pem'], ['#', ' managed by Certbot'],
               ['include', self.config.mod_ssl_conf], ['#', ' managed by Certbot'],
               ['ssl_dhparam', self.config.ssl_dhparams], ['#', ' managed by Certbot'],
               [], [],
               ['add_header', 'Strict-Transport-Security', '"max-age=31536000"', 'always'],
               ['#', ' managed by Certbot'],
               [], []]],
             [['server'], [
               ['listen', '69.50.225.155:9000'],
               ['listen', '127.0.0.1'],
               ['server_name', '.example.com'],
               ['server_name', 'example.*'],
               [], [], []]]],
            generated_conf)

    def test_http_header_hsts(self):
        example_conf = self.config.parser.abs_path('sites-enabled/example.com')
        self.config.enhance("www.example.com", "ensure-http-header",
                            "Strict-Transport-Security")
        expected = ['add_header', 'Strict-Transport-Security', '"max-age=31536000"', 'always']
        generated_conf = self.config.parser.parsed[example_conf]
        self.assertTrue(util.contains_at_depth(generated_conf, expected, 2))

    def test_multiple_headers_hsts(self):
        headers_conf = self.config.parser.abs_path('sites-enabled/headers.com')
        self.config.enhance("headers.com", "ensure-http-header",
                            "Strict-Transport-Security")
        expected = ['add_header', 'Strict-Transport-Security', '"max-age=31536000"', 'always']
        generated_conf = self.config.parser.parsed[headers_conf]
        self.assertTrue(util.contains_at_depth(generated_conf, expected, 2))

    def test_http_header_hsts_twice(self):
        self.config.enhance("www.example.com", "ensure-http-header",
                            "Strict-Transport-Security")
        self.assertRaises(
            errors.PluginEnhancementAlreadyPresent,
            self.config.enhance, "www.example.com",
            "ensure-http-header", "Strict-Transport-Security")


    @mock.patch('certbot_nginx.obj.VirtualHost.contains_list')
    def test_certbot_redirect_exists(self, mock_contains_list):
        # Test that we add no redirect statement if there is already a
        # redirect in the block that is managed by certbot
        # Has a certbot redirect
        mock_contains_list.return_value = True
        with mock.patch("certbot_nginx.configurator.logger") as mock_logger:
            self.config.enhance("www.example.com", "redirect")
            self.assertEqual(mock_logger.info.call_args[0][0],
                "Traffic on port %s already redirecting to ssl in %s")

    def test_redirect_dont_enhance(self):
        # Test that we don't accidentally add redirect to ssl-only block
        with mock.patch("certbot_nginx.configurator.logger") as mock_logger:
            self.config.enhance("geese.com", "redirect")
        self.assertEqual(mock_logger.info.call_args[0][0],
                'No matching insecure server blocks listening on port %s found.')

    def test_double_redirect(self):
        # Test that we add one redirect for each domain
        example_conf = self.config.parser.abs_path('sites-enabled/example.com')
        self.config.enhance("example.com", "redirect")
        self.config.enhance("example.org", "redirect")

        expected1 = UnspacedList(_redirect_block_for_domain("example.com"))[0]
        expected2 = UnspacedList(_redirect_block_for_domain("example.org"))[0]

        generated_conf = self.config.parser.parsed[example_conf]
        self.assertTrue(util.contains_at_depth(generated_conf, expected1, 2))
        self.assertTrue(util.contains_at_depth(generated_conf, expected2, 2))

    def test_staple_ocsp_bad_version(self):
        self.config.version = (1, 3, 1)
        self.assertRaises(errors.PluginError, self.config.enhance,
                          "www.example.com", "staple-ocsp", "chain_path")

    def test_staple_ocsp_no_chain_path(self):
        self.assertRaises(errors.PluginError, self.config.enhance,
                          "www.example.com", "staple-ocsp", None)

    def test_staple_ocsp_internal_error(self):
        self.config.enhance("www.example.com", "staple-ocsp", "chain_path")
        # error is raised because the server block has conflicting directives
        self.assertRaises(errors.PluginError, self.config.enhance,
                          "www.example.com", "staple-ocsp", "different_path")

    def test_staple_ocsp(self):
        chain_path = "example/chain.pem"
        self.config.enhance("www.example.com", "staple-ocsp", chain_path)

        example_conf = self.config.parser.abs_path('sites-enabled/example.com')
        generated_conf = self.config.parser.parsed[example_conf]

        self.assertTrue(util.contains_at_depth(
            generated_conf,
            ['ssl_trusted_certificate', 'example/chain.pem'], 2))
        self.assertTrue(util.contains_at_depth(
            generated_conf, ['ssl_stapling', 'on'], 2))
        self.assertTrue(util.contains_at_depth(
            generated_conf, ['ssl_stapling_verify', 'on'], 2))

    def test_deploy_no_match_default_set(self):
        default_conf = self.config.parser.abs_path('sites-enabled/default')
        foo_conf = self.config.parser.abs_path('foo.conf')
        del self.config.parser.parsed[foo_conf][2][1][0][1][0] # remove default_server
        self.config.version = (1, 3, 1)

        self.config.deploy_cert(
            "www.nomatch.com",
            "example/cert.pem",
            "example/key.pem",
            "example/chain.pem",
            "example/fullchain.pem")
        self.config.save()

        self.config.parser.load()

        parsed_default_conf = util.filter_comments(self.config.parser.parsed[default_conf])

        self.assertEqual([[['server'],
                           [['listen', 'myhost', 'default_server'],
                            ['listen', 'otherhost', 'default_server'],
                            ['server_name', '"www.example.org"'],
                            [['location', '/'],
                             [['root', 'html'],
                              ['index', 'index.html', 'index.htm']]]]],
                          [['server'],
                           [['listen', 'myhost'],
                            ['listen', 'otherhost'],
                            ['server_name', 'www.nomatch.com'],
                            [['location', '/'],
                             [['root', 'html'],
                              ['index', 'index.html', 'index.htm']]],
                            ['listen', '5001', 'ssl'],
                            ['ssl_certificate', 'example/fullchain.pem'],
                            ['ssl_certificate_key', 'example/key.pem'],
                            ['include', self.config.mod_ssl_conf],
                            ['ssl_dhparam', self.config.ssl_dhparams]]]],
                         parsed_default_conf)

        self.config.deploy_cert(
            "nomatch.com",
            "example/cert.pem",
            "example/key.pem",
            "example/chain.pem",
            "example/fullchain.pem")
        self.config.save()

        self.config.parser.load()

        parsed_default_conf = util.filter_comments(self.config.parser.parsed[default_conf])

        self.assertTrue(util.contains_at_depth(parsed_default_conf, "nomatch.com", 3))

    def test_deploy_no_match_default_set_multi_level_path(self):
        default_conf = self.config.parser.abs_path('sites-enabled/default')
        foo_conf = self.config.parser.abs_path('foo.conf')
        del self.config.parser.parsed[default_conf][0][1][0]
        del self.config.parser.parsed[default_conf][0][1][0]
        self.config.version = (1, 3, 1)

        self.config.deploy_cert(
            "www.nomatch.com",
            "example/cert.pem",
            "example/key.pem",
            "example/chain.pem",
            "example/fullchain.pem")
        self.config.save()

        self.config.parser.load()

        parsed_foo_conf = util.filter_comments(self.config.parser.parsed[foo_conf])

        self.assertEqual([['server'],
                          [['listen', '*:80', 'ssl'],
                          ['server_name', 'www.nomatch.com'],
                          ['root', '/home/ubuntu/sites/foo/'],
                          [['location', '/status'], [[['types'], [['image/jpeg', 'jpg']]]]],
                          [['location', '~', 'case_sensitive\\.php$'], [['index', 'index.php'],
                           ['root', '/var/root']]],
                          [['location', '~*', 'case_insensitive\\.php$'], []],
                          [['location', '=', 'exact_match\\.php$'], []],
                          [['location', '^~', 'ignore_regex\\.php$'], []],
                          ['ssl_certificate', 'example/fullchain.pem'],
                          ['ssl_certificate_key', 'example/key.pem']]],
                         parsed_foo_conf[1][1][1])

    def test_deploy_no_match_no_default_set(self):
        default_conf = self.config.parser.abs_path('sites-enabled/default')
        foo_conf = self.config.parser.abs_path('foo.conf')
        del self.config.parser.parsed[default_conf][0][1][0]
        del self.config.parser.parsed[default_conf][0][1][0]
        del self.config.parser.parsed[foo_conf][2][1][0][1][0]
        self.config.version = (1, 3, 1)

        self.assertRaises(errors.MisconfigurationError, self.config.deploy_cert,
            "www.nomatch.com", "example/cert.pem", "example/key.pem",
            "example/chain.pem", "example/fullchain.pem")

    def test_deploy_no_match_fail_multiple_defaults(self):
        self.config.version = (1, 3, 1)
        self.assertRaises(errors.MisconfigurationError, self.config.deploy_cert,
            "www.nomatch.com", "example/cert.pem", "example/key.pem",
            "example/chain.pem", "example/fullchain.pem")

    def test_deploy_no_match_multiple_defaults_ok(self):
        foo_conf = self.config.parser.abs_path('foo.conf')
        self.config.parser.parsed[foo_conf][2][1][0][1][0][1] = '*:5001'
        self.config.version = (1, 3, 1)
        self.config.deploy_cert("www.nomatch.com", "example/cert.pem", "example/key.pem",
            "example/chain.pem", "example/fullchain.pem")

    def test_deploy_no_match_add_redirect(self):
        default_conf = self.config.parser.abs_path('sites-enabled/default')
        foo_conf = self.config.parser.abs_path('foo.conf')
        del self.config.parser.parsed[foo_conf][2][1][0][1][0] # remove default_server
        self.config.version = (1, 3, 1)

        self.config.deploy_cert(
            "www.nomatch.com",
            "example/cert.pem",
            "example/key.pem",
            "example/chain.pem",
            "example/fullchain.pem")

        self.config.deploy_cert(
            "nomatch.com",
            "example/cert.pem",
            "example/key.pem",
            "example/chain.pem",
            "example/fullchain.pem")

        self.config.enhance("www.nomatch.com", "redirect")

        self.config.save()

        self.config.parser.load()

        expected = UnspacedList(_redirect_block_for_domain("www.nomatch.com"))[0]

        generated_conf = self.config.parser.parsed[default_conf]
        self.assertTrue(util.contains_at_depth(generated_conf, expected, 2))

    @mock.patch('certbot.reverter.logger')
    @mock.patch('certbot_nginx.parser.NginxParser.load')
    def test_parser_reload_after_config_changes(self, mock_parser_load, unused_mock_logger):
        self.config.recovery_routine()
        self.config.revert_challenge_config()
        self.config.rollback_checkpoints()
        self.assertTrue(mock_parser_load.call_count == 3)

    def test_choose_vhosts_wildcard(self):
        # pylint: disable=protected-access
        mock_path = "certbot_nginx.display_ops.select_vhost_multiple"
        with mock.patch(mock_path) as mock_select_vhs:
            vhost = [x for x in self.config.parser.get_vhosts()
              if 'summer.com' in x.names][0]
            mock_select_vhs.return_value = [vhost]
            vhs = self.config._choose_vhosts_wildcard("*.com",
                                                     prefer_ssl=True)
            # Check that the dialog was called with migration.com
            self.assertTrue(vhost in mock_select_vhs.call_args[0][0])

            # And the actual returned values
            self.assertEqual(len(vhs), 1)
            self.assertEqual(vhs[0], vhost)

    def test_choose_vhosts_wildcard_redirect(self):
        # pylint: disable=protected-access
        mock_path = "certbot_nginx.display_ops.select_vhost_multiple"
        with mock.patch(mock_path) as mock_select_vhs:
            vhost = [x for x in self.config.parser.get_vhosts()
              if 'summer.com' in x.names][0]
            mock_select_vhs.return_value = [vhost]
            vhs = self.config._choose_vhosts_wildcard("*.com",
                                                     prefer_ssl=False)
            # Check that the dialog was called with migration.com
            self.assertTrue(vhost in mock_select_vhs.call_args[0][0])

            # And the actual returned values
            self.assertEqual(len(vhs), 1)
            self.assertEqual(vhs[0], vhost)

    def test_deploy_cert_wildcard(self):
        # pylint: disable=protected-access
        mock_choose_vhosts = mock.MagicMock()
        vhost = [x for x in self.config.parser.get_vhosts()
            if 'geese.com' in x.names][0]
        mock_choose_vhosts.return_value = [vhost]
        self.config._choose_vhosts_wildcard = mock_choose_vhosts
        mock_d = "certbot_nginx.configurator.NginxConfigurator._deploy_cert"
        with mock.patch(mock_d) as mock_dep:
            self.config.deploy_cert("*.com", "/tmp/path",
                                    "/tmp/path", "/tmp/path", "/tmp/path")
            self.assertTrue(mock_dep.called)
            self.assertEqual(len(mock_dep.call_args_list), 1)
            self.assertEqual(vhost, mock_dep.call_args_list[0][0][0])

    @mock.patch("certbot_nginx.display_ops.select_vhost_multiple")
    def test_deploy_cert_wildcard_no_vhosts(self, mock_dialog):
        # pylint: disable=protected-access
        mock_dialog.return_value = []
        self.assertRaises(errors.PluginError,
                          self.config.deploy_cert,
                          "*.wild.cat", "/tmp/path", "/tmp/path",
                           "/tmp/path", "/tmp/path")

    @mock.patch("certbot_nginx.display_ops.select_vhost_multiple")
    def test_enhance_wildcard_ocsp_after_install(self, mock_dialog):
        # pylint: disable=protected-access
        vhost = [x for x in self.config.parser.get_vhosts()
            if 'geese.com' in x.names][0]
        self.config._wildcard_vhosts["*.com"] = [vhost]
        self.config.enhance("*.com", "staple-ocsp", "example/chain.pem")
        self.assertFalse(mock_dialog.called)

    @mock.patch("certbot_nginx.display_ops.select_vhost_multiple")
    def test_enhance_wildcard_redirect_or_ocsp_no_install(self, mock_dialog):
        vhost = [x for x in self.config.parser.get_vhosts()
            if 'summer.com' in x.names][0]
        mock_dialog.return_value = [vhost]
        self.config.enhance("*.com", "staple-ocsp", "example/chain.pem")
        self.assertTrue(mock_dialog.called)

    @mock.patch("certbot_nginx.display_ops.select_vhost_multiple")
    def test_enhance_wildcard_double_redirect(self, mock_dialog):
      # pylint: disable=protected-access
        vhost = [x for x in self.config.parser.get_vhosts()
            if 'summer.com' in x.names][0]
        self.config._wildcard_redirect_vhosts["*.com"] = [vhost]
        self.config.enhance("*.com", "redirect")
        self.assertFalse(mock_dialog.called)

    def test_choose_vhosts_wildcard_no_ssl_filter_port(self):
        # pylint: disable=protected-access
        mock_path = "certbot_nginx.display_ops.select_vhost_multiple"
        with mock.patch(mock_path) as mock_select_vhs:
            mock_select_vhs.return_value = []
            self.config._choose_vhosts_wildcard("*.com",
                                                prefer_ssl=False,
                                                no_ssl_filter_port='80')
            # Check that the dialog was called with only port 80 vhosts
            self.assertEqual(len(mock_select_vhs.call_args[0][0]), 5)


class InstallSslOptionsConfTest(util.NginxTest):
    """Test that the options-ssl-nginx.conf file is installed and updated properly."""

    def setUp(self):
        super(InstallSslOptionsConfTest, self).setUp()

        self.config = util.get_nginx_configurator(
            self.config_path, self.config_dir, self.work_dir, self.logs_dir)

    def _call(self):
        from certbot_nginx.configurator import install_ssl_options_conf
        install_ssl_options_conf(self.config.mod_ssl_conf, self.config.updated_mod_ssl_conf_digest)

    def _current_ssl_options_hash(self):
        from certbot_nginx.constants import MOD_SSL_CONF_SRC
        return crypto_util.sha256sum(MOD_SSL_CONF_SRC)

    def _assert_current_file(self):
        self.assertTrue(os.path.isfile(self.config.mod_ssl_conf))
        self.assertEqual(crypto_util.sha256sum(self.config.mod_ssl_conf),
            self._current_ssl_options_hash())

    def test_no_file(self):
        # prepare should have placed a file there
        self._assert_current_file()
        os.remove(self.config.mod_ssl_conf)
        self.assertFalse(os.path.isfile(self.config.mod_ssl_conf))
        self._call()
        self._assert_current_file()

    def test_current_file(self):
        self._assert_current_file()
        self._call()
        self._assert_current_file()

    def test_prev_file_updates_to_current(self):
        from certbot_nginx.constants import ALL_SSL_OPTIONS_HASHES
        with mock.patch('certbot.crypto_util.sha256sum') as mock_sha256:
            mock_sha256.return_value = ALL_SSL_OPTIONS_HASHES[0]
            self._call()
        self._assert_current_file()

    def test_manually_modified_current_file_does_not_update(self):
        with open(self.config.mod_ssl_conf, "a") as mod_ssl_conf:
            mod_ssl_conf.write("a new line for the wrong hash\n")
        with mock.patch("certbot.plugins.common.logger") as mock_logger:
            self._call()
            self.assertFalse(mock_logger.warning.called)
        self.assertTrue(os.path.isfile(self.config.mod_ssl_conf))
        self.assertEqual(crypto_util.sha256sum(constants.MOD_SSL_CONF_SRC),
            self._current_ssl_options_hash())
        self.assertNotEqual(crypto_util.sha256sum(self.config.mod_ssl_conf),
            self._current_ssl_options_hash())

    def test_manually_modified_past_file_warns(self):
        with open(self.config.mod_ssl_conf, "a") as mod_ssl_conf:
            mod_ssl_conf.write("a new line for the wrong hash\n")
        with open(self.config.updated_mod_ssl_conf_digest, "w") as f:
            f.write("hashofanoldversion")
        with mock.patch("certbot.plugins.common.logger") as mock_logger:
            self._call()
            self.assertEqual(mock_logger.warning.call_args[0][0],
                "%s has been manually modified; updated file "
                "saved to %s. We recommend updating %s for security purposes.")
        self.assertEqual(crypto_util.sha256sum(constants.MOD_SSL_CONF_SRC),
            self._current_ssl_options_hash())
        # only print warning once
        with mock.patch("certbot.plugins.common.logger") as mock_logger:
            self._call()
            self.assertFalse(mock_logger.warning.called)

    def test_current_file_hash_in_all_hashes(self):
        from certbot_nginx.constants import ALL_SSL_OPTIONS_HASHES
        self.assertTrue(self._current_ssl_options_hash() in ALL_SSL_OPTIONS_HASHES,
            "Constants.ALL_SSL_OPTIONS_HASHES must be appended"
            " with the sha256 hash of self.config.mod_ssl_conf when it is updated.")


class DetermineDefaultServerRootTest(certbot_test_util.ConfigTestCase):
    """Tests for certbot_nginx.configurator._determine_default_server_root."""

    def _call(self):
        from certbot_nginx.configurator import _determine_default_server_root
        return _determine_default_server_root()

    @mock.patch.dict(os.environ, {"CERTBOT_DOCS": "1"})
    def test_docs_value(self):
        self._test(expect_both_values=True)

    @mock.patch.dict(os.environ, {})
    def test_real_values(self):
        self._test(expect_both_values=False)

    def _test(self, expect_both_values):
        server_root = self._call()

        if expect_both_values:
            self.assertIn("/usr/local/etc/nginx", server_root)
            self.assertIn("/etc/nginx", server_root)
        else:
            self.assertTrue(server_root == "/etc/nginx" or server_root == "/usr/local/etc/nginx")


if __name__ == "__main__":
    unittest.main()  # pragma: no cover<|MERGE_RESOLUTION|>--- conflicted
+++ resolved
@@ -1,10 +1,5 @@
 # pylint: disable=too-many-public-methods
 """Test for certbot_nginx.configurator."""
-<<<<<<< HEAD
-import shutil
-=======
-import os
->>>>>>> eb5c4eca
 import unittest
 
 import mock

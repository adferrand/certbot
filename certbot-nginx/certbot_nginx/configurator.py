--- conflicted
+++ resolved
@@ -11,12 +11,7 @@
 
 from acme import challenges
 from acme import crypto_util as acme_crypto_util
-<<<<<<< HEAD
-from acme.magic_typing import List, Dict, Set  # pylint: disable=unused-import, no-name-in-module
-=======
-
-from certbot import compat
->>>>>>> eb5c4eca
+
 from certbot import constants as core_constants
 from certbot import crypto_util
 from certbot import errors
@@ -899,10 +894,6 @@
         have permissions of root.
 
         """
-<<<<<<< HEAD
-=======
-        uid = compat.os_geteuid()
->>>>>>> eb5c4eca
         util.make_or_verify_dir(
             self.config.work_dir, core_constants.CONFIG_DIRS_MODE)
         util.make_or_verify_dir(

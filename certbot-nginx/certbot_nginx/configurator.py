"""Nginx Configuration"""
import logging
import re
import socket
import subprocess
import tempfile
import time

import OpenSSL
import zope.interface

from acme import challenges
from acme import crypto_util as acme_crypto_util
<<<<<<< HEAD
from acme.magic_typing import Dict, Set, List  # pylint: disable=unused-import, no-name-in-module
=======
from acme.magic_typing import List, Dict, Set  # pylint: disable=unused-import, no-name-in-module
>>>>>>> 6cadf3d2

from certbot import constants as core_constants
from certbot import crypto_util
from certbot import errors
from certbot import interfaces
from certbot import util
<<<<<<< HEAD
from certbot.compat import os
=======
from certbot.compat import misc
>>>>>>> 6cadf3d2
from certbot.plugins import common
from certbot_nginx import constants
from certbot_nginx import display_ops
from certbot_nginx import http_01
from certbot_nginx import nginxparser
from certbot_nginx import obj  # pylint: disable=unused-import
from certbot_nginx import parser
<<<<<<< HEAD
from certbot_nginx import http_01
from certbot_nginx import obj  # pylint: disable=unused-import

=======
>>>>>>> 6cadf3d2

NAME_RANK = 0
START_WILDCARD_RANK = 1
END_WILDCARD_RANK = 2
REGEX_RANK = 3
NO_SSL_MODIFIER = 4


logger = logging.getLogger(__name__)


@zope.interface.implementer(interfaces.IAuthenticator, interfaces.IInstaller)
@zope.interface.provider(interfaces.IPluginFactory)
class NginxConfigurator(common.Installer):
    # pylint: disable=too-many-instance-attributes,too-many-public-methods
    """Nginx configurator.

    .. todo:: Add proper support for comments in the config. Currently,
        config files modified by the configurator will lose all their comments.

    :ivar config: Configuration.
    :type config: :class:`~certbot.interfaces.IConfig`

    :ivar parser: Handles low level parsing
    :type parser: :class:`~certbot_nginx.parser`

    :ivar str save_notes: Human-readable config change notes

    :ivar reverter: saves and reverts checkpoints
    :type reverter: :class:`certbot.reverter.Reverter`

    :ivar tup version: version of Nginx

    """

    description = "Nginx Web Server plugin"

    DEFAULT_LISTEN_PORT = '80'

    # SSL directives that Certbot can add when installing a new certificate.
    SSL_DIRECTIVES = ['ssl_certificate', 'ssl_certificate_key', 'ssl_dhparam']

    @classmethod
    def add_parser_arguments(cls, add):
        default_server_root = _determine_default_server_root()
        add("server-root", default=constants.CLI_DEFAULTS["server_root"],
            help="Nginx server root directory. (default: %s)" % default_server_root)
        add("ctl", default=constants.CLI_DEFAULTS["ctl"], help="Path to the "
            "'nginx' binary, used for 'configtest' and retrieving nginx "
            "version number.")

    @property
    def nginx_conf(self):
        """Nginx config file path."""
        return os.path.join(self.conf("server_root"), "nginx.conf")

    def __init__(self, *args, **kwargs):
        """Initialize an Nginx Configurator.

        :param tup version: version of Nginx as a tuple (1, 4, 7)
            (used mostly for unittesting)

        """
        version = kwargs.pop("version", None)
        super(NginxConfigurator, self).__init__(*args, **kwargs)

        # Verify that all directories and files exist with proper permissions
        self._verify_setup()

        # Files to save
        self.save_notes = ""

        # For creating new vhosts if no names match
        self.new_vhost = None

        # List of vhosts configured per wildcard domain on this run.
        # used by deploy_cert() and enhance()
        self._wildcard_vhosts = {}  # type: Dict[str, List[obj.VirtualHost]]
        self._wildcard_redirect_vhosts = {}  # type: Dict[str, List[obj.VirtualHost]]

        # Add number of outstanding challenges
        self._chall_out = 0

        # These will be set in the prepare function
        self.parser = None
        self.version = version
        self._enhance_func = {"redirect": self._enable_redirect,
                              "ensure-http-header": self._set_http_header,
                              "staple-ocsp": self._enable_ocsp_stapling}

        self.reverter.recovery_routine()

    @property
    def mod_ssl_conf(self):
        """Full absolute path to SSL configuration file."""
        return os.path.join(self.config.config_dir, constants.MOD_SSL_CONF_DEST)

    @property
    def updated_mod_ssl_conf_digest(self):
        """Full absolute path to digest of updated SSL configuration file."""
        return os.path.join(self.config.config_dir, constants.UPDATED_MOD_SSL_CONF_DIGEST)

    # This is called in determine_authenticator and determine_installer
    def prepare(self):
        """Prepare the authenticator/installer.

        :raises .errors.NoInstallationError: If Nginx ctl cannot be found
        :raises .errors.MisconfigurationError: If Nginx is misconfigured
        """
        # Verify Nginx is installed
        if not util.exe_exists(self.conf('ctl')):
            raise errors.NoInstallationError(
                "Could not find a usable 'nginx' binary. Ensure nginx exists, "
                "the binary is executable, and your PATH is set correctly.")

        # Make sure configuration is valid
        self.config_test()

        self.parser = parser.NginxParser(self.conf('server-root'))

        install_ssl_options_conf(self.mod_ssl_conf, self.updated_mod_ssl_conf_digest)

        self.install_ssl_dhparams()

        # Set Version
        if self.version is None:
            self.version = self.get_version()

        # Prevent two Nginx plugins from modifying a config at once
        try:
            util.lock_dir_until_exit(self.conf('server-root'))
        except (OSError, errors.LockError):
            logger.debug('Encountered error:', exc_info=True)
            raise errors.PluginError('Unable to lock {0}'.format(self.conf('server-root')))

    # Entry point in main.py for installing cert
    def deploy_cert(self, domain, cert_path, key_path,
                    chain_path=None, fullchain_path=None):
        # pylint: disable=unused-argument
        """Deploys certificate to specified virtual host.

        .. note:: Aborts if the vhost is missing ssl_certificate or
            ssl_certificate_key.

        .. note:: This doesn't save the config files!

        :raises errors.PluginError: When unable to deploy certificate due to
            a lack of directives or configuration

        """
        if not fullchain_path:
            raise errors.PluginError(
                "The nginx plugin currently requires --fullchain-path to "
                "install a cert.")

        vhosts = self.choose_vhosts(domain, create_if_no_match=True)
        for vhost in vhosts:
            self._deploy_cert(vhost, cert_path, key_path, chain_path, fullchain_path)

    def _deploy_cert(self, vhost, cert_path, key_path, chain_path, fullchain_path):
        # pylint: disable=unused-argument
        """
        Helper function for deploy_cert() that handles the actual deployment
        this exists because we might want to do multiple deployments per
        domain originally passed for deploy_cert(). This is especially true
        with wildcard certificates
        """
        cert_directives = [['\n    ', 'ssl_certificate', ' ', fullchain_path],
                           ['\n    ', 'ssl_certificate_key', ' ', key_path]]

        self.parser.update_or_add_server_directives(vhost,
                                          cert_directives)
        logger.info("Deploying Certificate to VirtualHost %s", vhost.filep)

        self.save_notes += ("Changed vhost at %s with addresses of %s\n" %
                            (vhost.filep,
                             ", ".join(str(addr) for addr in vhost.addrs)))
        self.save_notes += "\tssl_certificate %s\n" % fullchain_path
        self.save_notes += "\tssl_certificate_key %s\n" % key_path

    def _choose_vhosts_wildcard(self, domain, prefer_ssl, no_ssl_filter_port=None):
        """Prompts user to choose vhosts to install a wildcard certificate for"""
        if prefer_ssl:
            vhosts_cache = self._wildcard_vhosts
            preference_test = lambda x: x.ssl
        else:
            vhosts_cache = self._wildcard_redirect_vhosts
            preference_test = lambda x: not x.ssl

        # Caching!
        if domain in vhosts_cache:
            # Vhosts for a wildcard domain were already selected
            return vhosts_cache[domain]

        # Get all vhosts whether or not they are covered by the wildcard domain
        vhosts = self.parser.get_vhosts()

        # Go through the vhosts, making sure that we cover all the names
        # present, but preferring the SSL or non-SSL vhosts
        filtered_vhosts = {}
        for vhost in vhosts:
            # Ensure we're listening non-sslishly on no_ssl_filter_port
            if no_ssl_filter_port is not None:
                if not self._vhost_listening_on_port_no_ssl(vhost, no_ssl_filter_port):
                    continue
            for name in vhost.names:
                if preference_test(vhost):
                    # Prefer either SSL or non-SSL vhosts
                    filtered_vhosts[name] = vhost
                elif name not in filtered_vhosts:
                    # Add if not in list previously
                    filtered_vhosts[name] = vhost

        # Only unique VHost objects
        dialog_input = set([vhost for vhost in filtered_vhosts.values()])

        # Ask the user which of names to enable, expect list of names back
        return_vhosts = display_ops.select_vhost_multiple(list(dialog_input))

        for vhost in return_vhosts:
            if domain not in vhosts_cache:
                vhosts_cache[domain] = []
            vhosts_cache[domain].append(vhost)

        return return_vhosts

    #######################
    # Vhost parsing methods
    #######################
    def _choose_vhost_single(self, target_name):
        matches = self._get_ranked_matches(target_name)
        vhosts = [x for x in [self._select_best_name_match(matches)] if x is not None]
        return vhosts

    def choose_vhosts(self, target_name, create_if_no_match=False):
        """Chooses a virtual host based on the given domain name.

        .. note:: This makes the vhost SSL-enabled if it isn't already. Follows
            Nginx's server block selection rules preferring blocks that are
            already SSL.

        .. todo:: This should maybe return list if no obvious answer
            is presented.

        .. todo:: The special name "$hostname" corresponds to the machine's
            hostname. Currently we just ignore this.

        :param str target_name: domain name
        :param bool create_if_no_match: If we should create a new vhost from default
            when there is no match found. If we can't choose a default, raise a
            MisconfigurationError.

        :returns: ssl vhosts associated with name
        :rtype: list of :class:`~certbot_nginx.obj.VirtualHost`

        """
        if util.is_wildcard_domain(target_name):
            # Ask user which VHosts to support.
            vhosts = self._choose_vhosts_wildcard(target_name, prefer_ssl=True)
        else:
            vhosts = self._choose_vhost_single(target_name)
        if not vhosts:
            if create_if_no_match:
                # result will not be [None] because it errors on failure
                vhosts = [self._vhost_from_duplicated_default(target_name, True,
                    str(self.config.https_port))]
            else:
                # No matches. Raise a misconfiguration error.
                raise errors.MisconfigurationError(
                            ("Cannot find a VirtualHost matching domain %s. "
                             "In order for Certbot to correctly perform the challenge "
                             "please add a corresponding server_name directive to your "
                             "nginx configuration for every domain on your certificate: "
                             "https://nginx.org/en/docs/http/server_names.html") % (target_name))
        # Note: if we are enhancing with ocsp, vhost should already be ssl.
        for vhost in vhosts:
            if not vhost.ssl:
                self._make_server_ssl(vhost)

        return vhosts

    def ipv6_info(self, port):
        """Returns tuple of booleans (ipv6_active, ipv6only_present)
        ipv6_active is true if any server block listens ipv6 address in any port

        ipv6only_present is true if ipv6only=on option exists in any server
        block ipv6 listen directive for the specified port.

        :param str port: Port to check ipv6only=on directive for

        :returns: Tuple containing information if IPv6 is enabled in the global
            configuration, and existence of ipv6only directive for specified port
        :rtype: tuple of type (bool, bool)
        """
        # port should be a string, but it's easy to mess up, so let's
        # make sure it is one
        port = str(port)
        vhosts = self.parser.get_vhosts()
        ipv6_active = False
        ipv6only_present = False
        for vh in vhosts:
            for addr in vh.addrs:
                if addr.ipv6:
                    ipv6_active = True
                if addr.ipv6only and addr.get_port() == port:
                    ipv6only_present = True
        return (ipv6_active, ipv6only_present)

    def _vhost_from_duplicated_default(self, domain, allow_port_mismatch, port):
        """if allow_port_mismatch is False, only server blocks with matching ports will be
           used as a default server block template.
        """
        if self.new_vhost is None:
            default_vhost = self._get_default_vhost(domain, allow_port_mismatch, port)
            self.new_vhost = self.parser.duplicate_vhost(default_vhost,
                remove_singleton_listen_params=True)
            self.new_vhost.names = set()

        self._add_server_name_to_vhost(self.new_vhost, domain)
        return self.new_vhost

    def _add_server_name_to_vhost(self, vhost, domain):
        vhost.names.add(domain)
        name_block = [['\n    ', 'server_name']]
        for name in vhost.names:
            name_block[0].append(' ')
            name_block[0].append(name)
        self.parser.update_or_add_server_directives(vhost, name_block)

    def _get_default_vhost(self, domain, allow_port_mismatch, port):
        """Helper method for _vhost_from_duplicated_default; see argument documentation there"""
        vhost_list = self.parser.get_vhosts()
        # if one has default_server set, return that one
        all_default_vhosts = []
        port_matching_vhosts = []
        for vhost in vhost_list:
            for addr in vhost.addrs:
                if addr.default:
                    all_default_vhosts.append(vhost)
                    if self._port_matches(port, addr.get_port()):
                        port_matching_vhosts.append(vhost)
                    break

        if len(port_matching_vhosts) == 1:
            return port_matching_vhosts[0]
        elif len(all_default_vhosts) == 1 and allow_port_mismatch:
            return all_default_vhosts[0]

        # TODO: present a list of vhosts for user to choose from

        raise errors.MisconfigurationError("Could not automatically find a matching server"
            " block for %s. Set the `server_name` directive to use the Nginx installer." % domain)

    def _get_ranked_matches(self, target_name):
        """Returns a ranked list of vhosts that match target_name.
        The ranking gives preference to SSL vhosts.

        :param str target_name: The name to match
        :returns: list of dicts containing the vhost, the matching name, and
            the numerical rank
        :rtype: list

        """
        vhost_list = self.parser.get_vhosts()
        return self._rank_matches_by_name_and_ssl(vhost_list, target_name)

    def _select_best_name_match(self, matches):
        """Returns the best name match of a ranked list of vhosts.

        :param list matches: list of dicts containing the vhost, the matching name,
            and the numerical rank
        :returns: the most matching vhost
        :rtype: :class:`~certbot_nginx.obj.VirtualHost`

        """
        if not matches:
            return None
        elif matches[0]['rank'] in [START_WILDCARD_RANK, END_WILDCARD_RANK,
            START_WILDCARD_RANK + NO_SSL_MODIFIER, END_WILDCARD_RANK + NO_SSL_MODIFIER]:
            # Wildcard match - need to find the longest one
            rank = matches[0]['rank']
            wildcards = [x for x in matches if x['rank'] == rank]
            return max(wildcards, key=lambda x: len(x['name']))['vhost']
        else:
            # Exact or regex match
            return matches[0]['vhost']

    def _rank_matches_by_name(self, vhost_list, target_name):
        """Returns a ranked list of vhosts from vhost_list that match target_name.
        This method should always be followed by a call to _select_best_name_match.

        :param list vhost_list: list of vhosts to filter and rank
        :param str target_name: The name to match
        :returns: list of dicts containing the vhost, the matching name, and
            the numerical rank
        :rtype: list

        """
        # Nginx chooses a matching server name for a request with precedence:
        # 1. exact name match
        # 2. longest wildcard name starting with *
        # 3. longest wildcard name ending with *
        # 4. first matching regex in order of appearance in the file
        matches = []
        for vhost in vhost_list:
            name_type, name = parser.get_best_match(target_name, vhost.names)
            if name_type == 'exact':
                matches.append({'vhost': vhost,
                                'name': name,
                                'rank': NAME_RANK})
            elif name_type == 'wildcard_start':
                matches.append({'vhost': vhost,
                                'name': name,
                                'rank': START_WILDCARD_RANK})
            elif name_type == 'wildcard_end':
                matches.append({'vhost': vhost,
                                'name': name,
                                'rank': END_WILDCARD_RANK})
            elif name_type == 'regex':
                matches.append({'vhost': vhost,
                                'name': name,
                                'rank': REGEX_RANK})
        return sorted(matches, key=lambda x: x['rank'])

    def _rank_matches_by_name_and_ssl(self, vhost_list, target_name):
        """Returns a ranked list of vhosts from vhost_list that match target_name.
        The ranking gives preference to SSLishness before name match level.

        :param list vhost_list: list of vhosts to filter and rank
        :param str target_name: The name to match
        :returns: list of dicts containing the vhost, the matching name, and
            the numerical rank
        :rtype: list

        """
        matches = self._rank_matches_by_name(vhost_list, target_name)
        for match in matches:
            if not match['vhost'].ssl:
                match['rank'] += NO_SSL_MODIFIER
        return sorted(matches, key=lambda x: x['rank'])

    def choose_redirect_vhosts(self, target_name, port, create_if_no_match=False):
        """Chooses a single virtual host for redirect enhancement.

        Chooses the vhost most closely matching target_name that is
        listening to port without using ssl.

        .. todo:: This should maybe return list if no obvious answer
            is presented.

        .. todo:: The special name "$hostname" corresponds to the machine's
            hostname. Currently we just ignore this.

        :param str target_name: domain name
        :param str port: port number
        :param bool create_if_no_match: If we should create a new vhost from default
            when there is no match found. If we can't choose a default, raise a
            MisconfigurationError.

        :returns: vhosts associated with name
        :rtype: list of :class:`~certbot_nginx.obj.VirtualHost`

        """
        if util.is_wildcard_domain(target_name):
            # Ask user which VHosts to enhance.
            vhosts = self._choose_vhosts_wildcard(target_name, prefer_ssl=False,
                no_ssl_filter_port=port)
        else:
            matches = self._get_redirect_ranked_matches(target_name, port)
            vhosts = [x for x in [self._select_best_name_match(matches)]if x is not None]
        if not vhosts and create_if_no_match:
            vhosts = [self._vhost_from_duplicated_default(target_name, False, port)]
        return vhosts

    def _port_matches(self, test_port, matching_port):
        # test_port is a number, matching is a number or "" or None
        if matching_port == "" or matching_port is None:
            # if no port is specified, Nginx defaults to listening on port 80.
            return test_port == self.DEFAULT_LISTEN_PORT
        else:
            return test_port == matching_port

    def _vhost_listening_on_port_no_ssl(self, vhost, port):
        found_matching_port = False
        if len(vhost.addrs) == 0:
            # if there are no listen directives at all, Nginx defaults to
            # listening on port 80.
            found_matching_port = (port == self.DEFAULT_LISTEN_PORT)
        else:
            for addr in vhost.addrs:
                if self._port_matches(port, addr.get_port()) and addr.ssl == False:
                    found_matching_port = True

        if found_matching_port:
            # make sure we don't have an 'ssl on' directive
            return not self.parser.has_ssl_on_directive(vhost)
        else:
            return False

    def _get_redirect_ranked_matches(self, target_name, port):
        """Gets a ranked list of plaintextish port-listening vhosts matching target_name

        Filter all hosts for those listening on port without using ssl.
        Rank by how well these match target_name.

        :param str target_name: The name to match
        :param str port: port number as a string
        :returns: list of dicts containing the vhost, the matching name, and
            the numerical rank
        :rtype: list

        """
        all_vhosts = self.parser.get_vhosts()

        def _vhost_matches(vhost, port):
            return self._vhost_listening_on_port_no_ssl(vhost, port)

        matching_vhosts = [vhost for vhost in all_vhosts if _vhost_matches(vhost, port)]

        return self._rank_matches_by_name(matching_vhosts, target_name)

    def get_all_names(self):
        """Returns all names found in the Nginx Configuration.

        :returns: All ServerNames, ServerAliases, and reverse DNS entries for
                  virtual host addresses
        :rtype: set

        """
        all_names = set()  # type: Set[str]

        for vhost in self.parser.get_vhosts():
            all_names.update(vhost.names)

            for addr in vhost.addrs:
                host = addr.get_addr()
                if common.hostname_regex.match(host):
                    # If it's a hostname, add it to the names.
                    all_names.add(host)
                elif not common.private_ips_regex.match(host):
                    # If it isn't a private IP, do a reverse DNS lookup
                    try:
                        if addr.ipv6:
                            host = addr.get_ipv6_exploded()
                            socket.inet_pton(socket.AF_INET6, host)
                        else:
                            socket.inet_pton(socket.AF_INET, host)
                        all_names.add(socket.gethostbyaddr(host)[0])
                    except (socket.error, socket.herror, socket.timeout):
                        continue

        return util.get_filtered_names(all_names)

    def _get_snakeoil_paths(self):
        """Generate invalid certs that let us create ssl directives for Nginx"""
        # TODO: generate only once
        tmp_dir = os.path.join(self.config.work_dir, "snakeoil")
        le_key = crypto_util.init_save_key(
            key_size=1024, key_dir=tmp_dir, keyname="key.pem")
        key = OpenSSL.crypto.load_privatekey(
            OpenSSL.crypto.FILETYPE_PEM, le_key.pem)
        cert = acme_crypto_util.gen_ss_cert(key, domains=[socket.gethostname()])
        cert_pem = OpenSSL.crypto.dump_certificate(
            OpenSSL.crypto.FILETYPE_PEM, cert)
        cert_file, cert_path = util.unique_file(
            os.path.join(tmp_dir, "cert.pem"), mode="wb")
        with cert_file:
            cert_file.write(cert_pem)
        return cert_path, le_key.file

    def _make_server_ssl(self, vhost):
        """Make a server SSL.

        Make a server SSL by adding new listen and SSL directives.

        :param vhost: The vhost to add SSL to.
        :type vhost: :class:`~certbot_nginx.obj.VirtualHost`

        """
        https_port = self.config.https_port
        ipv6info = self.ipv6_info(https_port)
        ipv6_block = ['']
        ipv4_block = ['']

        # If the vhost was implicitly listening on the default Nginx port,
        # have it continue to do so.
        if len(vhost.addrs) == 0:
            listen_block = [['\n    ', 'listen', ' ', self.DEFAULT_LISTEN_PORT]]
            self.parser.add_server_directives(vhost, listen_block)

        if vhost.ipv6_enabled():
            ipv6_block = ['\n    ',
                          'listen',
                          ' ',
                          '[::]:{0}'.format(https_port),
                          ' ',
                          'ssl']
            if not ipv6info[1]:
                # ipv6only=on is absent in global config
                ipv6_block.append(' ')
                ipv6_block.append('ipv6only=on')

        if vhost.ipv4_enabled():
            ipv4_block = ['\n    ',
                          'listen',
                          ' ',
                          '{0}'.format(https_port),
                          ' ',
                          'ssl']

        snakeoil_cert, snakeoil_key = self._get_snakeoil_paths()

        ssl_block = ([
            ipv6_block,
            ipv4_block,
            ['\n    ', 'ssl_certificate', ' ', snakeoil_cert],
            ['\n    ', 'ssl_certificate_key', ' ', snakeoil_key],
            ['\n    ', 'include', ' ', self.mod_ssl_conf],
            ['\n    ', 'ssl_dhparam', ' ', self.ssl_dhparams],
        ])

        self.parser.add_server_directives(
            vhost, ssl_block)

    ##################################
    # enhancement methods (IInstaller)
    ##################################
    def supported_enhancements(self):  # pylint: disable=no-self-use
        """Returns currently supported enhancements."""
        return ['redirect', 'ensure-http-header', 'staple-ocsp']

    def enhance(self, domain, enhancement, options=None):
        """Enhance configuration.

        :param str domain: domain to enhance
        :param str enhancement: enhancement type defined in
            :const:`~certbot.constants.ENHANCEMENTS`
        :param options: options for the enhancement
            See :const:`~certbot.constants.ENHANCEMENTS`
            documentation for appropriate parameter.

        """
        try:
            return self._enhance_func[enhancement](domain, options)
        except (KeyError, ValueError):
            raise errors.PluginError(
                "Unsupported enhancement: {0}".format(enhancement))
        except errors.PluginError:
            logger.warning("Failed %s for %s", enhancement, domain)
            raise

    def _has_certbot_redirect(self, vhost, domain):
        test_redirect_block = _test_block_from_block(_redirect_block_for_domain(domain))
        return vhost.contains_list(test_redirect_block)

    def _set_http_header(self, domain, header_substring):
        """Enables header identified by header_substring on domain.

        If the vhost is listening plaintextishly, separates out the relevant
        directives into a new server block, and only add header directive to
        HTTPS block.

        :param str domain: the domain to enable header for.
        :param str header_substring: String to uniquely identify a header.
                        e.g. Strict-Transport-Security, Upgrade-Insecure-Requests
        :returns: Success
        :raises .errors.PluginError: If no viable HTTPS host can be created or
            set with header header_substring.
        """
        vhosts = self.choose_vhosts(domain)
        if not vhosts:
            raise errors.PluginError(
                "Unable to find corresponding HTTPS host for enhancement.")
        for vhost in vhosts:
            if vhost.has_header(header_substring):
                raise errors.PluginEnhancementAlreadyPresent(
                    "Existing %s header" % (header_substring))

            # if there is no separate SSL block, break the block into two and
            # choose the SSL block.
            if vhost.ssl and any([not addr.ssl for addr in vhost.addrs]):
                _, vhost = self._split_block(vhost)

            header_directives = [
                ['\n    ', 'add_header', ' ', header_substring, ' '] +
                    constants.HEADER_ARGS[header_substring],
                ['\n']]
            self.parser.add_server_directives(vhost, header_directives)

    def _add_redirect_block(self, vhost, domain):
        """Add redirect directive to vhost
        """
        redirect_block = _redirect_block_for_domain(domain)

        self.parser.add_server_directives(
            vhost, redirect_block, insert_at_top=True)

    def _split_block(self, vhost, only_directives=None):
        """Splits this "virtual host" (i.e. this nginx server block) into
        separate HTTP and HTTPS blocks.

        :param vhost: The server block to break up into two.
        :param list only_directives: If this exists, only duplicate these directives
            when splitting the block.
        :type vhost: :class:`~certbot_nginx.obj.VirtualHost`
        :returns: tuple (http_vhost, https_vhost)
        :rtype: tuple of type :class:`~certbot_nginx.obj.VirtualHost`
        """
        http_vhost = self.parser.duplicate_vhost(vhost, only_directives=only_directives)

        def _ssl_match_func(directive):
            return 'ssl' in directive

        def _ssl_config_match_func(directive):
            return self.mod_ssl_conf in directive

        def _no_ssl_match_func(directive):
            return 'ssl' not in directive

        # remove all ssl addresses and related directives from the new block
        for directive in self.SSL_DIRECTIVES:
            self.parser.remove_server_directives(http_vhost, directive)
        self.parser.remove_server_directives(http_vhost, 'listen', match_func=_ssl_match_func)
        self.parser.remove_server_directives(http_vhost, 'include',
                                             match_func=_ssl_config_match_func)

        # remove all non-ssl addresses from the existing block
        self.parser.remove_server_directives(vhost, 'listen', match_func=_no_ssl_match_func)
        return http_vhost, vhost

    def _enable_redirect(self, domain, unused_options):
        """Redirect all equivalent HTTP traffic to ssl_vhost.

        If the vhost is listening plaintextishly, separate out the
        relevant directives into a new server block and add a rewrite directive.

        .. note:: This function saves the configuration

        :param str domain: domain to enable redirect for
        :param unused_options: Not currently used
        :type unused_options: Not Available
        """

        port = self.DEFAULT_LISTEN_PORT
        # If there are blocks listening plaintextishly on self.DEFAULT_LISTEN_PORT,
        # choose the most name-matching one.

        vhosts = self.choose_redirect_vhosts(domain, port)

        if not vhosts:
            logger.info("No matching insecure server blocks listening on port %s found.",
                self.DEFAULT_LISTEN_PORT)
            return

        for vhost in vhosts:
            self._enable_redirect_single(domain, vhost)

    def _enable_redirect_single(self, domain, vhost):
        """Redirect all equivalent HTTP traffic to ssl_vhost.

        If the vhost is listening plaintextishly, separate out the
        relevant directives into a new server block and add a rewrite directive.

        .. note:: This function saves the configuration

        :param str domain: domain to enable redirect for
        :param `~obj.Vhost` vhost: vhost to enable redirect for
        """
        if vhost.ssl:
            http_vhost, _ = self._split_block(vhost, ['listen', 'server_name'])

            # Add this at the bottom to get the right order of directives
            return_404_directive = [['\n    ', 'return', ' ', '404']]
            self.parser.add_server_directives(http_vhost, return_404_directive)

            vhost = http_vhost

        if self._has_certbot_redirect(vhost, domain):
            logger.info("Traffic on port %s already redirecting to ssl in %s",
                self.DEFAULT_LISTEN_PORT, vhost.filep)
        else:
            # Redirect plaintextish host to https
            self._add_redirect_block(vhost, domain)
            logger.info("Redirecting all traffic on port %s to ssl in %s",
                self.DEFAULT_LISTEN_PORT, vhost.filep)

    def _enable_ocsp_stapling(self, domain, chain_path):
        """Include OCSP response in TLS handshake

        :param str domain: domain to enable OCSP response for
        :param chain_path: chain file path
        :type chain_path: `str` or `None`

        """
        vhosts = self.choose_vhosts(domain)
        for vhost in vhosts:
            self._enable_ocsp_stapling_single(vhost, chain_path)

    def _enable_ocsp_stapling_single(self, vhost, chain_path):
        """Include OCSP response in TLS handshake

        :param str vhost: vhost to enable OCSP response for
        :param chain_path: chain file path
        :type chain_path: `str` or `None`

        """
        if self.version < (1, 3, 7):
            raise errors.PluginError("Version 1.3.7 or greater of nginx "
                                     "is needed to enable OCSP stapling")

        if chain_path is None:
            raise errors.PluginError(
                "--chain-path is required to enable "
                "Online Certificate Status Protocol (OCSP) stapling "
                "on nginx >= 1.3.7.")

        stapling_directives = [
            ['\n    ', 'ssl_trusted_certificate', ' ', chain_path],
            ['\n    ', 'ssl_stapling', ' ', 'on'],
            ['\n    ', 'ssl_stapling_verify', ' ', 'on'], ['\n']]

        try:
            self.parser.add_server_directives(vhost,
                                              stapling_directives)
        except errors.MisconfigurationError as error:
            logger.debug(str(error))
            raise errors.PluginError("An error occurred while enabling OCSP "
                                     "stapling for {0}.".format(vhost.names))

        self.save_notes += ("OCSP Stapling was enabled "
                            "on SSL Vhost: {0}.\n".format(vhost.filep))
        self.save_notes += "\tssl_trusted_certificate {0}\n".format(chain_path)
        self.save_notes += "\tssl_stapling on\n"
        self.save_notes += "\tssl_stapling_verify on\n"

    ######################################
    # Nginx server management (IInstaller)
    ######################################
    def restart(self):
        """Restarts nginx server.

        :raises .errors.MisconfigurationError: If either the reload fails.

        """
        nginx_restart(self.conf('ctl'), self.nginx_conf)

    def config_test(self):  # pylint: disable=no-self-use
        """Check the configuration of Nginx for errors.

        :raises .errors.MisconfigurationError: If config_test fails

        """
        try:
            util.run_script([self.conf('ctl'), "-c", self.nginx_conf, "-t"])
        except errors.SubprocessError as err:
            raise errors.MisconfigurationError(str(err))

    def _verify_setup(self):
        """Verify the setup to ensure safe operating environment.

        Make sure that files/directories are setup with appropriate permissions
        Aim for defensive coding... make sure all input files
        have permissions of root.

        """
<<<<<<< HEAD
=======
        uid = misc.os_geteuid()
>>>>>>> 6cadf3d2
        util.make_or_verify_dir(
            self.config.work_dir, core_constants.CONFIG_DIRS_MODE)
        util.make_or_verify_dir(
            self.config.backup_dir, core_constants.CONFIG_DIRS_MODE)
        util.make_or_verify_dir(
            self.config.config_dir, core_constants.CONFIG_DIRS_MODE)

    def get_version(self):
        """Return version of Nginx Server.

        Version is returned as tuple. (ie. 2.4.7 = (2, 4, 7))

        :returns: version
        :rtype: tuple

        :raises .PluginError:
            Unable to find Nginx version or version is unsupported

        """
        try:
            proc = subprocess.Popen(
                [self.conf('ctl'), "-c", self.nginx_conf, "-V"],
                stdout=subprocess.PIPE,
                stderr=subprocess.PIPE,
                universal_newlines=True)
            text = proc.communicate()[1]  # nginx prints output to stderr
        except (OSError, ValueError) as error:
            logger.debug(str(error), exc_info=True)
            raise errors.PluginError(
                "Unable to run %s -V" % self.conf('ctl'))

        version_regex = re.compile(r"nginx version: ([^/]+)/([0-9\.]*)", re.IGNORECASE)
        version_matches = version_regex.findall(text)

        sni_regex = re.compile(r"TLS SNI support enabled", re.IGNORECASE)
        sni_matches = sni_regex.findall(text)

        ssl_regex = re.compile(r" --with-http_ssl_module")
        ssl_matches = ssl_regex.findall(text)

        if not version_matches:
            raise errors.PluginError("Unable to find Nginx version")
        if not ssl_matches:
            raise errors.PluginError(
                "Nginx build is missing SSL module (--with-http_ssl_module).")
        if not sni_matches:
            raise errors.PluginError("Nginx build doesn't support SNI")

        product_name, product_version = version_matches[0]
        if product_name != 'nginx':
            logger.warning("NGINX derivative %s is not officially supported by"
                           " certbot", product_name)

        nginx_version = tuple([int(i) for i in product_version.split(".")])

        # nginx < 0.8.48 uses machine hostname as default server_name instead of
        # the empty string
        if nginx_version < (0, 8, 48):
            raise errors.NotSupportedError("Nginx version must be 0.8.48+")

        return nginx_version

    def more_info(self):
        """Human-readable string to help understand the module"""
        return (
            "Configures Nginx to authenticate and install HTTPS.{0}"
            "Server root: {root}{0}"
            "Version: {version}".format(
                os.linesep, root=self.parser.config_root,
                version=".".join(str(i) for i in self.version))
        )

    ###################################################
    # Wrapper functions for Reverter class (IInstaller)
    ###################################################
    def save(self, title=None, temporary=False):
        """Saves all changes to the configuration files.

        :param str title: The title of the save. If a title is given, the
            configuration will be saved as a new checkpoint and put in a
            timestamped directory.

        :param bool temporary: Indicates whether the changes made will
            be quickly reversed in the future (ie. challenges)

        :raises .errors.PluginError: If there was an error in
            an attempt to save the configuration, or an error creating a
            checkpoint

        """
        save_files = set(self.parser.parsed.keys())
        self.add_to_checkpoint(save_files, self.save_notes, temporary)
        self.save_notes = ""

        # Change 'ext' to something else to not override existing conf files
        self.parser.filedump(ext='')
        if title and not temporary:
            self.finalize_checkpoint(title)

    def recovery_routine(self):
        """Revert all previously modified files.

        Reverts all modified files that have not been saved as a checkpoint

        :raises .errors.PluginError: If unable to recover the configuration

        """
        super(NginxConfigurator, self).recovery_routine()
        self.new_vhost = None
        self.parser.load()

    def revert_challenge_config(self):
        """Used to cleanup challenge configurations.

        :raises .errors.PluginError: If unable to revert the challenge config.

        """
        self.revert_temporary_config()
        self.new_vhost = None
        self.parser.load()

    def rollback_checkpoints(self, rollback=1):
        """Rollback saved checkpoints.

        :param int rollback: Number of checkpoints to revert

        :raises .errors.PluginError: If there is a problem with the input or
            the function is unable to correctly revert the configuration

        """
        super(NginxConfigurator, self).rollback_checkpoints(rollback)
        self.new_vhost = None
        self.parser.load()

    ###########################################################################
    # Challenges Section for IAuthenticator
    ###########################################################################
    def get_chall_pref(self, unused_domain):  # pylint: disable=no-self-use
        """Return list of challenge preferences."""
        return [challenges.HTTP01, challenges.TLSSNI01]

    # Entry point in main.py for performing challenges
    def perform(self, achalls):
        """Perform the configuration related challenge.

        This function currently assumes all challenges will be fulfilled.
        If this turns out not to be the case in the future. Cleanup and
        outstanding challenges will have to be designed better.

        """
        self._chall_out += len(achalls)
        responses = [None] * len(achalls)
        http_doer = http_01.NginxHttp01(self)

        for i, achall in enumerate(achalls):
            # Currently also have chall_doer hold associated index of the
            # challenge. This helps to put all of the responses back together
            # when they are all complete.
            http_doer.add_chall(achall, i)

        http_response = http_doer.perform()
        # Must restart in order to activate the challenges.
        # Handled here because we may be able to load up other challenge types
        self.restart()

        # Go through all of the challenges and assign them to the proper place
        # in the responses return value. All responses must be in the same order
        # as the original challenges.
        for i, resp in enumerate(http_response):
            responses[http_doer.indices[i]] = resp

        return responses

    # called after challenges are performed
    def cleanup(self, achalls):
        """Revert all challenges."""
        self._chall_out -= len(achalls)

        # If all of the challenges have been finished, clean up everything
        if self._chall_out <= 0:
            self.revert_challenge_config()
            self.restart()


def _test_block_from_block(block):
    test_block = nginxparser.UnspacedList(block)
    parser.comment_directive(test_block, 0)
    return test_block[:-1]


def _redirect_block_for_domain(domain):
    updated_domain = domain
    match_symbol = '='
    if util.is_wildcard_domain(domain):
        match_symbol = '~'
        updated_domain = updated_domain.replace('.', r'\.')
        updated_domain = updated_domain.replace('*', '[^.]+')
        updated_domain = '^' + updated_domain + '$'
    redirect_block = [[
        ['\n    ', 'if', ' ', '($host', ' ', match_symbol, ' ', '%s)' % updated_domain, ' '],
        [['\n        ', 'return', ' ', '301', ' ', 'https://$host$request_uri'],
        '\n    ']],
        ['\n']]
    return redirect_block


def nginx_restart(nginx_ctl, nginx_conf):
    """Restarts the Nginx Server.

    .. todo:: Nginx restart is fatal if the configuration references
        non-existent SSL cert/key files. Remove references to /etc/letsencrypt
        before restart.

    :param str nginx_ctl: Path to the Nginx binary.

    """
    try:
        proc = subprocess.Popen([nginx_ctl, "-c", nginx_conf, "-s", "reload"])
        proc.communicate()

        if proc.returncode != 0:
            # Maybe Nginx isn't running
            # Write to temporary files instead of piping because of communication issues on Arch
            # https://github.com/certbot/certbot/issues/4324
            with tempfile.TemporaryFile() as out:
                with tempfile.TemporaryFile() as err:
                    nginx_proc = subprocess.Popen([nginx_ctl, "-c", nginx_conf],
                        stdout=out, stderr=err)
                    nginx_proc.communicate()
                    if nginx_proc.returncode != 0:
                        # Enter recovery routine...
                        raise errors.MisconfigurationError(
                            "nginx restart failed:\n%s\n%s" % (out.read(), err.read()))

    except (OSError, ValueError):
        raise errors.MisconfigurationError("nginx restart failed")
    # Nginx can take a moment to recognize a newly added TLS SNI servername, so sleep
    # for a second. TODO: Check for expected servername and loop until it
    # appears or return an error if looping too long.
    time.sleep(1)


def install_ssl_options_conf(options_ssl, options_ssl_digest):
    """Copy Certbot's SSL options file into the system's config dir if required."""
    return common.install_version_controlled_file(options_ssl, options_ssl_digest,
        constants.MOD_SSL_CONF_SRC, constants.ALL_SSL_OPTIONS_HASHES)


def _determine_default_server_root():
    if os.environ.get("CERTBOT_DOCS") == "1":
        default_server_root = "%s or %s" % (constants.LINUX_SERVER_ROOT,
            constants.FREEBSD_DARWIN_SERVER_ROOT)
    else:
        default_server_root = constants.CLI_DEFAULTS["server_root"]
    return default_server_root<|MERGE_RESOLUTION|>--- conflicted
+++ resolved
@@ -11,22 +11,14 @@
 
 from acme import challenges
 from acme import crypto_util as acme_crypto_util
-<<<<<<< HEAD
-from acme.magic_typing import Dict, Set, List  # pylint: disable=unused-import, no-name-in-module
-=======
 from acme.magic_typing import List, Dict, Set  # pylint: disable=unused-import, no-name-in-module
->>>>>>> 6cadf3d2
 
 from certbot import constants as core_constants
 from certbot import crypto_util
 from certbot import errors
 from certbot import interfaces
 from certbot import util
-<<<<<<< HEAD
 from certbot.compat import os
-=======
-from certbot.compat import misc
->>>>>>> 6cadf3d2
 from certbot.plugins import common
 from certbot_nginx import constants
 from certbot_nginx import display_ops
@@ -34,12 +26,6 @@
 from certbot_nginx import nginxparser
 from certbot_nginx import obj  # pylint: disable=unused-import
 from certbot_nginx import parser
-<<<<<<< HEAD
-from certbot_nginx import http_01
-from certbot_nginx import obj  # pylint: disable=unused-import
-
-=======
->>>>>>> 6cadf3d2
 
 NAME_RANK = 0
 START_WILDCARD_RANK = 1
@@ -905,10 +891,6 @@
         have permissions of root.
 
         """
-<<<<<<< HEAD
-=======
-        uid = misc.os_geteuid()
->>>>>>> 6cadf3d2
         util.make_or_verify_dir(
             self.config.work_dir, core_constants.CONFIG_DIRS_MODE)
         util.make_or_verify_dir(

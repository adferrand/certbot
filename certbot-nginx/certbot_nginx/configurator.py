--- conflicted
+++ resolved
@@ -18,12 +18,9 @@
 from certbot import errors
 from certbot import interfaces
 from certbot import util
-<<<<<<< HEAD
-=======
-from certbot.compat import misc
->>>>>>> 4fe217df
 from certbot.compat import os
 from certbot.plugins import common
+
 from certbot_nginx import constants
 from certbot_nginx import display_ops
 from certbot_nginx import http_01
@@ -890,10 +887,6 @@
         have permissions of root.
 
         """
-<<<<<<< HEAD
-=======
-        uid = misc.os_geteuid()
->>>>>>> 4fe217df
         util.make_or_verify_dir(
             self.config.work_dir, core_constants.CONFIG_DIRS_MODE)
         util.make_or_verify_dir(

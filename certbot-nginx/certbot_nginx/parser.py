--- conflicted
+++ resolved
@@ -3,23 +3,17 @@
 import functools
 import glob
 import logging
-<<<<<<< HEAD
-=======
-import os
->>>>>>> 12ab59e1
 import re
 import pyparsing
 
-import pyparsing
 import six
-
-from acme.magic_typing import Union, Dict, Set, List, Tuple  # pylint: disable=unused-import, no-name-in-module
 
 from certbot import errors
 from certbot.compat import os
 
+from certbot_nginx import obj
 from certbot_nginx import nginxparser
-from certbot_nginx import obj
+from acme.magic_typing import Union, Dict, Set, Any, List, Tuple # pylint: disable=unused-import, no-name-in-module
 
 logger = logging.getLogger(__name__)
 

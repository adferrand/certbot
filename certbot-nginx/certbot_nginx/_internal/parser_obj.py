""" This file contains parsing routines and object classes to help derive meaning from
raw lists of tokens from pyparsing. """

import abc
import logging


from acme.magic_typing import List
from certbot import errors

logger = logging.getLogger(__name__)
COMMENT = " managed by Certbot"
COMMENT_BLOCK = ["#", COMMENT]


class Parsable(object):
    """ Abstract base class for "Parsable" objects whose underlying representation
    is a tree of lists.

    :param .Parsable parent: This object's parsed parent in the tree
    """

    __metaclass__ = abc.ABCMeta

    def __init__(self, parent=None):
        self._data: List[object] = []
        self._tabs = None
        self.parent = parent

    @classmethod
    def parsing_hooks(cls):
        """Returns object types that this class should be able to `parse` recusrively.
        The order of the objects indicates the order in which the parser should
        try to parse each subitem.
        :returns: A list of Parsable classes.
        :rtype list:
        """
        return (Block, Sentence, Statements)

    @staticmethod
    @abc.abstractmethod
    def should_parse(lists):
        """ Returns whether the contents of `lists` can be parsed into this object.

        :returns: Whether `lists` can be parsed as this object.
        :rtype bool:
        """
        raise NotImplementedError()

    @abc.abstractmethod
    def parse(self, raw_list, add_spaces=False):
        """ Loads information into this object from underlying raw_list structure.
        Each Parsable object might make different assumptions about the structure of
        raw_list.

        :param list raw_list: A list or sublist of tokens from pyparsing, containing whitespace
            as separate tokens.
        :param bool add_spaces: If set, the method can and should manipulate and insert spacing
            between non-whitespace tokens and lists to delimit them.
        :raises .errors.MisconfigurationError: when the assumptions about the structure of
            raw_list are not met.
        """
        raise NotImplementedError()

    @abc.abstractmethod
    def iterate(self, expanded=False, match=None):
        """ Iterates across this object. If this object is a leaf object, only yields
        itself. If it contains references other parsing objects, and `expanded` is set,
        this function should first yield itself, then recursively iterate across all of them.
        :param bool expanded: Whether to recursively iterate on possible children.
        :param callable match: If provided, an object is only iterated if this callable
            returns True when called on that object.

        :returns: Iterator over desired objects.
        """
        raise NotImplementedError()

    @abc.abstractmethod
    def get_tabs(self):
        """ Guess at the tabbing style of this parsed object, based on whitespace.

        If this object is a leaf, it deducts the tabbing based on its own contents.
        Other objects may guess by calling `get_tabs` recursively on child objects.

        :returns: Guess at tabbing for this object. Should only return whitespace strings
            that does not contain newlines.
        :rtype str:
        """
        raise NotImplementedError()

    @abc.abstractmethod
    def set_tabs(self, tabs="    "):
        """This tries to set and alter the tabbing of the current object to a desired
        whitespace string. Primarily meant for objects that were constructed, so they
        can conform to surrounding whitespace.

        :param str tabs: A whitespace string (not containing newlines).
        """
        raise NotImplementedError()

    def dump(self, include_spaces=False):
        """ Dumps back to pyparsing-like list tree. The opposite of `parse`.

        Note: if this object has not been modified, `dump` with `include_spaces=True`
        should always return the original input of `parse`.

        :param bool include_spaces: If set to False, magically hides whitespace tokens from
            dumped output.

        :returns: Pyparsing-like list tree.
        :rtype list:
        """
        return [elem.dump(include_spaces) for elem in self._data]


class Statements(Parsable):
    """ A group or list of "Statements". A Statement is either a Block or a Sentence.

    The underlying representation is simply a list of these Statement objects, with
    an extra `_trailing_whitespace` string to keep track of the whitespace that does not
    precede any more statements.
    """
    def __init__(self, parent=None):
        super(Statements, self).__init__(parent)
        self._trailing_whitespace = None

    # ======== Begin overridden functions

    @staticmethod
    def should_parse(lists):
        return isinstance(lists, list)

    def set_tabs(self, tabs="    "):
        """ Sets the tabbing for this set of statements. Does this by calling `set_tabs`
        on each of the child statements.

        Then, if a parent is present, sets trailing whitespace to parent tabbing. This
        is so that the trailing } of any Block that contains Statements lines up
        with parent tabbing.
        """
        for statement in self._data:
            statement.set_tabs(tabs)
        if self.parent is not None:
            self._trailing_whitespace = "\n" + self.parent.get_tabs()

    def parse(self, raw_list, add_spaces=False):
        """ Parses a list of statements.
        Expects all elements in `raw_list` to be parseable by `type(self).parsing_hooks`,
        with an optional whitespace string at the last index of `raw_list`.
        """
        if not isinstance(raw_list, list):
            raise errors.MisconfigurationError("Statements parsing expects a list!")
        # If there's a trailing whitespace in the list of statements, keep track of it.
        if raw_list and isinstance(raw_list[-1], str) and raw_list[-1].isspace():
            self._trailing_whitespace = raw_list[-1]
            raw_list = raw_list[:-1]
        self._data = [parse_raw(elem, self, add_spaces) for elem in raw_list]

    def get_tabs(self):
        """ Takes a guess at the tabbing of all contained Statements by retrieving the
        tabbing of the first Statement."""
        if self._data:
            return self._data[0].get_tabs()
        return ""

    def dump(self, include_spaces=False):
        """ Dumps this object by first dumping each statement, then appending its
        trailing whitespace (if `include_spaces` is set) """
        data = super(Statements, self).dump(include_spaces)
        if include_spaces and self._trailing_whitespace is not None:
            return data + [self._trailing_whitespace]
        return data

    def iterate(self, expanded=False, match=None):
        """ Combines each statement's iterator.  """
        for elem in self._data:
            for sub_elem in elem.iterate(expanded, match):
                yield sub_elem

    # ======== End overridden functions


def _space_list(list_):
    """ Inserts whitespace between adjacent non-whitespace tokens. """
<<<<<<< HEAD
    spaced_statement: List[str] = []
    for i in reversed(six.moves.xrange(len(list_))):
=======
    spaced_statement = [] # type: List[str]
    for i in reversed(range(len(list_))):
>>>>>>> c59775c3
        spaced_statement.insert(0, list_[i])
        if i > 0 and not list_[i].isspace() and not list_[i-1].isspace():
            spaced_statement.insert(0, " ")
    return spaced_statement


class Sentence(Parsable):
    """ A list of words. Non-whitespace words are typically separated with whitespace tokens. """

    # ======== Begin overridden functions

    @staticmethod
    def should_parse(lists):
        """ Returns True if `lists` can be parseable as a `Sentence`-- that is,
        every element is a string type.

        :param list lists: The raw unparsed list to check.

        :returns: whether this lists is parseable by `Sentence`.
        """
        return isinstance(lists, list) and len(lists) > 0 and \
            all(isinstance(elem, str) for elem in lists)

    def parse(self, raw_list, add_spaces=False):
        """ Parses a list of string types into this object.
        If add_spaces is set, adds whitespace tokens between adjacent non-whitespace tokens."""
        if add_spaces:
            raw_list = _space_list(raw_list)
        if not isinstance(raw_list, list) or \
                any(not isinstance(elem, str) for elem in raw_list):
            raise errors.MisconfigurationError("Sentence parsing expects a list of string types.")
        self._data = raw_list

    def iterate(self, expanded=False, match=None):
        """ Simply yields itself. """
        if match is None or match(self):
            yield self

    def set_tabs(self, tabs="    "):
        """ Sets the tabbing on this sentence. Inserts a newline and `tabs` at the
        beginning of `self._data`. """
        if self._data[0].isspace():
            return
        self._data.insert(0, "\n" + tabs)

    def dump(self, include_spaces=False):
        """ Dumps this sentence. If include_spaces is set, includes whitespace tokens."""
        if not include_spaces:
            return self.words
        return self._data

    def get_tabs(self):
        """ Guesses at the tabbing of this sentence. If the first element is whitespace,
        returns the whitespace after the rightmost newline in the string. """
        first = self._data[0]
        if not first.isspace():
            return ""
        rindex = first.rfind("\n")
        return first[rindex+1:]

    # ======== End overridden functions

    @property
    def words(self):
        """ Iterates over words, but without spaces. Like Unspaced List. """
        return [word.strip("\"\'") for word in self._data if not word.isspace()]

    def __getitem__(self, index):
        return self.words[index]

    def __contains__(self, word):
        return word in self.words


class Block(Parsable):
    """ Any sort of bloc, denoted by a block name and curly braces, like so:
    The parsed block:
        block name {
            content 1;
            content 2;
        }
    might be represented with the list [names, contents], where
        names = ["block", " ", "name", " "]
        contents = [["\n    ", "content", " ", "1"], ["\n    ", "content", " ", "2"], "\n"]
    """
    def __init__(self, parent=None):
        super(Block, self).__init__(parent)
        self.names: Sentence = None
        self.contents: Block = None

    @staticmethod
    def should_parse(lists):
        """ Returns True if `lists` can be parseable as a `Block`-- that is,
        it's got a length of 2, the first element is a `Sentence` and the second can be
        a `Statements`.

        :param list lists: The raw unparsed list to check.

        :returns: whether this lists is parseable by `Block`. """
        return isinstance(lists, list) and len(lists) == 2 and \
            Sentence.should_parse(lists[0]) and isinstance(lists[1], list)

    def set_tabs(self, tabs="    "):
        """ Sets tabs by setting equivalent tabbing on names, then adding tabbing
        to contents."""
        self.names.set_tabs(tabs)
        self.contents.set_tabs(tabs + "    ")

    def iterate(self, expanded=False, match=None):
        """ Iterator over self, and if expanded is set, over its contents. """
        if match is None or match(self):
            yield self
        if expanded:
            for elem in self.contents.iterate(expanded, match):
                yield elem

    def parse(self, raw_list, add_spaces=False):
        """ Parses a list that resembles a block.

        The assumptions that this routine makes are:
            1. the first element of `raw_list` is a valid Sentence.
            2. the second element of `raw_list` is a valid Statement.
        If add_spaces is set, we call it recursively on `names` and `contents`, and
        add an extra trailing space to `names` (to separate the block's opening bracket
        and the block name).
        """
        if not Block.should_parse(raw_list):
            raise errors.MisconfigurationError("Block parsing expects a list of length 2. "
                "First element should be a list of string types (the bloc names), "
                "and second should be another list of statements (the bloc content).")
        self.names = Sentence(self)
        if add_spaces:
            raw_list[0].append(" ")
        self.names.parse(raw_list[0], add_spaces)
        self.contents = Statements(self)
        self.contents.parse(raw_list[1], add_spaces)
        self._data = [self.names, self.contents]

    def get_tabs(self):
        """ Guesses tabbing by retrieving tabbing guess of self.names. """
        return self.names.get_tabs()

def _is_comment(parsed_obj):
    """ Checks whether parsed_obj is a comment.

    :param .Parsable parsed_obj:

    :returns: whether parsed_obj represents a comment sentence.
    :rtype bool:
    """
    if not isinstance(parsed_obj, Sentence):
        return False
    return parsed_obj.words[0] == "#"

def _is_certbot_comment(parsed_obj):
    """ Checks whether parsed_obj is a "managed by Certbot" comment.

    :param .Parsable parsed_obj:

    :returns: whether parsed_obj is a "managed by Certbot" comment.
    :rtype bool:
    """
    if not _is_comment(parsed_obj):
        return False
    if len(parsed_obj.words) != len(COMMENT_BLOCK):
        return False
    for i, word in enumerate(parsed_obj.words):
        if word != COMMENT_BLOCK[i]:
            return False
    return True

def _certbot_comment(parent, preceding_spaces=4):
    """ A "Managed by Certbot" comment.
    :param int preceding_spaces: Number of spaces between the end of the previous
        statement and the comment.
    :returns: Sentence containing the comment.
    :rtype: .Sentence
    """
    result = Sentence(parent)
    result.parse([" " * preceding_spaces] + COMMENT_BLOCK)
    return result

def _choose_parser(parent, list_):
    """ Choose a parser from type(parent).parsing_hooks, depending on whichever hook
    returns True first. """
    hooks = Parsable.parsing_hooks()
    if parent:
        hooks = type(parent).parsing_hooks()
    for type_ in hooks:
        if type_.should_parse(list_):
            return type_(parent)
    raise errors.MisconfigurationError(
        "None of the parsing hooks succeeded, so we don't know how to parse this set of lists.")

def parse_raw(lists_, parent=None, add_spaces=False):
    """ Primary parsing factory function.

    :param list lists_: raw lists from pyparsing to parse.
    :param .Parent parent: The parent containing this object.
    :param bool add_spaces: Whether to pass add_spaces to the parser.

    :returns .Parsable: The parsed object.

    :raises errors.MisconfigurationError: If no parsing hook passes, and we can't
        determine which type to parse the raw lists into.
    """
    parser = _choose_parser(parent, lists_)
    parser.parse(lists_, add_spaces)
    return parser<|MERGE_RESOLUTION|>--- conflicted
+++ resolved
@@ -182,13 +182,8 @@
 
 def _space_list(list_):
     """ Inserts whitespace between adjacent non-whitespace tokens. """
-<<<<<<< HEAD
     spaced_statement: List[str] = []
-    for i in reversed(six.moves.xrange(len(list_))):
-=======
-    spaced_statement = [] # type: List[str]
     for i in reversed(range(len(list_))):
->>>>>>> c59775c3
         spaced_statement.insert(0, list_[i])
         if i > 0 and not list_[i].isspace() and not list_[i-1].isspace():
             spaced_statement.insert(0, " ")

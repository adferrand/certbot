"""Test for letsencrypt.client.apache_configurator."""
import os
import pkg_resources
import re
import shutil
import sys
import tempfile
import unittest

import mock

from letsencrypt.client import apache_configurator
from letsencrypt.client import CONFIG
from letsencrypt.client import display
from letsencrypt.client import errors


UBUNTU_CONFIGS = pkg_resources.resource_filename(
    __name__, "testdata/debian_apache_2_4")

<<<<<<< HEAD
# pylint: disable=invalid-name
def setUpModule():
    """Run once before all unittests."""

    global TEMP_DIR, CONFIG_DIR, WORK_DIR

    display.set_display(display.NcursesDisplay())

    TEMP_DIR = tempfile.mkdtemp("temp")
    CONFIG_DIR = tempfile.mkdtemp("config")
    WORK_DIR = tempfile.mkdtemp("work")

    shutil.copytree(UBUNTU_CONFIGS,
                    os.path.join(TEMP_DIR, "debian_apache_2_4"), symlinks=True)
    TEMP_DIR = os.path.join(TEMP_DIR, "debian_apache_2_4")

    temp_options = pkg_resources.resource_filename(
        "letsencrypt.client", os.path.basename(CONFIG.OPTIONS_SSL_CONF))
    shutil.copyfile(temp_options, os.path.join(CONFIG_DIR, "options-ssl.conf"))
=======
>>>>>>> 6b9c2a5c

class TwoVhost80Test(unittest.TestCase):
    """Test two standard well configured HTTP vhosts."""

    def setUp(self):
        logger.setLogger(logger.FileLogger(sys.stdout))
        logger.setLogLevel(logger.INFO)
        display.set_display(display.NcursesDisplay())

        self.temp_dir = os.path.join(
            tempfile.mkdtemp("temp"), "debian_apache_2_4")
        self.config_dir = tempfile.mkdtemp("config")
        self.work_dir = tempfile.mkdtemp("work")

        shutil.copytree(UBUNTU_CONFIGS, self.temp_dir, symlinks=True)

        temp_options = pkg_resources.resource_filename(
            "letsencrypt.client", os.path.basename(CONFIG.OPTIONS_SSL_CONF))
        shutil.copyfile(
            temp_options, os.path.join(self.config_dir, "options-ssl.conf"))

        # Final slash is currently important
        self.config_path = os.path.join(self.temp_dir, "two_vhost_80/apache2/")
        self.ssl_options = os.path.join(self.config_dir, "options-ssl.conf")
        backups = os.path.join(self.work_dir, "backups")

        with mock.patch("letsencrypt.client.apache_configurator."
                        "subprocess.Popen") as mock_popen:
            # This just states that the ssl module is already loaded
            mock_popen().communicate.return_value = ("ssl_module", "")
            self.config = apache_configurator.ApacheConfigurator(
                self.config_path,
                {
                    "backup": backups,
                    "temp": os.path.join(self.work_dir, "temp_checkpoint"),
                    "progress": os.path.join(backups, "IN_PROGRESS"),
                    "config": self.config_dir,
                    "work": self.work_dir,
                },
                self.ssl_options,
                (2, 4, 7))

        prefix = os.path.join(
            self.temp_dir, "two_vhost_80/apache2/sites-available")
        aug_pre = "/files" + prefix
        self.vh_truth = [
            apache_configurator.VH(
                os.path.join(prefix, "encryption-example.conf"),
                os.path.join(aug_pre, "encryption-example.conf/VirtualHost"),
                ["*:80"], False, True, ["encryption-example.demo"]),
            apache_configurator.VH(
                os.path.join(prefix, "default-ssl.conf"),
                os.path.join(aug_pre, "default-ssl.conf/IfModule/VirtualHost"),
                ["_default_:443"], True, False),
            apache_configurator.VH(
                os.path.join(prefix, "000-default.conf"),
                os.path.join(aug_pre, "000-default.conf/VirtualHost"),
                ["*:80"], False, True, ["ip-172-30-0-17"]),
            apache_configurator.VH(
                os.path.join(prefix, "letsencrypt.conf"),
                os.path.join(aug_pre, "letsencrypt.conf/VirtualHost"),
                ["*:80"], False, True, ["letsencrypt.demo"]),
        ]

    def tearDown(self):
        shutil.rmtree(self.temp_dir)
        shutil.rmtree(self.config_dir)
        shutil.rmtree(self.work_dir)

    def test_parse_file(self):
        """Test parse_file.

        letsencrypt.conf is chosen as the test file as it will not be
        included during the normal course of execution.

        """
        file_path = os.path.join(
            self.config_path, "sites-available", "letsencrypt.conf")
        self.config._parse_file(file_path)  # pylint: disable=protected-access

        # search for the httpd incl
        matches = self.config.aug.match(
            "/augeas/load/Httpd/incl [. ='%s']" % file_path)

        self.assertTrue(matches)

    def test_get_all_names(self):
        names = self.config.get_all_names()
        self.assertEqual(set(names), set(
            ['letsencrypt.demo', 'encryption-example.demo', 'ip-172-30-0-17']))

    def test_find_directive(self):
        test = self.config.find_directive(
            apache_configurator.case_i("Listen"), "443")
        # This will only look in enabled hosts
        test2 = self.config.find_directive(
            apache_configurator.case_i("documentroot"))
        self.assertEqual(len(test), 2)
        self.assertEqual(len(test2), 3)

    def test_get_virtual_hosts(self):
        vhs = self.config.get_virtual_hosts()
        self.assertEqual(len(vhs), 4)
        found = 0
        for vhost in vhs:
            for truth in self.vh_truth:
                if vhost == truth:
                    found += 1
                    break

        self.assertEqual(found, 4)

    def test_is_site_enabled(self):
        self.assertTrue(self.config.is_site_enabled(self.vh_truth[0].filep))
        self.assertFalse(self.config.is_site_enabled(self.vh_truth[1].filep))
        self.assertTrue(self.config.is_site_enabled(self.vh_truth[2].filep))
        self.assertTrue(self.config.is_site_enabled(self.vh_truth[3].filep))

    def test_add_dir(self):
        aug_default = "/files" + self.config.location["default"]
        self.config.add_dir(
            aug_default, "AddDirective", "test")

        self.assertTrue(
            self.config.find_directive("AddDirective", "test", aug_default))

    def test_deploy_cert(self):
        self.config.deploy_cert(
            self.vh_truth[1],
            "example/cert.pem", "example/key.pem", "example/cert_chain.pem")

        loc_cert = self.config.find_directive(
            apache_configurator.case_i("sslcertificatefile"),
            re.escape("example/cert.pem"), self.vh_truth[1].path)
        loc_key = self.config.find_directive(
            apache_configurator.case_i("sslcertificateKeyfile"),
            re.escape("example/key.pem"), self.vh_truth[1].path)
        loc_chain = self.config.find_directive(
            apache_configurator.case_i("SSLCertificateChainFile"),
            re.escape("example/cert_chain.pem"), self.vh_truth[1].path)

        # Verify one directive was found in the correct file
        self.assertEqual(len(loc_cert), 1)
        self.assertEqual(apache_configurator.get_file_path(loc_cert[0]),
                         self.vh_truth[1].filep)

        self.assertEqual(len(loc_key), 1)
        self.assertEqual(apache_configurator.get_file_path(loc_key[0]),
                         self.vh_truth[1].filep)

        self.assertEqual(len(loc_chain), 1)
        self.assertEqual(apache_configurator.get_file_path(loc_chain[0]),
                         self.vh_truth[1].filep)

    def test_is_name_vhost(self):
        self.assertTrue(self.config.is_name_vhost("*:80"))
        self.config.version = (2, 2)
        self.assertFalse(self.config.is_name_vhost("*:80"))

    def test_add_name_vhost(self):
        self.config.add_name_vhost("*:443")
        # self.config.save(temporary=True)
        self.assertTrue(self.config.find_directive(
            "NameVirtualHost", re.escape("*:443")))

    def test_add_dir_to_ifmodssl(self):
        """test _add_dir_to_ifmodssl.

        Path must be valid before attempting to add to augeas

        """
        self.config._add_dir_to_ifmodssl(  # pylint: disable=protected-access
            "/files" + self.config.location["default"], "FakeDirective", "123")

        matches = self.config.find_directive("FakeDirective", "123")

        self.assertEqual(len(matches), 1)
        self.assertTrue("IfModule" in matches[0])

    def test_make_vhost_ssl(self):
        ssl_vhost = self.config.make_vhost_ssl(self.vh_truth[0])

        self.assertEqual(
            ssl_vhost.filep,
            os.path.join(self.config_path, "sites-available",
                         "encryption-example-le-ssl.conf"))

        self.assertEqual(ssl_vhost.path,
                         "/files" + ssl_vhost.filep + "/IfModule/VirtualHost")
        self.assertEqual(ssl_vhost.addrs, ["*:443"])
        self.assertEqual(ssl_vhost.names, ["encryption-example.demo"])
        self.assertTrue(ssl_vhost.ssl)
        self.assertFalse(ssl_vhost.enabled)

        self.assertTrue(self.config.find_directive(
            "SSLCertificateFile", None, ssl_vhost.path))
        self.assertTrue(self.config.find_directive(
            "SSLCertificateKeyFile", None, ssl_vhost.path))
        self.assertTrue(self.config.find_directive(
            "Include", self.ssl_options, ssl_vhost.path))

        self.assertEqual(self.config.is_name_vhost(self.vh_truth[0]),
                         self.config.is_name_vhost(ssl_vhost))

        self.assertEqual(len(self.config.vhosts), 5)

    @mock.patch("letsencrypt.client.apache_configurator."
                "subprocess.Popen")
    def test_get_version(self, mock_popen):
        mock_popen().communicate.return_value = (
            "Server Version: Apache/2.4.2 (Debian)", "")
        self.assertEqual(self.config.get_version(), (2, 4, 2))

        mock_popen().communicate.return_value = (
            "Server Version: Apache/2 (Linux)", "")
        self.assertEqual(self.config.get_version(), (2,))

        mock_popen().communicate.return_value = (
            "Server Version: Apache (Debian)", "")
        self.assertRaises(
            errors.LetsEncryptConfiguratorError, self.config.get_version)

        mock_popen().communicate.return_value = (
            "Server Version: Apache/2.3\n Apache/2.4.7", "")
        self.assertRaises(
            errors.LetsEncryptConfiguratorError, self.config.get_version)

        mock_popen.side_effect = OSError("Can't find program")
        self.assertRaises(
            errors.LetsEncryptConfiguratorError, self.config.get_version)


if __name__ == '__main__':
    unittest.main()<|MERGE_RESOLUTION|>--- conflicted
+++ resolved
@@ -18,35 +18,11 @@
 UBUNTU_CONFIGS = pkg_resources.resource_filename(
     __name__, "testdata/debian_apache_2_4")
 
-<<<<<<< HEAD
-# pylint: disable=invalid-name
-def setUpModule():
-    """Run once before all unittests."""
-
-    global TEMP_DIR, CONFIG_DIR, WORK_DIR
-
-    display.set_display(display.NcursesDisplay())
-
-    TEMP_DIR = tempfile.mkdtemp("temp")
-    CONFIG_DIR = tempfile.mkdtemp("config")
-    WORK_DIR = tempfile.mkdtemp("work")
-
-    shutil.copytree(UBUNTU_CONFIGS,
-                    os.path.join(TEMP_DIR, "debian_apache_2_4"), symlinks=True)
-    TEMP_DIR = os.path.join(TEMP_DIR, "debian_apache_2_4")
-
-    temp_options = pkg_resources.resource_filename(
-        "letsencrypt.client", os.path.basename(CONFIG.OPTIONS_SSL_CONF))
-    shutil.copyfile(temp_options, os.path.join(CONFIG_DIR, "options-ssl.conf"))
-=======
->>>>>>> 6b9c2a5c
 
 class TwoVhost80Test(unittest.TestCase):
     """Test two standard well configured HTTP vhosts."""
 
     def setUp(self):
-        logger.setLogger(logger.FileLogger(sys.stdout))
-        logger.setLogLevel(logger.INFO)
         display.set_display(display.NcursesDisplay())
 
         self.temp_dir = os.path.join(

--- conflicted
+++ resolved
@@ -6,13 +6,8 @@
 import time
 
 import augeas
-import zope.interface
 
 from letsencrypt.client import CONFIG
-<<<<<<< HEAD
-from letsencrypt.client import interfaces
-=======
->>>>>>> 4de3b6a3
 from letsencrypt.client import le_util
 
 
@@ -26,7 +21,6 @@
     :ivar dict direc: dictionary containing save directory paths
 
     """
-    zope.interface.implements(interfaces.IConfigurator)
 
     def __init__(self, direc=None):
         """Initialize Augeas Configurator.

# Tox (http://tox.testrun.org/) is a tool for running tests in
# multiple virtualenvs. To use it, "pip install tox" and then run
# "tox" from this directory.

[tox]
skipsdist = true
envlist = modification,py3,py27-cover,lint,mypy

[base]
# pip installs the requested packages in editable mode
pip_install = python {toxinidir}/tools/pip_install_editable.py
# pip installs the requested packages in editable mode and runs unit tests on
# them. Each package is installed and tested in the order they are provided
# before the script moves on to the next package. All dependencies are pinned
# to a specific version for increased stability for developers.
install_and_test = python {toxinidir}/tools/install_and_test.py
dns_packages =
    certbot-dns-cloudflare \
    certbot-dns-cloudxns \
    certbot-dns-digitalocean \
    certbot-dns-dnsimple \
    certbot-dns-dnsmadeeasy \
    certbot-dns-gehirn \
    certbot-dns-google \
    certbot-dns-linode \
    certbot-dns-luadns \
    certbot-dns-nsone \
    certbot-dns-ovh \
    certbot-dns-rfc2136 \
    certbot-dns-route53 \
    certbot-dns-sakuracloud
all_packages =
    acme[dev] \
    .[dev] \
    certbot-apache \
    {[base]dns_packages} \
    certbot-nginx \
    certbot-postfix \
    letshelp-certbot
install_packages =
    python {toxinidir}/tools/pip_install_editable.py {[base]all_packages}
source_paths =
    acme/acme
    certbot
    certbot-apache/certbot_apache
    certbot-compatibility-test/certbot_compatibility_test
    certbot-dns-cloudflare/certbot_dns_cloudflare
    certbot-dns-cloudxns/certbot_dns_cloudxns
    certbot-dns-digitalocean/certbot_dns_digitalocean
    certbot-dns-dnsimple/certbot_dns_dnsimple
    certbot-dns-dnsmadeeasy/certbot_dns_dnsmadeeasy
    certbot-dns-gehirn/certbot_dns_gehirn
    certbot-dns-google/certbot_dns_google
    certbot-dns-linode/certbot_dns_linode
    certbot-dns-luadns/certbot_dns_luadns
    certbot-dns-nsone/certbot_dns_nsone
    certbot-dns-ovh/certbot_dns_ovh
    certbot-dns-rfc2136/certbot_dns_rfc2136
    certbot-dns-route53/certbot_dns_route53
    certbot-dns-sakuracloud/certbot_dns_sakuracloud
    certbot-nginx/certbot_nginx
    certbot-postfix/certbot_postfix
    letshelp-certbot/letshelp_certbot
    tests/lock_test.py

[testenv]
passenv =
    CERTBOT_NO_PIN
commands =
    {[base]install_and_test} {[base]all_packages}
    python tests/lock_test.py
setenv =
    PYTEST_ADDOPTS = {env:PYTEST_ADDOPTS:--numprocesses auto}
    PYTHONHASHSEED = 0

[testenv:py27-oldest]
commands =
    {[testenv]commands}
setenv =
    {[testenv]setenv}
    CERTBOT_OLDEST=1

[testenv:py27-acme-oldest]
commands =
    {[base]install_and_test} acme[dev]
setenv =
    {[testenv:py27-oldest]setenv}

[testenv:py27-apache-oldest]
commands =
    {[base]install_and_test} certbot-apache
setenv =
    {[testenv:py27-oldest]setenv}

[testenv:py27-certbot-oldest]
commands =
    {[base]install_and_test} .[dev]
setenv =
    {[testenv:py27-oldest]setenv}

[testenv:py27-dns-oldest]
commands =
    {[base]install_and_test} {[base]dns_packages}
setenv =
    {[testenv:py27-oldest]setenv}

[testenv:py27-nginx-oldest]
commands =
    {[base]install_and_test} certbot-nginx
    python tests/lock_test.py
setenv =
    {[testenv:py27-oldest]setenv}

[testenv:py27-postfix-oldest]
commands =
    {[base]install_and_test} certbot-postfix
setenv =
    {[testenv:py27-oldest]setenv}

[testenv:py27-cover]
basepython = python2.7
commands =
    {[base]install_packages}
    python tox.cover.py

[testenv:py37-cover]
basepython = python3.7
commands =
    {[base]install_packages}
    python tox.cover.py

[testenv:lint]
basepython = python2.7
# separating into multiple invocations disables cross package
# duplicate code checking; if one of the commands fails, others will
# continue, but tox return code will reflect previous error
commands =
    {[base]install_packages}
    python -m pylint --reports=n --rcfile=.pylintrc {[base]source_paths}

[testenv:mypy]
basepython = python3
commands =
    {[base]install_packages}
    {[base]pip_install} .[dev3]
    mypy {[base]source_paths}

[testenv:apacheconftest]
#basepython = python2.7
commands =
    {[base]pip_install} acme . certbot-apache certbot-compatibility-test
    {toxinidir}/certbot-apache/certbot_apache/tests/apache-conf-files/apache-conf-test --debian-modules
passenv =
    SERVER

[testenv:apacheconftest-with-pebble]
commands =
    {toxinidir}/certbot-apache/certbot_apache/tests/apache-conf-files/pebble-fetch-start.sh
    {[testenv:apacheconftest]commands}
passenv =
    HOME
    GOPATH
    PEBBLEPATH
setenv =
    SERVER=https://localhost:14000/dir

[testenv:nginxroundtrip]
commands =
    {[base]pip_install} acme . certbot-apache certbot-nginx
    python certbot-compatibility-test/nginx/roundtrip.py certbot-compatibility-test/nginx/nginx-roundtrip-testdata

# This is a duplication of the command line in testenv:le_auto to
# allow users to run the modification check by running `tox`
[testenv:modification]
commands =
    python {toxinidir}/tests/modification-check.py

[testenv:apache_compat]
commands =
    docker build -t certbot-compatibility-test -f certbot-compatibility-test/Dockerfile .
    docker build -t apache-compat -f certbot-compatibility-test/Dockerfile-apache .
    docker run --rm -it apache-compat -c apache.tar.gz -vvvv
whitelist_externals =
    docker
passenv =
    DOCKER_*

[testenv:nginx_compat]
commands =
    docker build -t certbot-compatibility-test -f certbot-compatibility-test/Dockerfile .
    docker build -t nginx-compat -f certbot-compatibility-test/Dockerfile-nginx .
    docker run --rm -it nginx-compat -c nginx.tar.gz -vv -aie
whitelist_externals =
    docker
passenv =
    DOCKER_*

[testenv:le_auto_trusty]
# At the moment, this tests under Python 2.7 only, as only that version is
# readily available on the Trusty Docker image.
commands =
    python {toxinidir}/tests/modification-check.py
    docker build -f letsencrypt-auto-source/Dockerfile.trusty -t lea letsencrypt-auto-source
    docker run --rm -t -i lea
whitelist_externals =
    docker
passenv =
    DOCKER_*
    TRAVIS_BRANCH

[testenv:le_auto_xenial]
# At the moment, this tests under Python 2.7 only.
commands =
    docker build -f letsencrypt-auto-source/Dockerfile.xenial -t lea letsencrypt-auto-source
    docker run --rm -t -i lea
whitelist_externals =
    docker
passenv = DOCKER_*

[testenv:le_auto_jessie]
# At the moment, this tests under Python 2.7 only, as only that version is
# readily available on the Wheezy Docker image.
commands =
    docker build -f letsencrypt-auto-source/Dockerfile.jessie -t lea letsencrypt-auto-source
    docker run --rm -t -i lea
whitelist_externals =
    docker
passenv = DOCKER_*

[testenv:le_auto_centos6]
# At the moment, this tests under Python 2.6 only, as only that version is
# readily available on the CentOS 6 Docker image.
commands =
    docker build -f letsencrypt-auto-source/Dockerfile.centos6 -t lea letsencrypt-auto-source
    docker run --rm -t -i lea
whitelist_externals =
    docker
passenv = DOCKER_*

[testenv:docker_dev]
# tests the Dockerfile-dev file to ensure development with it works
# as expected
commands =
    docker-compose run --rm --service-ports development bash -c 'tox -e lint'
whitelist_externals =
    docker-compose
passenv = DOCKER_*

[testenv:integration]
commands =
    {[base]pip_install} acme . certbot-nginx certbot-ci
    pytest {toxinidir}/certbot-ci/certbot_integration_tests \
        --acme-server={env:ACME_SERVER:pebble} \
        --cov=acme --cov=certbot --cov=certbot_nginx --cov-report= \
        --cov-config={toxinidir}/certbot-ci/certbot_integration_tests/.coveragerc \
        -W 'ignore:Unverified HTTPS request'
<<<<<<< HEAD
    coverage report --include 'certbot/*' --show-missing --fail-under=56
    coverage report --include 'certbot-nginx/*' --show-missing --fail-under=0
=======
    coverage report --include 'certbot/*' --show-missing --fail-under=64
>>>>>>> 0f49d569
passenv =
    DOCKER_*<|MERGE_RESOLUTION|>--- conflicted
+++ resolved
@@ -254,11 +254,7 @@
         --cov=acme --cov=certbot --cov=certbot_nginx --cov-report= \
         --cov-config={toxinidir}/certbot-ci/certbot_integration_tests/.coveragerc \
         -W 'ignore:Unverified HTTPS request'
-<<<<<<< HEAD
-    coverage report --include 'certbot/*' --show-missing --fail-under=56
-    coverage report --include 'certbot-nginx/*' --show-missing --fail-under=0
-=======
-    coverage report --include 'certbot/*' --show-missing --fail-under=64
->>>>>>> 0f49d569
+    coverage report --include 'certbot/*' --show-missing --fail-under=67
+    coverage report --include 'certbot-nginx/*' --show-missing --fail-under=74
 passenv =
     DOCKER_*
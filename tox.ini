# Tox (http://tox.testrun.org/) is a tool for running tests in
# multiple virtualenvs. To use it, "pip install tox" and then run
# "tox" from this directory.

[tox]
skipsdist = true
envlist = modification,py3,py27-cover,lint,mypy

[base]
# pip installs the requested packages in editable mode
pip_install = python {toxinidir}/tools/pip_install_editable.py
# pip installs the requested packages in editable mode and runs unit tests on
# them. Each package is installed and tested in the order they are provided
# before the script moves on to the next package. All dependencies are pinned
# to a specific version for increased stability for developers.
install_and_test = python {toxinidir}/tools/install_and_test.py
dns_packages =
    certbot-dns-cloudflare \
    certbot-dns-cloudxns \
    certbot-dns-digitalocean \
    certbot-dns-dnsimple \
    certbot-dns-dnsmadeeasy \
    certbot-dns-gehirn \
    certbot-dns-google \
    certbot-dns-linode \
    certbot-dns-luadns \
    certbot-dns-nsone \
    certbot-dns-ovh \
    certbot-dns-rfc2136 \
    certbot-dns-route53 \
    certbot-dns-sakuracloud
all_packages =
    acme[dev] \
    .[dev] \
    certbot-apache \
    {[base]dns_packages} \
    certbot-nginx \
    certbot-postfix \
    letshelp-certbot
install_packages =
    python {toxinidir}/tools/pip_install_editable.py {[base]all_packages}
source_paths =
    acme/acme
    certbot
    certbot-apache/certbot_apache
    certbot-compatibility-test/certbot_compatibility_test
    certbot-dns-cloudflare/certbot_dns_cloudflare
    certbot-dns-cloudxns/certbot_dns_cloudxns
    certbot-dns-digitalocean/certbot_dns_digitalocean
    certbot-dns-dnsimple/certbot_dns_dnsimple
    certbot-dns-dnsmadeeasy/certbot_dns_dnsmadeeasy
    certbot-dns-gehirn/certbot_dns_gehirn
    certbot-dns-google/certbot_dns_google
    certbot-dns-linode/certbot_dns_linode
    certbot-dns-luadns/certbot_dns_luadns
    certbot-dns-nsone/certbot_dns_nsone
    certbot-dns-ovh/certbot_dns_ovh
    certbot-dns-rfc2136/certbot_dns_rfc2136
    certbot-dns-route53/certbot_dns_route53
    certbot-dns-sakuracloud/certbot_dns_sakuracloud
    certbot-nginx/certbot_nginx
    certbot-postfix/certbot_postfix
    letshelp-certbot/letshelp_certbot
    tests/lock_test.py

[testenv]
passenv =
    CERTBOT_NO_PIN
commands =
    {[base]install_and_test} {[base]all_packages}
    python tests/lock_test.py
setenv =
    PYTEST_ADDOPTS = {env:PYTEST_ADDOPTS:--numprocesses auto}
    PYTHONHASHSEED = 0

[testenv:py27-oldest]
commands =
    {[testenv]commands}
setenv =
    {[testenv]setenv}
    CERTBOT_OLDEST=1

[testenv:py27-acme-oldest]
commands =
    {[base]install_and_test} acme[dev]
setenv =
    {[testenv:py27-oldest]setenv}

[testenv:py27-apache-oldest]
commands =
    {[base]install_and_test} certbot-apache
setenv =
    {[testenv:py27-oldest]setenv}

[testenv:py27-certbot-oldest]
commands =
    {[base]install_and_test} .[dev]
setenv =
    {[testenv:py27-oldest]setenv}

[testenv:py27-dns-oldest]
commands =
    {[base]install_and_test} {[base]dns_packages}
setenv =
    {[testenv:py27-oldest]setenv}

[testenv:py27-nginx-oldest]
commands =
    {[base]install_and_test} certbot-nginx
    python tests/lock_test.py
setenv =
    {[testenv:py27-oldest]setenv}

[testenv:py27-postfix-oldest]
commands =
    {[base]install_and_test} certbot-postfix
setenv =
    {[testenv:py27-oldest]setenv}

[testenv:py27_install]
basepython = python2.7
commands =
    {[base]install_packages}

[testenv:py27-cover]
basepython = python2.7
commands =
    {[base]install_packages}
    python tox.cover.py

[testenv:py37-cover]
basepython = python3.7
commands =
    {[base]install_packages}
    python tox.cover.py

[testenv:lint]
basepython = python2.7
# separating into multiple invocations disables cross package
# duplicate code checking; if one of the commands fails, others will
# continue, but tox return code will reflect previous error
commands =
    {[base]install_packages}
<<<<<<< HEAD
    pip install --upgrade astroid pylint  # required!
    pylint --reports=n --rcfile=.pylintrc {[base]source_paths}
=======
    python -m pylint --reports=n --rcfile=.pylintrc {[base]source_paths}
>>>>>>> fd6702b8

[testenv:mypy]
basepython = python3
commands =
    {[base]install_packages}
    {[base]pip_install} .[dev3]
    mypy {[base]source_paths}

[testenv:apacheconftest]
#basepython = python2.7
commands =
    {[base]pip_install} acme . certbot-apache certbot-compatibility-test
    {toxinidir}/certbot-apache/certbot_apache/tests/apache-conf-files/apache-conf-test --debian-modules
passenv =
    SERVER

[testenv:apacheconftest-with-pebble]
commands =
    {toxinidir}/tests/pebble-fetch.sh
    {[testenv:apacheconftest]commands}
passenv =
    HOME
    GOPATH
    PEBBLEPATH
setenv =
    SERVER=https://localhost:14000/dir

[testenv:nginxroundtrip]
commands =
    {[base]pip_install} acme . certbot-apache certbot-nginx
    python certbot-compatibility-test/nginx/roundtrip.py certbot-compatibility-test/nginx/nginx-roundtrip-testdata

# This is a duplication of the command line in testenv:le_auto to
# allow users to run the modification check by running `tox`
[testenv:modification]
commands =
    python {toxinidir}/tests/modification-check.py

[testenv:apache_compat]
commands =
    docker build -t certbot-compatibility-test -f certbot-compatibility-test/Dockerfile .
    docker build -t apache-compat -f certbot-compatibility-test/Dockerfile-apache .
    docker run --rm -it apache-compat -c apache.tar.gz -vvvv
whitelist_externals =
    docker
passenv =
    DOCKER_*

[testenv:nginx_compat]
commands =
    docker build -t certbot-compatibility-test -f certbot-compatibility-test/Dockerfile .
    docker build -t nginx-compat -f certbot-compatibility-test/Dockerfile-nginx .
    docker run --rm -it nginx-compat -c nginx.tar.gz -vv -aie
whitelist_externals =
    docker
passenv =
    DOCKER_*

[testenv:le_auto_trusty]
# At the moment, this tests under Python 2.7 only, as only that version is
# readily available on the Trusty Docker image.
commands =
    python {toxinidir}/tests/modification-check.py
    docker build -f letsencrypt-auto-source/Dockerfile.trusty -t lea letsencrypt-auto-source
    docker run --rm -t -i lea
whitelist_externals =
    docker
passenv =
    DOCKER_*
    TRAVIS_BRANCH

[testenv:le_auto_xenial]
# At the moment, this tests under Python 2.7 only.
commands =
    docker build -f letsencrypt-auto-source/Dockerfile.xenial -t lea letsencrypt-auto-source
    docker run --rm -t -i lea
whitelist_externals =
    docker
passenv = DOCKER_*

[testenv:le_auto_jessie]
# At the moment, this tests under Python 2.7 only, as only that version is
# readily available on the Wheezy Docker image.
commands =
    docker build -f letsencrypt-auto-source/Dockerfile.jessie -t lea letsencrypt-auto-source
    docker run --rm -t -i lea
whitelist_externals =
    docker
passenv = DOCKER_*

[testenv:le_auto_centos6]
# At the moment, this tests under Python 2.6 only, as only that version is
# readily available on the CentOS 6 Docker image.
commands =
    docker build -f letsencrypt-auto-source/Dockerfile.centos6 -t lea letsencrypt-auto-source
    docker run --rm -t -i lea
whitelist_externals =
    docker
passenv = DOCKER_*

[testenv:docker_dev]
# tests the Dockerfile-dev file to ensure development with it works
# as expected
commands =
    docker-compose run --rm --service-ports development bash -c 'tox -e lint'
whitelist_externals =
    docker-compose
passenv = DOCKER_*

[testenv:integration]
commands =
    {[base]pip_install} acme . certbot-nginx certbot-ci
    pytest {toxinidir}/certbot-ci/certbot_integration_tests \
        --acme-server={env:ACME_SERVER:pebble} \
        --cov=acme --cov=certbot --cov=certbot_nginx --cov-report= \
        --cov-config={toxinidir}/certbot-ci/certbot_integration_tests/.coveragerc \
        -W 'ignore:Unverified HTTPS request'
    coverage report --fail-under=65 --show-missing
passenv =
    DOCKER_*<|MERGE_RESOLUTION|>--- conflicted
+++ resolved
@@ -141,12 +141,7 @@
 # continue, but tox return code will reflect previous error
 commands =
     {[base]install_packages}
-<<<<<<< HEAD
-    pip install --upgrade astroid pylint  # required!
-    pylint --reports=n --rcfile=.pylintrc {[base]source_paths}
-=======
     python -m pylint --reports=n --rcfile=.pylintrc {[base]source_paths}
->>>>>>> fd6702b8
 
 [testenv:mypy]
 basepython = python3

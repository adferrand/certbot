--- conflicted
+++ resolved
@@ -1,8 +1,3 @@
-<<<<<<< HEAD
-acme[dev]==0.25.0
--e .[dev]
-=======
 -e acme[dev]
 -e .[dev]
-dns-lexicon==2.2.1
->>>>>>> 651de2dd
+dns-lexicon==2.2.1
import os
import sys

from setuptools import find_packages
from setuptools import setup

<<<<<<< HEAD
version = '2.0.0.dev0'
=======
version = '2.1.0.dev0'
>>>>>>> f0251a79

install_requires = [
    'boto3>=1.15.15',
    'setuptools>=41.6.0',
]

if not os.environ.get('SNAP_BUILD'):
    install_requires.extend([
        # We specify the minimum acme and certbot version as the current plugin
        # version for simplicity. See
        # https://github.com/certbot/certbot/issues/8761 for more info.
        f'acme>={version}',
        f'certbot>={version}',
    ])
elif 'bdist_wheel' in sys.argv[1:]:
    raise RuntimeError('Unset SNAP_BUILD when building wheels '
                       'to include certbot dependencies.')
if os.environ.get('SNAP_BUILD'):
    install_requires.append('packaging')

docs_extras = [
    'Sphinx>=1.0',  # autodoc_member_order = 'bysource', autodoc_default_flags
    'sphinx_rtd_theme',
]

setup(
    name='certbot-dns-route53',
    version=version,
    description="Route53 DNS Authenticator plugin for Certbot",
    url='https://github.com/certbot/certbot',
    author="Certbot Project",
    author_email='certbot-dev@eff.org',
    license='Apache License 2.0',
    python_requires='>=3.7',
    classifiers=[
        'Development Status :: 5 - Production/Stable',
        'Environment :: Plugins',
        'Intended Audience :: System Administrators',
        'License :: OSI Approved :: Apache Software License',
        'Operating System :: POSIX :: Linux',
        'Programming Language :: Python',
        'Programming Language :: Python :: 3',
        'Programming Language :: Python :: 3.7',
        'Programming Language :: Python :: 3.8',
        'Programming Language :: Python :: 3.9',
        'Programming Language :: Python :: 3.10',
        'Programming Language :: Python :: 3.11',
        'Topic :: Internet :: WWW/HTTP',
        'Topic :: Security',
        'Topic :: System :: Installation/Setup',
        'Topic :: System :: Networking',
        'Topic :: System :: Systems Administration',
        'Topic :: Utilities',
    ],
    packages=find_packages(),
    include_package_data=True,
    install_requires=install_requires,
    keywords=['certbot', 'route53', 'aws'],
    extras_require={
        'docs': docs_extras,
    },
    entry_points={
        'certbot.plugins': [
            'dns-route53 = certbot_dns_route53._internal.dns_route53:Authenticator',
            'certbot-route53:auth = certbot_dns_route53.authenticator:Authenticator'
        ],
    },
)<|MERGE_RESOLUTION|>--- conflicted
+++ resolved
@@ -4,11 +4,7 @@
 from setuptools import find_packages
 from setuptools import setup
 
-<<<<<<< HEAD
-version = '2.0.0.dev0'
-=======
 version = '2.1.0.dev0'
->>>>>>> f0251a79
 
 install_requires = [
     'boto3>=1.15.15',

--- conflicted
+++ resolved
@@ -1,9 +1,5 @@
-<<<<<<< HEAD
 from http.server import BaseHTTPRequestHandler
 import json
-=======
-"""Module executing integration tests for the windows installer."""
->>>>>>> 7a2c26fd
 import os
 import re
 import shutil
@@ -13,34 +9,18 @@
 import threading
 import time
 import unittest
-<<<<<<< HEAD
-import warnings
-=======
 from typing import Any
-
-import pytest
->>>>>>> 7a2c26fd
+from typing import Generator
 
 import pkg_resources
 import pytest
 
-<<<<<<< HEAD
 SCHEDULED_TASK_NAME = 'Certbot Renew and Auto-Update Task'
 GITHUB_FAKE_API_PORT = 8009
-=======
-@unittest.skipIf(os.name != 'nt', reason='Windows installer tests must be run on Windows.')
-def test_it(request: pytest.FixtureRequest) -> None:
-    try:
-        subprocess.check_call(['certbot', '--version'])
-    except (subprocess.CalledProcessError, OSError):
-        pass
-    else:
-        raise AssertionError('Expect certbot to not be available in the PATH.')
->>>>>>> 7a2c26fd
-
-
-@pytest.fixture
-def signing_cert():
+
+
+@pytest.fixture
+def signing_cert() -> Generator[str, None, None]:
     """
     This fixture returns the path of a test signing certificate that is loaded into the
     Trusted Root Certification Authorities group of the Windows certificate store, in order
@@ -61,10 +41,9 @@
         if cert_thumbprint:
             _ps('Get-ChildItem Cert:\\LocalMachine\\Root\\{0} | Remove-Item'.format(cert_thumbprint))
 
-<<<<<<< HEAD
-
-@pytest.fixture
-def installer(request, signing_cert):
+
+@pytest.fixture
+def installer(request: pytest.FixtureRequest, signing_cert: str) -> Generator[str, None, None]:
     """
     This fixture returns the path of the Certbot Windows installer to use during the tests.
     It is signed with a test signing certificate that is accepted by the current system and
@@ -76,35 +55,16 @@
         installer_path = os.path.join(temp_dir, os.path.basename(request.config.option.installer_path))
         _ps('Set-AuthenticodeSignature -FilePath {0} -Certificate (Get-PfxCertificate -FilePath {1}) | Out-Null'
             .format(installer_path, signing_cert))
-=======
-        # Assert certbot is installed and runnable
-        output = subprocess.check_output(['certbot', '--version'], universal_newlines=True)
-        assert re.match(r'^certbot \d+\.\d+\.\d+.*$',
-                        output), 'Flag --version does not output a version.'
-
-        # Assert renew task is installed and ready
-        output = _ps('(Get-ScheduledTask -TaskName "Certbot Renew Task").State',
-                     capture_stdout=True)
-        assert output.strip() == 'Ready'
->>>>>>> 7a2c26fd
 
         yield installer_path
 
-<<<<<<< HEAD
-=======
-        status = 'Running'
-        while status != 'Ready':
-            status = _ps('(Get-ScheduledTask -TaskName "Certbot Renew Task").State',
-                         capture_stdout=True).strip()
-            time.sleep(1)
->>>>>>> 7a2c26fd
 
 class _ThreadedTCPServer(socketserver.ThreadingMixIn, socketserver.TCPServer):
     pass
 
 
 @pytest.fixture
-def github_mock(installer):
+def github_mock(installer: str) -> Generator[str, None, None]:
     """
     This fixture starts a GitHub release API mock on localhost using the port GITHUB_FAKE_API_PORT.
     This mock returns a compliant GitHub release payload declaring that Certbot v99.9.9 is available.
@@ -114,10 +74,10 @@
     server = None
     try:
         class GitHubMock(BaseHTTPRequestHandler):
-            def log_message(self, log_format, *args):
+            def log_message(self, log_format: str, *args: Any) -> None:
                 pass
 
-            def do_GET(self):
+            def do_GET(self) -> None:
                 if re.match(r'^.*/releases/latest$', self.path):
                     self.send_response(200)
                     self.send_header('Content-type', 'application/json')
@@ -156,7 +116,7 @@
 
 
 @pytest.fixture
-def upgrade_env(signing_cert, github_mock):
+def upgrade_env(signing_cert: str, github_mock: str) -> Generator[bool, None, None]:
     """
     This fixture prepares the current Windows system Registry for a proper blackbox testing
     of the auto-upgrade mechanism. GitHub release API is set to use the local GitHub release
@@ -174,13 +134,12 @@
 
         yield True
     finally:
-<<<<<<< HEAD
         _ps('Remove-ItemProperty -Path HKLM:\\Software\\Certbot -Name CertbotUpgradeApiURL')
         _ps('Remove-ItemProperty -Path HKLM:\\Software\\Certbot -Name CertbotSigningPubKey')
 
 
 @unittest.skipIf(os.name != 'nt', reason='Windows installer tests must be run on Windows.')
-def test_base(installer):
+def test_base(installer: str) -> None:
     """
     This test checks that the Certbot installer installs correctly Certbot, including a fully
     functional automated renewal mechanism through a Windows scheduled task.
@@ -216,7 +175,7 @@
 # NB: This test must be declared after test_base, and so will be started after test_base,
 # because it requires a working installation of Certbot, and test_base provides that.
 @unittest.skipIf(os.name != 'nt', reason='Windows installer tests must be run on Windows.')
-def test_upgrade(upgrade_env):
+def test_upgrade(upgrade_env: bool) -> None:
     """
     This tests checks that Certbot installed with the current tested installer can upgrade
     or repair itself through a Windows scheduled task.
@@ -236,27 +195,16 @@
     subprocess.check_output(['certbot', '--version'])
 
 
-def _assert_certbot_is_missing():
+def _assert_certbot_is_missing() -> None:
     try:
         subprocess.check_output(['certbot', '--version'])
     except (subprocess.CalledProcessError, OSError):
-=======
-        # Sadly this command cannot work in non interactive mode: uninstaller will
-        # ask explicitly permission in an UAC prompt
-        # print('Uninstalling Certbot ...')
-        # uninstall_path = _ps('(gci "HKLM:\\SOFTWARE\\Wow6432Node\\Microsoft\\Windows\\CurrentVersion\\Uninstall"'  # pylint: disable=line-too-long
-        #                      ' | foreach { gp $_.PSPath }'
-        #                      ' | ? { $_ -match "Certbot" }'
-        #                      ' | select UninstallString)'
-        #                      '.UninstallString', capture_stdout=True)
-        # subprocess.check_call([uninstall_path, '/S'])
->>>>>>> 7a2c26fd
         pass
     else:
         raise AssertionError('Expect certbot to not be available in the PATH.')
 
 
-def _wait_for_task_completion():
+def _wait_for_task_completion() -> None:
     status = 'Running'
     while status != 'Ready':
         status = _ps('(Get-ScheduledTask -TaskName "{}").State'

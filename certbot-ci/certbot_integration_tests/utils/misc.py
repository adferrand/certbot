--- conflicted
+++ resolved
@@ -47,20 +47,8 @@
 
 
 def _suppress_x509_verification_warnings() -> None:
-<<<<<<< HEAD
-    try:
-        import urllib3
-        urllib3.disable_warnings(urllib3.exceptions.InsecureRequestWarning)
-    except ImportError:
-        # Handle old versions of request with vendorized urllib3
-        # pylint: disable=no-member,line-too-long
-        from requests.packages.urllib3.exceptions import InsecureRequestWarning  # type: ignore[import-untyped]
-        requests.packages.urllib3.disable_warnings(InsecureRequestWarning)  # type: ignore[attr-defined]
-        # pylint: enable=no-member,line-too-long
-=======
     import urllib3
     urllib3.disable_warnings(urllib3.exceptions.InsecureRequestWarning)
->>>>>>> 36c78b37
 
 
 def check_until_timeout(url: str, attempts: int = 30) -> None:

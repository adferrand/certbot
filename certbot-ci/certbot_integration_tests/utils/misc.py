"""
Misc module contains stateless functions that could be used during pytest execution,
or outside during setup/teardown of the integration tests environment.
"""
import subprocess
import os
import time
import contextlib
import tempfile
import shutil
import multiprocessing
import sys
import stat
import errno
from distutils.version import LooseVersion

<<<<<<< HEAD
from six.moves.urllib.request import urlopen
from six.moves import socketserver, SimpleHTTPServer
from OpenSSL import crypto
=======
import requests
>>>>>>> 857e9c58


def check_until_timeout(url):
    """
    Wait and block until given url responds with status 200, or raise an exception
    after 150 attempts.
    :param str url: the URL to test
    :raise ValueError: exception raised after 150 unsuccessful attempts to reach the URL
    """
    import urllib3
    urllib3.disable_warnings(urllib3.exceptions.InsecureRequestWarning)

    for _ in range(0, 150):
        time.sleep(1)
        try:
            if requests.get(url, verify=False).status_code == 200:
                return
        except requests.exceptions.ConnectionError:
            pass

    raise ValueError('Error, url did not respond after 150 attempts: {0}'.format(url))


def find_certbot_root_directory():
    script_path = os.path.realpath(__file__)
    current_dir = os.path.dirname(script_path)

    while '.git' not in os.listdir(current_dir) and current_dir != os.path.dirname(current_dir):
        current_dir = os.path.dirname(current_dir)

    dirs = os.listdir(current_dir)
    if '.git' not in dirs:
        raise ValueError('Error, could not find certbot sources root directory')

    return current_dir


def generate_csr(domains, key_path, csr_path, key_type='RSA'):
    certbot_root_directory = find_certbot_root_directory()
    script_path = os.path.normpath(os.path.join(certbot_root_directory, 'examples/generate-csr.py'))

    command = [
        sys.executable, script_path, '--key-path', key_path, '--csr-path', csr_path,
        '--key-type', key_type
    ]
    command.extend(domains)
    subprocess.check_call(command)


def read_certificate(cert_path):
    with open(cert_path, 'r') as file:
        data = file.read()

    cert = crypto.load_certificate(crypto.FILETYPE_PEM, data.encode('utf-8'))
    return crypto.dump_certificate(crypto.FILETYPE_TEXT, cert).decode('utf-8')


class GraceFullTCPServer(socketserver.TCPServer):
    allow_reuse_address = True


@contextlib.contextmanager
def execute_in_given_cwd(cwd):
    """
    Context manager that will execute any command in the given cwd after entering context,
    and restore current cwd when context is destroyed.
    :param str cwd: the path to use as the temporary current workspace for python execution
    """
    current_cwd = os.getcwd()
    try:
        os.chdir(cwd)
        yield
    finally:
        os.chdir(current_cwd)


@contextlib.contextmanager
def create_tcp_server(port):
    current_cwd = os.getcwd()
    webroot = tempfile.mkdtemp()

    def run():
        GraceFullTCPServer(('', port), SimpleHTTPServer.SimpleHTTPRequestHandler).serve_forever()

    process = multiprocessing.Process(target=run)

    try:
        try:
            os.chdir(webroot)
            process.start()
        finally:
            os.chdir(current_cwd)

        check_until_timeout('http://localhost:{0}/'.format(port))

        yield webroot
    finally:
        try:
            if process.is_alive():
                process.terminate()
                process.join()  # Block until process is effectively terminated
        finally:
            shutil.rmtree(webroot)


def list_renewal_hooks_dirs(config_dir):
    renewal_hooks_root = os.path.join(config_dir, 'renewal-hooks')
    return [os.path.join(renewal_hooks_root, item) for item in ['pre', 'deploy', 'post']]


def generate_test_file_hooks(config_dir, hook_probe):
    if sys.platform == 'win32':
        extension = 'bat'
    else:
        extension = 'sh'

    renewal_hooks_dirs = list_renewal_hooks_dirs(config_dir)

    for hook_dir in renewal_hooks_dirs:
        try:
            os.makedirs(hook_dir)
        except OSError as error:
            if error.errno != errno.EEXIST:
                raise
        hook_path = os.path.join(hook_dir, 'hook.{0}'.format(extension))
        if extension == 'sh':
            data = '''\
#!/bin/bash -xe
if [ "$0" == "{0}" ]; then
    if [ -z "$RENEWED_DOMAINS" -o -z "$RENEWED_LINEAGE" ]; then
        echo "Environment variables not properly set!" >&2
        exit 1
    fi
fi
echo $(basename $(dirname "$0")) >> "{1}"\
'''.format(hook_path, hook_probe)
        else:
            data = '''\

'''
        with open(hook_path, 'w') as file:
            file.write(data)
        os.chmod(hook_path, os.stat(hook_path).st_mode | stat.S_IEXEC)


def manual_http_hooks(http_server_root):
    auth = (
        '{0} -c "import os; '
        "challenge_dir = os.path.join('{1}', '.well-known/acme-challenge'); "
        'os.makedirs(challenge_dir); '
        "challenge_file = os.path.join(challenge_dir, os.environ.get('CERTBOT_TOKEN')); "
        "open(challenge_file, 'w').write(os.environ.get('CERTBOT_VALIDATION')); "
        '"'
    ).format(sys.executable, http_server_root)
    cleanup = (
        '{0} -c "import os; import shutil; '
        "well_known = os.path.join('{1}', '.well-known'); "
        'shutil.rmtree(well_known); '
        '"'
    ).format(sys.executable, http_server_root)

    return auth, cleanup


def get_certbot_version():
    output = subprocess.check_output(['certbot', '--version'], universal_newlines=True)
    # Typical response is: output = 'certbot 0.31.0.dev0'
    # version_str = output.split(' ')[1]
    return LooseVersion('0.31.0.dev0')<|MERGE_RESOLUTION|>--- conflicted
+++ resolved
@@ -14,13 +14,8 @@
 import errno
 from distutils.version import LooseVersion
 
-<<<<<<< HEAD
-from six.moves.urllib.request import urlopen
 from six.moves import socketserver, SimpleHTTPServer
-from OpenSSL import crypto
-=======
 import requests
->>>>>>> 857e9c58
 
 
 def check_until_timeout(url):

--- conflicted
+++ resolved
@@ -258,8 +258,7 @@
     with open(cert_path, 'rb') as file:
         data = file.read()
 
-<<<<<<< HEAD
-    cert = crypto.load_certificate(crypto.FILETYPE_PEM, data.encode('utf-8'))
+    cert = crypto.load_certificate(crypto.FILETYPE_PEM, data)
     return crypto.dump_certificate(crypto.FILETYPE_TEXT, cert).decode('utf-8')
 
 
@@ -292,8 +291,4 @@
     original = os.path.join(certbot_root_directory, 'tests', 'integration', 'sample-config')
     copied = os.path.join(workspace, 'sample-config')
     shutil.copytree(original, copied, symlinks=True)
-    return copied
-=======
-    cert = crypto.load_certificate(crypto.FILETYPE_PEM, data)
-    return crypto.dump_certificate(crypto.FILETYPE_TEXT, cert).decode('utf-8')
->>>>>>> ad741945
+    return copied
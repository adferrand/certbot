--- conflicted
+++ resolved
@@ -142,44 +142,8 @@
         os.rename(join(instance_path, 'test/rate-limit-policies-b.yml'),
                   join(instance_path, 'test/rate-limit-policies.yml'))
 
-<<<<<<< HEAD
         # Launch the Boulder server
         self._launch_process(['docker-compose', 'up', '--force-recreate'], cwd=instance_path)
-=======
-def _prepare_acme_server(workspace, acme_type, acme_xdist):
-    """Configure and launch the ACME server, Boulder or Pebble"""
-    print('=> Starting {0} instance deployment...'.format(acme_type))
-    instance_path = join(workspace, acme_type)
-    try:
-        # Load Boulder/Pebble from git, that includes a docker-compose.yml ready for production.
-        _launch_command(['git', 'clone', 'https://github.com/letsencrypt/{0}'.format(acme_type),
-                         '--single-branch', '--depth=1', instance_path])
-        if acme_type == 'boulder':
-            # Allow Boulder to ignore usual limit rate policies, useful for tests.
-            os.rename(join(instance_path, 'test/rate-limit-policies-b.yml'),
-                      join(instance_path, 'test/rate-limit-policies.yml'))
-        if acme_type == 'pebble':
-            with open(os.path.join(instance_path, 'docker-compose.yml'), 'r') as file_handler:
-                config = yaml.load(file_handler.read())
-
-            # Configure Pebble at full speed (PEBBLE_VA_NOSLEEP=1) and not randomly refusing valid
-            # nonce (PEBBLE_WFE_NONCEREJECT=0) to have a stable test environment.
-            config['services']['pebble'].setdefault('environment', [])\
-                .extend(['PEBBLE_VA_NOSLEEP=1', 'PEBBLE_WFE_NONCEREJECT=0'])
-
-            # Also disable strict mode for now, since Pebble v2.1.0 added specs in
-            # strict mode for which Certbot is not compliant for now.
-            # See https://github.com/certbot/certbot/pull/7175
-            # TODO: Add back -strict mode once Certbot is compliant with Pebble v2.1.0+
-            config['services']['pebble']['command'] = config['services']['pebble']['command']\
-                .replace('-strict', '')
-
-            with open(os.path.join(instance_path, 'docker-compose.yml'), 'w') as file_handler:
-                file_handler.write(yaml.dump(config))
-
-        # Launch the ACME CA server.
-        _launch_command(['docker-compose', 'up', '--force-recreate', '-d'], cwd=instance_path)
->>>>>>> f2ab6a33
 
         # Wait for the ACME CA server to be up.
         print('=> Waiting for boulder instance to respond...')
@@ -228,8 +192,8 @@
                   .format(acme_xdist['directory_url']))
             print('--> Press CTRL+C to stop the ACME server.')
 
-            docker_name = 'pebble_pebble_1' if 'pebble' in server_type else 'boulder_boulder_1'
-            process = subprocess.Popen(['docker', 'logs', '-f', docker_name])
+            if 'boulder' in server_type:
+                process = subprocess.Popen(['docker', 'logs', '-f', 'boulder_boulder_1'])
 
             while True:
                 time.sleep(3600)

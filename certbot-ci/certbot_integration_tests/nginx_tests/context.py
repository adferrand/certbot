--- conflicted
+++ resolved
@@ -22,11 +22,7 @@
         self.nginx_config_path = os.path.join(self.nginx_root, 'nginx.conf')
         self.nginx_config = None
 
-<<<<<<< HEAD
-        default_server = request.param
-=======
         default_server = request.param['default_server']
->>>>>>> 618e0562
         self.process = self._start_nginx(default_server)
 
     def cleanup(self):

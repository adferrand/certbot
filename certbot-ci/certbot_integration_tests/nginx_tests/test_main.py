--- conflicted
+++ resolved
@@ -1,7 +1,18 @@
-<<<<<<< HEAD
 import subprocess
 
 import pytest
+
+from certbot_integration_tests.nginx_tests import context as nginx_context
+
+
+@pytest.fixture()
+def context(request):
+    # Fixture request is a built-in pytest fixture describing current test request.
+    integration_test_context = nginx_context.IntegrationTestsContext(request)
+    try:
+        yield integration_test_context
+    finally:
+        integration_test_context.cleanup()
 
 
 def test_nginx_version():
@@ -17,7 +28,7 @@
 
 
 @pytest.mark.parametrize('certname_pattern, params', testdata1)
-def test_nginx_with_default_server(certname_pattern, params, context_nginx):
+def test_nginx_with_default_server(certname_pattern, params, context):
     with context_nginx.nginx_server('default_server'):
         certname = certname_pattern.format(context_nginx.worker_id)
         command = ['--domains', certname]
@@ -34,30 +45,11 @@
 
 
 @pytest.mark.parametrize('certname_pattern, params', testdata2)
-def test_nginx_without_default_server(certname_pattern, params, context_nginx):
+def test_nginx_without_default_server(certname_pattern, params, context):
     with context_nginx.nginx_server('default_server'):
         certname = certname_pattern.format(context_nginx.worker_id)
         command = ['--domains', certname]
         command.extend(params)
         context_nginx.certbot_test_nginx(command)
 
-        context_nginx.assert_deployment_and_rollback(certname.split(',')[0])
-=======
-import pytest
-
-from certbot_integration_tests.nginx_tests import context as nginx_context
-
-
-@pytest.fixture()
-def context(request):
-    # Fixture request is a built-in pytest fixture describing current test request.
-    integration_test_context = nginx_context.IntegrationTestsContext(request)
-    try:
-        yield integration_test_context
-    finally:
-        integration_test_context.cleanup()
-
-
-def test_hello(context):
-    print(context.directory_url)
->>>>>>> e8c32c4c
+        context_nginx.assert_deployment_and_rollback(certname.split(',')[0])
"""Module executing integration tests against certbot with nginx plugin."""
<<<<<<< HEAD
import subprocess
=======
import os
import ssl
>>>>>>> 446beb56

import pytest

from certbot_integration_tests.nginx_tests import context as nginx_context


@pytest.fixture()
def context(request):
    # Fixture request is a built-in pytest fixture describing current test request.
    integration_test_context = nginx_context.IntegrationTestsContext(request)
    try:
        yield integration_test_context
    finally:
        integration_test_context.cleanup()


<<<<<<< HEAD
def test_nginx_version():
    print(subprocess.check_output(['nginx', '-v']))


@pytest.mark.parametrize('certname_pattern, params, set_default_server', [
    ('nginx.{0}.wtf', ['run'], True),
    ('nginx2.{0}.wtf', ['--preferred-challenges', 'http'], True),
    ('nginx3.{0}.wtf', ['--preferred-challenges', 'http'], True),
    ('nginx4.{0}.wtf', ['--preferred-challenges', 'http'], True),
    ('nginx5.{0}.wtf', ['--preferred-challenges', 'http'], False),
    ('nginx6.{0}.wtf,nginx7.{0}.wtf', ['--preferred-challenges', 'http'], False),
])
def test_certificate_deployment(certname_pattern, params, set_default_server, context):
    """
    Test various scenarios to deploy a certificate to nginx using certbot.
    """
    with context.nginx_server('default_server' if set_default_server else ''):
        certname = certname_pattern.format(context.worker_id)
        command = ['--domains', certname]
        command.extend(params)
        context.certbot_test_nginx(command)

        context.assert_deployment_and_rollback(certname.split(',')[0])
=======
@pytest.mark.parametrize('certname_pattern, params, context', [
    # Passing True as third level makes the context fixture start Nginx with a default server.
    ('nginx.{0}.wtf', ['run'], True),
    ('nginx2.{0}.wtf', ['--preferred-challenges', 'http'], True),
    # Overlapping location block and server-block-level return 301
    ('nginx3.{0}.wtf', ['--preferred-challenges', 'http'], True),
    # No matching server block; default_server exists
    ('nginx4.{0}.wtf', ['--preferred-challenges', 'http'], True),
    # No default server in Nginx starting to this point.
    ('nginx5.{0}.wtf', ['--preferred-challenges', 'http'], False),
    # Multiple domains, mix of matching and not
    ('nginx6.{0}.wtf,nginx7.{0}.wtf', ['--preferred-challenges', 'http'], False),
], indirect=['context'])
def test_certificate_deployment(certname_pattern, params, context):
    """
    Test various scenarios to deploy a certificate to nginx using certbot.
    """
    certname = certname_pattern.format(context.worker_id)
    command = ['--domains', certname]
    command.extend(params)
    context.certbot_test_nginx(command)

    context.assert_deployment_and_rollback(certname.split(',')[0])

    server_cert = ssl.get_server_certificate(('localhost', context.tls_alpn_01_port))
    with open(os.path.join(context.workspace, 'conf/live/{0}/cert.pem'.format(certname)), 'r') as file:
        certbot_cert = file.read()

    assert server_cert == certbot_cert

    command = ['--authenticator', 'nginx', '--installer', 'nginx',
               '--nginx-server-root', context.nginx_root,
               'rollback', '--checkpoints', '1']
    context._common_test_no_force_renew(command)

    with open(context.nginx_config_path, 'r') as file_h:
        current_nginx_config = file_h.read()

    assert context.nginx_config == current_nginx_config
>>>>>>> 446beb56
<|MERGE_RESOLUTION|>--- conflicted
+++ resolved
@@ -1,10 +1,6 @@
 """Module executing integration tests against certbot with nginx plugin."""
-<<<<<<< HEAD
-import subprocess
-=======
 import os
 import ssl
->>>>>>> 446beb56
 
 import pytest
 
@@ -21,31 +17,6 @@
         integration_test_context.cleanup()
 
 
-<<<<<<< HEAD
-def test_nginx_version():
-    print(subprocess.check_output(['nginx', '-v']))
-
-
-@pytest.mark.parametrize('certname_pattern, params, set_default_server', [
-    ('nginx.{0}.wtf', ['run'], True),
-    ('nginx2.{0}.wtf', ['--preferred-challenges', 'http'], True),
-    ('nginx3.{0}.wtf', ['--preferred-challenges', 'http'], True),
-    ('nginx4.{0}.wtf', ['--preferred-challenges', 'http'], True),
-    ('nginx5.{0}.wtf', ['--preferred-challenges', 'http'], False),
-    ('nginx6.{0}.wtf,nginx7.{0}.wtf', ['--preferred-challenges', 'http'], False),
-])
-def test_certificate_deployment(certname_pattern, params, set_default_server, context):
-    """
-    Test various scenarios to deploy a certificate to nginx using certbot.
-    """
-    with context.nginx_server('default_server' if set_default_server else ''):
-        certname = certname_pattern.format(context.worker_id)
-        command = ['--domains', certname]
-        command.extend(params)
-        context.certbot_test_nginx(command)
-
-        context.assert_deployment_and_rollback(certname.split(',')[0])
-=======
 @pytest.mark.parametrize('certname_pattern, params, context', [
     # Passing True as third level makes the context fixture start Nginx with a default server.
     ('nginx.{0}.wtf', ['run'], True),
@@ -84,5 +55,4 @@
     with open(context.nginx_config_path, 'r') as file_h:
         current_nginx_config = file_h.read()
 
-    assert context.nginx_config == current_nginx_config
->>>>>>> 446beb56
+    assert context.nginx_config == current_nginx_config
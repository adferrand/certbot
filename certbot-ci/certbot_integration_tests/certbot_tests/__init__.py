--- conflicted
+++ resolved
@@ -1,8 +1,5 @@
 import pytest
 
-<<<<<<< HEAD
-=======
 # Custom assertions defined in the following package need to be registered to be properly
 # displayed in a pytest report when they are failing.
->>>>>>> 0246ff81
 pytest.register_assert_rewrite('certbot_integration_tests.certbot_tests.assertions')
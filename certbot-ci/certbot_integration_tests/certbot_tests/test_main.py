"""Module executing integration tests against certbot core."""
from __future__ import print_function
import os
import re
import shutil
import subprocess
from os.path import join, exists

import pytest
from certbot_integration_tests.certbot_tests import context as certbot_context
from certbot_integration_tests.certbot_tests.assertions import (
    assert_hook_execution, assert_saved_renew_hook, assert_cert_count_for_lineage,
    assert_world_permissions, assert_equals_group_owner, assert_equals_permissions,
)
from certbot_integration_tests.utils import misc


@pytest.fixture()
def context(request):
    # Fixture request is a built-in pytest fixture describing current test request.
    integration_test_context = certbot_context.IntegrationTestsContext(request)
    try:
        yield integration_test_context
    finally:
        integration_test_context.cleanup()


def test_basic_commands(context):
    """Test simple commands on Certbot CLI."""
    # TMPDIR env variable is set to workspace for the certbot subprocess.
    # So tempdir module will create any temporary files/dirs in workspace,
    # and its content can be tested to check correct certbot cleanup.
    initial_count_tmpfiles = len(os.listdir(context.workspace))

    context.certbot(['--help'])
    context.certbot(['--help', 'all'])
    context.certbot(['--version'])

    with pytest.raises(subprocess.CalledProcessError):
        context.certbot(['--csr'])

    new_count_tmpfiles = len(os.listdir(context.workspace))
    assert initial_count_tmpfiles == new_count_tmpfiles


def test_hook_dirs_creation(context):
    """Test all hooks directory are created during Certbot startup."""
    context.certbot(['register'])

    for hook_dir in misc.list_renewal_hooks_dirs(context.config_dir):
        assert os.path.isdir(hook_dir)


def test_registration_override(context):
    """Test correct register/unregister, and registration override."""
    context.certbot(['register'])
    context.certbot(['unregister'])
    context.certbot(['register', '--email', 'ex1@domain.org,ex2@domain.org'])

    # TODO: When `certbot register --update-registration` is fully deprecated,
    #  delete the two following deprecated uses
    context.certbot(['register', '--update-registration', '--email', 'ex1@domain.org'])
    context.certbot(['register', '--update-registration', '--email', 'ex1@domain.org,ex2@domain.org'])

    context.certbot(['update_account', '--email', 'example@domain.org'])
    context.certbot(['update_account', '--email', 'ex1@domain.org,ex2@domain.org'])


def test_prepare_plugins(context):
    """Test that plugins are correctly instantiated and displayed."""
    output = context.certbot(['plugins', '--init', '--prepare'])

    assert 'webroot' in output


def test_http_01(context):
    """Test the HTTP-01 challenge using standalone plugin."""
    # We start a server listening on the port for the
    # TLS-SNI challenge to prevent regressions in #3601.
    with misc.create_http_server(context.tls_alpn_01_port):
        certname = context.get_domain('le2')
        context.certbot([
            '--domains', certname, '--preferred-challenges', 'http-01', 'run',
            '--cert-name', certname,
            '--pre-hook', 'echo wtf.pre >> "{0}"'.format(context.hook_probe),
            '--post-hook', 'echo wtf.post >> "{0}"'.format(context.hook_probe),
            '--deploy-hook', 'echo deploy >> "{0}"'.format(context.hook_probe)
        ])

    assert_hook_execution(context.hook_probe, 'deploy')
    assert_saved_renew_hook(context.config_dir, certname)


def test_manual_http_auth(context):
    """Test the HTTP-01 challenge using manual plugin."""
    with misc.create_http_server(context.http_01_port) as webroot,\
            misc.manual_http_hooks(webroot, context.http_01_port) as scripts:

        certname = context.get_domain()
        context.certbot([
            'certonly', '-a', 'manual', '-d', certname,
            '--cert-name', certname,
            '--manual-auth-hook', scripts[0],
            '--manual-cleanup-hook', scripts[1],
            '--pre-hook', 'echo wtf.pre >> "{0}"'.format(context.hook_probe),
            '--post-hook', 'echo wtf.post >> "{0}"'.format(context.hook_probe),
            '--renew-hook', 'echo renew >> "{0}"'.format(context.hook_probe)
        ])

    with pytest.raises(AssertionError):
        assert_hook_execution(context.hook_probe, 'renew')
    assert_saved_renew_hook(context.config_dir, certname)


def test_manual_dns_auth(context):
    """Test the DNS-01 challenge using manual plugin."""
    certname = context.get_domain('dns')
    context.certbot([
        '-a', 'manual', '-d', certname, '--preferred-challenges', 'dns',
        'run', '--cert-name', certname,
        '--manual-auth-hook', context.manual_dns_auth_hook,
        '--manual-cleanup-hook', context.manual_dns_cleanup_hook,
        '--pre-hook', 'echo wtf.pre >> "{0}"'.format(context.hook_probe),
        '--post-hook', 'echo wtf.post >> "{0}"'.format(context.hook_probe),
        '--renew-hook', 'echo deploy >> "{0}"'.format(context.hook_probe)
    ])

    with pytest.raises(AssertionError):
        assert_hook_execution(context.hook_probe, 'renew')
    assert_saved_renew_hook(context.config_dir, certname)

    context.certbot(['renew', '--cert-name', certname, '--authenticator', 'manual'])

    assert_cert_count_for_lineage(context.config_dir, certname, 2)


def test_certonly(context):
    """Test the certonly verb on certbot."""
    context.certbot(['certonly', '--cert-name', 'newname', '-d', context.get_domain('newname')])


def test_auth_and_install_with_csr(context):
    """Test certificate issuance and install using an existing CSR."""
    certname = context.get_domain('le3')
    key_path = join(context.workspace, 'key.pem')
    csr_path = join(context.workspace, 'csr.der')

    misc.generate_csr([certname], key_path, csr_path)

    cert_path = join(context.workspace, 'csr', 'cert.pem')
    chain_path = join(context.workspace, 'csr', 'chain.pem')

    context.certbot([
        'auth', '--csr', csr_path,
        '--cert-path', cert_path,
        '--chain-path', chain_path
    ])

    print(misc.read_certificate(cert_path))
    print(misc.read_certificate(chain_path))

    context.certbot([
        '--domains', certname, 'install',
        '--cert-path', cert_path,
        '--key-path', key_path
    ])


def test_renew_files_permissions(context):
    """Test proper certificate file permissions upon renewal"""
    certname = context.get_domain('renew')
    context.certbot(['-d', certname])

    assert_cert_count_for_lineage(context.config_dir, certname, 1)
    assert_world_permissions(
        join(context.config_dir, 'archive', certname, 'privkey1.pem'), 0)

    context.certbot(['renew'])

    assert_cert_count_for_lineage(context.config_dir, certname, 2)
    assert_world_permissions(
        join(context.config_dir, 'archive', certname, 'privkey2.pem'), 0)
    assert_equals_group_owner(
        join(context.config_dir, 'archive', certname, 'privkey1.pem'),
        join(context.config_dir, 'archive', certname, 'privkey2.pem'))
    assert_equals_permissions(
        join(context.config_dir, 'archive', certname, 'privkey1.pem'),
        join(context.config_dir, 'archive', certname, 'privkey2.pem'), 0o074)


def test_renew_with_hook_scripts(context):
    """Test certificate renewal with script hooks."""
    certname = context.get_domain('renew')
    context.certbot(['-d', certname])

    assert_cert_count_for_lineage(context.config_dir, certname, 1)

    misc.generate_test_file_hooks(context.config_dir, context.hook_probe)
    context.certbot(['renew'])

    assert_cert_count_for_lineage(context.config_dir, certname, 2)
    assert_hook_execution(context.hook_probe, 'deploy')


<<<<<<< HEAD
def test_renew_files_propagate_permissions(context):
    """Test proper certificate renewal with custom permissions propagated on private key."""
    certname = context.get_domain('renew')
    context.certbot(['-d', certname])

    assert_cert_count_for_lineage(context.config_dir, certname, 1)

    os.chmod(join(context.config_dir, 'archive', certname, 'privkey1.pem'), 0o444)
    context.certbot(['renew'])

    assert_cert_count_for_lineage(context.config_dir, certname, 2)
    assert_world_permissions(
        join(context.config_dir, 'archive', certname, 'privkey2.pem'), 4)
    assert_equals_permissions(
        join(context.config_dir, 'archive', certname, 'privkey1.pem'),
        join(context.config_dir, 'archive', certname, 'privkey2.pem'), 0o074)


def test_graceful_renew_it_is_not_time(context):
    """Test graceful renew is not done when it is not due time."""
    certname = context.get_domain('renew')
    context.certbot(['-d', certname])

    assert_cert_count_for_lineage(context.config_dir, certname, 1)

    context.certbot_no_force_renew([
        'renew', '--deploy-hook', 'echo deploy >> "{0}"'.format(context.hook_probe)])

    assert_cert_count_for_lineage(context.config_dir, certname, 1)
    with pytest.raises(AssertionError):
        assert_hook_execution(context.hook_probe, 'deploy')


def test_graceful_renew_it_is_time(context):
    """Test graceful renew is done when it is due time."""
    certname = context.get_domain('renew')
    context.certbot(['-d', certname])

    assert_cert_count_for_lineage(context.config_dir, certname, 1)

    with open(join(context.config_dir, 'renewal', '{0}.conf'.format(certname)), 'r') as file:
        lines = file.readlines()
    lines.insert(4, 'renew_before_expiry = 100 years{0}'.format(os.linesep))
    with open(join(context.config_dir, 'renewal', '{0}.conf'.format(certname)), 'w') as file:
        file.writelines(lines)

    context.certbot_no_force_renew([
        'renew', '--deploy-hook', 'echo deploy >> "{0}"'.format(context.hook_probe)])

    assert_cert_count_for_lineage(context.config_dir, certname, 2)
    assert_hook_execution(context.hook_probe, 'deploy')


def test_renew_with_changed_private_key_complexity(context):
    """Test proper renew with updated private key complexity."""
    certname = context.get_domain('renew')
    context.certbot(['-d', certname, '--rsa-key-size', '4096'])

    key1 = join(context.config_dir, 'archive', certname, 'privkey1.pem')
    assert os.stat(key1).st_size > 3000  # 4096 bits keys takes more than 3000 bytes
    assert_cert_count_for_lineage(context.config_dir, certname, 1)

    context.certbot(['renew'])
    
    assert_cert_count_for_lineage(context.config_dir, certname, 2)
    key2 = join(context.config_dir, 'archive', certname, 'privkey2.pem')
    assert os.stat(key2).st_size > 3000

    context.certbot(['renew', '--rsa-key-size', '2048'])

    assert_cert_count_for_lineage(context.config_dir, certname, 3)
    key3 = join(context.config_dir, 'archive', certname, 'privkey3.pem')
    assert os.stat(key3).st_size < 1800  # 2048 bits keys takes less than 1800 bytes


def test_renew_ignoring_directory_hooks(context):
    """Test hooks are ignored during renewal with relevant CLI flag."""
    certname = context.get_domain('renew')
    context.certbot(['-d', certname])

    assert_cert_count_for_lineage(context.config_dir, certname, 1)

    misc.generate_test_file_hooks(context.config_dir, context.hook_probe)
    context.certbot(['renew', '--no-directory-hooks'])

    assert_cert_count_for_lineage(context.config_dir, certname, 2)
    with pytest.raises(AssertionError):
        assert_hook_execution(context.hook_probe, 'deploy')


def test_renew_empty_hook_scripts(context):
    """Test proper renew with empty hook scripts."""
    certname = context.get_domain('renew')
    context.certbot(['-d', certname])

    assert_cert_count_for_lineage(context.config_dir, certname, 1)

    misc.generate_test_file_hooks(context.config_dir, context.hook_probe)
    for hook_dir in misc.list_renewal_hooks_dirs(context.config_dir):
        shutil.rmtree(hook_dir)
        os.makedirs(join(hook_dir, 'dir'))
        open(join(hook_dir, 'file'), 'w').close()
    context.certbot(['renew'])

    assert_cert_count_for_lineage(context.config_dir, certname, 2)


def test_renew_hook_override(context):
    """Test correct hook override on renew."""
    certname = context.get_domain('override')
    context.certbot([
        'certonly', '-d', certname,
        '--preferred-challenges', 'http-01',
        '--pre-hook', 'echo pre >> "{0}"'.format(context.hook_probe),
        '--post-hook', 'echo post >> "{0}"'.format(context.hook_probe),
        '--deploy-hook', 'echo deploy >> "{0}"'.format(context.hook_probe)
    ])

    assert_hook_execution(context.hook_probe, 'pre')
    assert_hook_execution(context.hook_probe, 'post')
    assert_hook_execution(context.hook_probe, 'deploy')

    # Now we override all previous hooks during next renew.
    open(context.hook_probe, 'w').close()
    context.certbot([
        'renew', '--cert-name', certname,
        '--pre-hook', 'echo pre-override >> "{0}"'.format(context.hook_probe),
        '--post-hook', 'echo post-override >> "{0}"'.format(context.hook_probe),
        '--deploy-hook', 'echo deploy-override >> "{0}"'.format(context.hook_probe)
    ])

    assert_hook_execution(context.hook_probe, 'pre-override')
    assert_hook_execution(context.hook_probe, 'post-override')
    assert_hook_execution(context.hook_probe, 'deploy-override')
    with pytest.raises(AssertionError):
        assert_hook_execution(context.hook_probe, 'pre')
    with pytest.raises(AssertionError):
        assert_hook_execution(context.hook_probe, 'post')
    with pytest.raises(AssertionError):
        assert_hook_execution(context.hook_probe, 'deploy')

    # Expect that this renew will reuse new hooks registered in the previous renew.
    open(context.hook_probe, 'w').close()
    context.certbot(['renew', '--cert-name', certname])

    assert_hook_execution(context.hook_probe, 'pre-override')
    assert_hook_execution(context.hook_probe, 'post-override')
    assert_hook_execution(context.hook_probe, 'deploy-override')


def test_invalid_domain_with_dns_challenge(context):
    """Test certificate issuance failure with DNS-01 challenge."""
    # Manual dns auth hooks from misc are designed to fail if the domain contains 'fail-*'.
    domains = ','.join([context.get_domain('dns1'), context.get_domain('fail-dns1')])
    context.certbot([
        '-a', 'manual', '-d', domains,
        '--allow-subset-of-names',
        '--preferred-challenges', 'dns',
        '--manual-auth-hook', context.manual_dns_auth_hook,
        '--manual-cleanup-hook', context.manual_dns_cleanup_hook
    ])

    output = context.certbot(['certificates'])

    assert context.get_domain('fail-dns1') not in output


def test_reuse_key(context):
    """Test various scenarios where a key is reused."""
    certname = context.get_domain('reusekey')
    context.certbot(['--domains', certname, '--reuse-key'])
    context.certbot(['renew', '--cert-name', certname])

    with open(join(context.config_dir, 'archive/{0}/privkey1.pem').format(certname), 'r') as file:
        privkey1 = file.read()
    with open(join(context.config_dir, 'archive/{0}/privkey2.pem').format(certname), 'r') as file:
        privkey2 = file.read()
    assert privkey1 == privkey2

    context.certbot(['--cert-name', certname, '--domains', certname, '--force-renewal'])

    with open(join(context.config_dir, 'archive/{0}/privkey3.pem').format(certname), 'r') as file:
        privkey3 = file.read()
    assert privkey2 != privkey3

    with open(join(context.config_dir, 'archive/{0}/cert1.pem').format(certname), 'r') as file:
        cert1 = file.read()
    with open(join(context.config_dir, 'archive/{0}/cert2.pem').format(certname), 'r') as file:
        cert2 = file.read()
    with open(join(context.config_dir, 'archive/{0}/cert3.pem').format(certname), 'r') as file:
        cert3 = file.read()

    assert len({cert1, cert2, cert3}) == 3


def test_ecdsa(context):
    """Test certificate issuance with ECDSA key."""
    key_path = join(context.workspace, 'privkey-p384.pem')
    csr_path = join(context.workspace, 'csr-p384.der')
    cert_path = join(context.workspace, 'cert-p384.pem')
    chain_path = join(context.workspace, 'chain-p384.pem')

    misc.generate_csr([context.get_domain('ecdsa')], key_path, csr_path, key_type=misc.ECDSA_KEY_TYPE)
    context.certbot(['auth', '--csr', csr_path, '--cert-path', cert_path, '--chain-path', chain_path])

    certificate = misc.read_certificate(cert_path)
    assert 'ASN1 OID: secp384r1' in certificate


def test_ocsp_must_staple(context):
    """Test that OCSP Must-Staple is correctly set in the generated certificate."""
    certname = context.get_domain('must-staple')
    context.certbot(['auth', '--must-staple', '--domains', certname])

    certificate = misc.read_certificate(join(context.config_dir,
                                             'live/{0}/cert.pem').format(certname))
    assert 'status_request' in certificate or '1.3.6.1.5.5.7.1.24'


def test_revoke_simple(context):
    """Test various scenarios that revokes a certificate."""
    # Default action after revoke is to delete the certificate.
    certname = context.get_domain()
    cert_path = join(context.config_dir, 'live', certname, 'cert.pem')
    context.certbot(['-d', certname])
    context.certbot(['revoke', '--cert-path', cert_path, '--delete-after-revoke'])

    assert not exists(cert_path)

    # Check default deletion is overridden.
    certname = context.get_domain('le1')
    cert_path = join(context.config_dir, 'live', certname, 'cert.pem')
    context.certbot(['-d', certname])
    context.certbot(['revoke', '--cert-path', cert_path, '--no-delete-after-revoke'])

    assert exists(cert_path)

    context.certbot(['delete', '--cert-name', certname])

    assert not exists(join(context.config_dir, 'archive', certname))
    assert not exists(join(context.config_dir, 'live', certname))
    assert not exists(join(context.config_dir, 'renewal', '{0}.conf'.format(certname)))

    certname = context.get_domain('le2')
    key_path = join(context.config_dir, 'live', certname, 'privkey.pem')
    cert_path = join(context.config_dir, 'live', certname, 'cert.pem')
    context.certbot(['-d', certname])
    context.certbot(['revoke', '--cert-path', cert_path, '--key-path', key_path])


def test_revoke_and_unregister(context):
    """Test revoke with a reason then unregister."""
    cert1 = context.get_domain('le1')
    cert2 = context.get_domain('le2')
    cert3 = context.get_domain('le3')

    cert_path1 = join(context.config_dir, 'live', cert1, 'cert.pem')
    key_path2 = join(context.config_dir, 'live', cert2, 'privkey.pem')
    cert_path2 = join(context.config_dir, 'live', cert2, 'cert.pem')

    context.certbot(['-d', cert1])
    context.certbot(['-d', cert2])
    context.certbot(['-d', cert3])

    context.certbot(['revoke', '--cert-path', cert_path1,
                    '--reason', 'cessationOfOperation'])
    context.certbot(['revoke', '--cert-path', cert_path2, '--key-path', key_path2,
                    '--reason', 'keyCompromise'])

    context.certbot(['unregister'])

    output = context.certbot(['certificates'])

    assert cert1 not in output
    assert cert2 not in output
    assert cert3 in output


def test_revoke_mutual_exclusive_flags(context):
    """Test --cert-path and --cert-name cannot be used during revoke."""
    cert = context.get_domain('le1')
    context.certbot(['-d', cert])
    with pytest.raises(subprocess.CalledProcessError) as error:
        context.certbot([
            'revoke', '--cert-name', cert,
            '--cert-path', join(context.config_dir, 'live', cert, 'fullchain.pem')
        ])
        assert 'Exactly one of --cert-path or --cert-name must be specified' in error.out


def test_revoke_multiple_lineages(context):
    """Test revoke does not delete certs if multiple lineages share the same dir."""
    cert1 = context.get_domain('le1')
    context.certbot(['-d', cert1])

    assert os.path.isfile(join(context.config_dir, 'renewal', '{0}.conf'.format(cert1)))

    cert2 = context.get_domain('le2')
    context.certbot(['-d', cert2])

    # Copy over renewal configuration of cert1 into renewal configuration of cert2.
    with open(join(context.config_dir, 'renewal', '{0}.conf'.format(cert2)), 'r') as file:
        data = file.read()

    data = re.sub('archive_dir = .*\n',
                  'archive_dir = {0}\n'.format(join(context.config_dir, 'archive', cert1)),
                  data)

    with open(join(context.config_dir, 'renewal', '{0}.conf'.format(cert2)), 'w') as file:
        file.write(data)

    output = context.certbot([
        'revoke', '--cert-path', join(context.config_dir, 'live', cert1, 'cert.pem')
    ])

    assert 'Not deleting revoked certs due to overlapping archive dirs' in output


def test_wildcard_certificates(context):
    """Test wildcard certificate issuance."""
    if context.acme_server == 'boulder-v1':
        pytest.skip('Wildcard certificates are not supported on ACME v1')

    certname = context.get_domain('wild')

    context.certbot([
        '-a', 'manual', '-d', '*.{0},{0}'.format(certname),
        '--preferred-challenge', 'dns',
        '--manual-auth-hook', context.manual_dns_auth_hook,
        '--manual-cleanup-hook', context.manual_dns_cleanup_hook
    ])

    assert exists(join(context.config_dir, 'live', certname, 'fullchain.pem'))


def test_ocsp_status(context):
    """Test retrieval of OCSP statuses."""
    if context.acme_server == 'pebble':
        pytest.skip('Pebble does not support OCSP status requests.')

    # OCSP 1: Check stale OCSP status
=======
def test_ocsp_status_stale(context):
    """Test retrieval of OCSP statuses for staled config"""
>>>>>>> 2ac94bc6
    sample_data_path = misc.load_sample_data_path(context.workspace)
    output = context.certbot(['certificates', '--config-dir', sample_data_path])

    assert output.count('TEST_CERT') == 2, ('Did not find two test certs as expected ({0})'
                                            .format(output.count('TEST_CERT')))
    assert output.count('EXPIRED') == 2, ('Did not find two expired certs as expected ({0})'
                                          .format(output.count('EXPIRED')))

<<<<<<< HEAD
    # OSCP 2: Check live certificate OCSP status (VALID)
=======

def test_ocsp_status_live(context):
    """Test retrieval of OCSP statuses for live config"""
    if context.acme_server == 'pebble':
        pytest.skip('Pebble does not support OCSP status requests.')

    # OSCP 1: Check live certificate OCSP status (VALID)
>>>>>>> 2ac94bc6
    cert = context.get_domain('ocsp-check')
    context.certbot(['--domains', cert])
    output = context.certbot(['certificates'])

    assert output.count('VALID') == 1, 'Expected {0} to be VALID'.format(cert)
    assert output.count('EXPIRED') == 0, 'Did not expect {0} to be EXPIRED'.format(cert)

<<<<<<< HEAD
    # OSCP 3: Check live certificate OCSP status (REVOKED)
=======
    # OSCP 2: Check live certificate OCSP status (REVOKED)
>>>>>>> 2ac94bc6
    context.certbot(['revoke', '--cert-name', cert, '--no-delete-after-revoke'])
    output = context.certbot(['certificates'])

    assert output.count('INVALID') == 1, 'Expected {0} to be INVALID'.format(cert)
    assert output.count('REVOKED') == 1, 'Expected {0} to be REVOKED'.format(cert)<|MERGE_RESOLUTION|>--- conflicted
+++ resolved
@@ -202,7 +202,6 @@
     assert_hook_execution(context.hook_probe, 'deploy')
 
 
-<<<<<<< HEAD
 def test_renew_files_propagate_permissions(context):
     """Test proper certificate renewal with custom permissions propagated on private key."""
     certname = context.get_domain('renew')
@@ -538,16 +537,8 @@
     assert exists(join(context.config_dir, 'live', certname, 'fullchain.pem'))
 
 
-def test_ocsp_status(context):
-    """Test retrieval of OCSP statuses."""
-    if context.acme_server == 'pebble':
-        pytest.skip('Pebble does not support OCSP status requests.')
-
-    # OCSP 1: Check stale OCSP status
-=======
 def test_ocsp_status_stale(context):
     """Test retrieval of OCSP statuses for staled config"""
->>>>>>> 2ac94bc6
     sample_data_path = misc.load_sample_data_path(context.workspace)
     output = context.certbot(['certificates', '--config-dir', sample_data_path])
 
@@ -556,9 +547,6 @@
     assert output.count('EXPIRED') == 2, ('Did not find two expired certs as expected ({0})'
                                           .format(output.count('EXPIRED')))
 
-<<<<<<< HEAD
-    # OSCP 2: Check live certificate OCSP status (VALID)
-=======
 
 def test_ocsp_status_live(context):
     """Test retrieval of OCSP statuses for live config"""
@@ -566,7 +554,6 @@
         pytest.skip('Pebble does not support OCSP status requests.')
 
     # OSCP 1: Check live certificate OCSP status (VALID)
->>>>>>> 2ac94bc6
     cert = context.get_domain('ocsp-check')
     context.certbot(['--domains', cert])
     output = context.certbot(['certificates'])
@@ -574,11 +561,7 @@
     assert output.count('VALID') == 1, 'Expected {0} to be VALID'.format(cert)
     assert output.count('EXPIRED') == 0, 'Did not expect {0} to be EXPIRED'.format(cert)
 
-<<<<<<< HEAD
-    # OSCP 3: Check live certificate OCSP status (REVOKED)
-=======
     # OSCP 2: Check live certificate OCSP status (REVOKED)
->>>>>>> 2ac94bc6
     context.certbot(['revoke', '--cert-name', cert, '--no-delete-after-revoke'])
     output = context.certbot(['certificates'])
 

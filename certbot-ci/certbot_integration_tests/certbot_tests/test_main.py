--- conflicted
+++ resolved
@@ -107,9 +107,7 @@
             '--deploy-hook', 'echo deploy >> "{0}"'.format(context.hook_probe)
         ])
 
-<<<<<<< HEAD
-    with pytest.raises(AssertionError):
-        assert_hook_execution(context.hook_probe, 'renew')
+    assert_hook_execution(context.hook_probe, 'deploy')
     assert_save_renew_hook(context.config_dir, certname)
 
 
@@ -495,8 +493,4 @@
     output = context.certbot(['certificates'])
 
     assert output.count('INVALID') == 1, 'Expected le-ocsp-check.wtf to be INVALID'
-    assert output.count('REVOKED') == 1, 'Expected le-ocsp-check.wtf to be REVOKED'
-=======
-    assert_hook_execution(context.hook_probe, 'deploy')
-    assert_save_renew_hook(context.config_dir, certname)
->>>>>>> 26606a17
+    assert output.count('REVOKED') == 1, 'Expected le-ocsp-check.wtf to be REVOKED'
--- conflicted
+++ resolved
@@ -1,4 +1,3 @@
-<<<<<<< HEAD
 from __future__ import print_function
 import subprocess
 import shutil
@@ -9,10 +8,18 @@
 import pytest
 
 from certbot_integration_tests.certbot_tests.assertions import *
+from certbot_integration_tests.certbot_tests import context as certbot_context
 from certbot_integration_tests.utils import misc
-from certbot_integration_tests.utils.markers import (
-    skip_on_pebble_strict, skip_on_boulder_v1
-)
+
+
+@pytest.fixture()
+def context(request):
+    # Fixture request is a built-in pytest fixture describing current test request.
+    integration_test_context = certbot_context.IntegrationTestsContext(request)
+    try:
+        yield integration_test_context
+    finally:
+        integration_test_context.cleanup()
 
 
 def test_basic_commands(context):
@@ -61,33 +68,35 @@
 
 @skip_on_pebble_strict('HTTP-01 challenges send deprecated keyAuthorization keys,'
                        'and so are not supported by Pebble with strict mode.')
-def test_http_01(context, tls_alpn_01_server):
-    assert tls_alpn_01_server
-
-    certname = context.wtf('le2')
-    context.common([
-        '--domains', certname, '--preferred-challenges', 'http-01', 'run',
-        '--cert-name', certname,
-        '--pre-hook', 'echo wtf.pre >> "{0}"'.format(context.hook_probe),
-        '--post-hook', 'echo wtf.post >> "{0}"'.format(context.hook_probe),
-        '--deploy-hook', 'echo deploy >> "{0}"'.format(context.hook_probe)
-    ])
+def test_http_01(context):
+    with misc.create_tcp_server(context.tls_alpn_01_port):
+        certname = context.wtf('le2')
+        context.common([
+            '--domains', certname, '--preferred-challenges', 'http-01', 'run',
+            '--cert-name', certname,
+            '--pre-hook', 'echo wtf.pre >> "{0}"'.format(context.hook_probe),
+            '--post-hook', 'echo wtf.post >> "{0}"'.format(context.hook_probe),
+            '--deploy-hook', 'echo deploy >> "{0}"'.format(context.hook_probe)
+        ])
 
     assert_hook_execution(context.hook_probe, 'deploy')
     assert_save_renew_hook(context.config_dir, certname)
 
 
-def test_manual_http_auth(context, manual_http_hooks):
-    certname = context.wtf()
-    context.common([
-        'certonly', '-a', 'manual', '-d', certname,
-        '--cert-name', certname,
-        '--manual-auth-hook', manual_http_hooks[0],
-        '--manual-cleanup-hook', manual_http_hooks[1],
-        '--pre-hook', 'echo wtf.pre >> "{0}"'.format(context.hook_probe),
-        '--post-hook', 'echo wtf.post >> "{0}"'.format(context.hook_probe),
-        '--renew-hook', 'echo renew >> "{0}"'.format(context.hook_probe)
-    ])
+def test_manual_http_auth(context):
+    with misc.create_tcp_server(context.http_01_port) as webroot:
+        manual_http_hooks = misc.manual_http_hooks(webroot)
+
+        certname = context.wtf()
+        context.common([
+            'certonly', '-a', 'manual', '-d', certname,
+            '--cert-name', certname,
+            '--manual-auth-hook', manual_http_hooks[0],
+            '--manual-cleanup-hook', manual_http_hooks[1],
+            '--pre-hook', 'echo wtf.pre >> "{0}"'.format(context.hook_probe),
+            '--post-hook', 'echo wtf.post >> "{0}"'.format(context.hook_probe),
+            '--renew-hook', 'echo renew >> "{0}"'.format(context.hook_probe)
+        ])
 
     with pytest.raises(AssertionError):
         assert_hook_execution(context.hook_probe, 'renew')
@@ -426,47 +435,4 @@
         '--manual-cleanup-hook', context.manual_dns_cleanup_hook
     ])
 
-    assert exists(join(context.config_dir, 'live/{0}/fullchain.pem'.format(certname)))
-=======
-import requests
-import urllib3
-import sys
-
-import pytest
-
-from certbot_integration_tests.certbot_tests import context as certbot_context
-
-
-@pytest.fixture()
-def context(request):
-    # Fixture request is a built-in pytest fixture describing current test request.
-    integration_test_context = certbot_context.IntegrationTestsContext(request)
-    try:
-        yield integration_test_context
-    finally:
-        integration_test_context.cleanup()
-
-
-def test_hello_1(context):
-    assert context.http_01_port
-    assert context.tls_alpn_01_port
-    try:
-        response = requests.get(context.directory_url, verify=False)
-        response.raise_for_status()
-        assert response.json()
-        response.close()
-    except urllib3.exceptions.InsecureRequestWarning:
-        pass
-
-
-def test_hello_2(context):
-    assert context.http_01_port
-    assert context.tls_alpn_01_port
-    try:
-        response = requests.get(context.directory_url, verify=False)
-        response.raise_for_status()
-        assert response.json()
-        response.close()
-    except urllib3.exceptions.InsecureRequestWarning:
-        pass
->>>>>>> e8c32c4c
+    assert exists(join(context.config_dir, 'live/{0}/fullchain.pem'.format(certname)))
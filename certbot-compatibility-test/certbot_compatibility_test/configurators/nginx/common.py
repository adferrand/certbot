--- conflicted
+++ resolved
@@ -6,7 +6,6 @@
 
 import zope.interface
 
-from certbot import services
 from certbot._internal import configuration
 from certbot_compatibility_test import errors
 from certbot_compatibility_test import interfaces
@@ -49,10 +48,6 @@
             setattr(self.le_config, "nginx_" + k, constants.os_constant(k))
 
         conf = configuration.NamespaceConfig(self.le_config)
-<<<<<<< HEAD
-        services.set_config(conf)
-=======
->>>>>>> f88105a9
         self._configurator = configurator.NginxConfigurator(
             config=conf, name="nginx")
         self._configurator.prepare()

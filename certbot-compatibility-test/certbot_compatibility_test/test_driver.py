--- conflicted
+++ resolved
@@ -10,11 +10,8 @@
 import time
 
 import OpenSSL
-<<<<<<< HEAD
-=======
 from six.moves import xrange  # pylint: disable=import-error,redefined-builtin
 from urllib3.util import connection
->>>>>>> e048da1e
 
 from acme import challenges
 from acme import crypto_util

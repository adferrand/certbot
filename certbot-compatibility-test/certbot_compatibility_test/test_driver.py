--- conflicted
+++ resolved
@@ -332,11 +332,7 @@
 def setup_display():
     """"Prepares IDisplay for the Certbot plugins """
     displayer = display_util.NoninteractiveDisplay(sys.stdout)
-<<<<<<< HEAD
-    display_util.set_display(displayer)
-=======
     display_obj.set_display(displayer)
->>>>>>> 10eecf9c
 
 
 def main():

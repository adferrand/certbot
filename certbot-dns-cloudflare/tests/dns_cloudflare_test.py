--- conflicted
+++ resolved
@@ -41,11 +41,7 @@
         # _get_cloudflare_client | pylint: disable=protected-access
         self.auth._get_cloudflare_client = mock.MagicMock(return_value=self.mock_client)
 
-<<<<<<< HEAD
-    @test_util.patch_display_service()
-=======
     @test_util.patch_display_util()
->>>>>>> 10eecf9c
     def test_perform(self, unused_mock_get_utility):
         self.auth.perform([self.achall])
 
@@ -60,11 +56,7 @@
         expected = [mock.call.del_txt_record(DOMAIN, '_acme-challenge.'+DOMAIN, mock.ANY)]
         self.assertEqual(expected, self.mock_client.mock_calls)
 
-<<<<<<< HEAD
-    @test_util.patch_display_service()
-=======
     @test_util.patch_display_util()
->>>>>>> 10eecf9c
     def test_api_token(self, unused_mock_get_utility):
         dns_test_common.write({"cloudflare_api_token": API_TOKEN},
                               self.config.cloudflare_credentials)

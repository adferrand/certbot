import os
import sys

from setuptools import find_packages
from setuptools import setup

version = '1.18.0.dev0'

install_requires = [
    'dnspython',
    'setuptools>=39.0.1',
    'zope.interface',
]

if not os.environ.get('SNAP_BUILD'):
    install_requires.extend([
<<<<<<< HEAD
        'acme>=0.29.0',
        'certbot>=1.16.0.dev0',
=======
        # We specify the minimum acme and certbot version as the current plugin
        # version for simplicity. See
        # https://github.com/certbot/certbot/issues/8761 for more info.
        f'acme>={version}',
        f'certbot>={version}',
>>>>>>> 10eecf9c
    ])
elif 'bdist_wheel' in sys.argv[1:]:
    raise RuntimeError('Unset SNAP_BUILD when building wheels '
                       'to include certbot dependencies.')
if os.environ.get('SNAP_BUILD'):
    install_requires.append('packaging')

docs_extras = [
    'Sphinx>=1.0',  # autodoc_member_order = 'bysource', autodoc_default_flags
    'sphinx_rtd_theme',
]

setup(
    name='certbot-dns-rfc2136',
    version=version,
    description="RFC 2136 DNS Authenticator plugin for Certbot",
    url='https://github.com/certbot/certbot',
    author="Certbot Project",
    author_email='certbot-dev@eff.org',
    license='Apache License 2.0',
    python_requires='>=3.6',
    classifiers=[
        'Development Status :: 5 - Production/Stable',
        'Environment :: Plugins',
        'Intended Audience :: System Administrators',
        'License :: OSI Approved :: Apache Software License',
        'Operating System :: POSIX :: Linux',
        'Programming Language :: Python',
        'Programming Language :: Python :: 3',
        'Programming Language :: Python :: 3.6',
        'Programming Language :: Python :: 3.7',
        'Programming Language :: Python :: 3.8',
        'Programming Language :: Python :: 3.9',
        'Topic :: Internet :: WWW/HTTP',
        'Topic :: Security',
        'Topic :: System :: Installation/Setup',
        'Topic :: System :: Networking',
        'Topic :: System :: Systems Administration',
        'Topic :: Utilities',
    ],

    packages=find_packages(),
    include_package_data=True,
    install_requires=install_requires,
    extras_require={
        'docs': docs_extras,
    },
    entry_points={
        'certbot.plugins': [
            'dns-rfc2136 = certbot_dns_rfc2136._internal.dns_rfc2136:Authenticator',
        ],
    },
)<|MERGE_RESOLUTION|>--- conflicted
+++ resolved
@@ -14,16 +14,11 @@
 
 if not os.environ.get('SNAP_BUILD'):
     install_requires.extend([
-<<<<<<< HEAD
-        'acme>=0.29.0',
-        'certbot>=1.16.0.dev0',
-=======
         # We specify the minimum acme and certbot version as the current plugin
         # version for simplicity. See
         # https://github.com/certbot/certbot/issues/8761 for more info.
         f'acme>={version}',
         f'certbot>={version}',
->>>>>>> 10eecf9c
     ])
 elif 'bdist_wheel' in sys.argv[1:]:
     raise RuntimeError('Unset SNAP_BUILD when building wheels '

"""Tests for certbot_apache._internal.parser."""
import shutil
import unittest

try:
    import mock
except ImportError: # pragma: no cover
    from unittest import mock # type: ignore

from certbot import errors
from certbot.compat import os
import util


class BasicParserTest(util.ParserTest):
    """Apache Parser Test."""

    def setUp(self):  # pylint: disable=arguments-differ
        super().setUp()

    def tearDown(self):
        shutil.rmtree(self.temp_dir)
        shutil.rmtree(self.config_dir)
        shutil.rmtree(self.work_dir)

    def test_bad_parse(self):
        self.parser.parse_file(os.path.join(self.parser.root,
                                            "conf-available", "bad_conf_file.conf"))
        self.assertRaises(
            errors.PluginError, self.parser.check_parsing_errors, "httpd.aug")

    def test_bad_save(self):
        mock_save = mock.Mock()
        mock_save.side_effect = IOError
        self.parser.aug.save = mock_save
        self.assertRaises(errors.PluginError, self.parser.unsaved_files)

    def test_aug_version(self):
        mock_match = mock.Mock(return_value=["something"])
        self.parser.aug.match = mock_match
        # pylint: disable=protected-access
        self.assertEqual(self.parser.check_aug_version(),
                         ["something"])
        self.parser.aug.match.side_effect = RuntimeError
        self.assertIs(self.parser.check_aug_version(), False)

    def test_find_config_root_no_root(self):
        # pylint: disable=protected-access
        os.remove(self.parser.loc["root"])
        self.assertRaises(
            errors.NoInstallationError, self.parser._find_config_root)

    def test_parse_file(self):
        """Test parse_file.

        certbot.conf is chosen as the test file as it will not be
        included during the normal course of execution.

        """
        file_path = os.path.join(
            self.config_path, "not-parsed-by-default", "certbot.conf")

        self.parser.parse_file(file_path)  # pylint: disable=protected-access

        # search for the httpd incl
        matches = self.parser.aug.match(
            "/augeas/load/Httpd/incl [. ='%s']" % file_path)

        self.assertTrue(matches)

    def test_find_dir(self):
        test = self.parser.find_dir("Listen", "80")
        # This will only look in enabled hosts
        test2 = self.parser.find_dir("documentroot")

        self.assertEqual(len(test), 1)
        self.assertEqual(len(test2), 8)

    def test_add_dir(self):
        aug_default = "/files" + self.parser.loc["default"]
        self.parser.add_dir(aug_default, "AddDirective", "test")

        self.assertTrue(self.parser.find_dir("AddDirective", "test", aug_default))

        self.parser.add_dir(aug_default, "AddList", ["1", "2", "3", "4"])
        matches = self.parser.find_dir("AddList", None, aug_default)
        for i, match in enumerate(matches):
            self.assertEqual(self.parser.aug.get(match), str(i + 1))

    def test_add_dir_beginning(self):
        aug_default = "/files" + self.parser.loc["default"]
        self.parser.add_dir_beginning(aug_default,
                                      "AddDirectiveBeginning",
                                      "testBegin")

        self.assertTrue(self.parser.find_dir("AddDirectiveBeginning", "testBegin", aug_default))

        self.assertEqual(self.parser.aug.get(aug_default+"/directive[1]"), "AddDirectiveBeginning")
        self.parser.add_dir_beginning(aug_default, "AddList", ["1", "2", "3", "4"])
        matches = self.parser.find_dir("AddList", None, aug_default)
        for i, match in enumerate(matches):
            self.assertEqual(self.parser.aug.get(match), str(i + 1))

        for name in ("empty.conf", "no-directives.conf"):
            conf = "/files" + os.path.join(self.parser.root, "sites-available", name)
            self.parser.add_dir_beginning(conf, "AddDirectiveBeginning", "testBegin")
            self.assertGreater(
                len(self.parser.find_dir("AddDirectiveBeginning", "testBegin", conf)),
                0
            )

    def test_empty_arg(self):
        self.assertIsNone(self.parser.get_arg("/files/whatever/nonexistent"))

    def test_add_dir_to_ifmodssl(self):
        """test add_dir_to_ifmodssl.

        Path must be valid before attempting to add to augeas

        """
        from certbot_apache._internal.parser import get_aug_path
        # This makes sure that find_dir will work
        self.parser.modules["mod_ssl.c"] = "/fake/path"

        self.parser.add_dir_to_ifmodssl(
            get_aug_path(self.parser.loc["default"]),
            "FakeDirective", ["123"])

        matches = self.parser.find_dir("FakeDirective", "123")

        self.assertEqual(len(matches), 1)
        self.assertIn("IfModule", matches[0])

    def test_add_dir_to_ifmodssl_multiple(self):
        from certbot_apache._internal.parser import get_aug_path
        # This makes sure that find_dir will work
        self.parser.modules["mod_ssl.c"] = "/fake/path"

        self.parser.add_dir_to_ifmodssl(
            get_aug_path(self.parser.loc["default"]),
            "FakeDirective", ["123", "456", "789"])

        matches = self.parser.find_dir("FakeDirective")

        self.assertEqual(len(matches), 3)
        self.assertIn("IfModule", matches[0])

    def test_get_aug_path(self):
        from certbot_apache._internal.parser import get_aug_path
        self.assertEqual("/files/etc/apache", get_aug_path("/etc/apache"))

    def test_set_locations(self):
        with mock.patch("certbot_apache._internal.parser.os.path") as mock_path:

            mock_path.isfile.side_effect = [False, False]

            # pylint: disable=protected-access
            results = self.parser._set_locations()

            self.assertEqual(results["default"], results["listen"])
            self.assertEqual(results["default"], results["name"])

    @mock.patch("certbot_apache._internal.parser.ApacheParser.find_dir")
    @mock.patch("certbot_apache._internal.parser.ApacheParser.get_arg")
    def test_parse_modules_bad_syntax(self, mock_arg, mock_find):
        mock_find.return_value = ["1", "2", "3", "4", "5", "6", "7", "8"]
        mock_arg.return_value = None
        with mock.patch("certbot_apache._internal.parser.logger") as mock_logger:
            self.parser.parse_modules()
            # Make sure that we got None return value and logged the file
            self.assertIs(mock_logger.debug.called, True)

    @mock.patch("certbot_apache._internal.parser.ApacheParser.find_dir")
    @mock.patch("certbot_apache._internal.apache_util._get_runtime_cfg")
    def test_update_runtime_variables(self, mock_cfg, _):
        define_val = (
            'ServerRoot: "/etc/apache2"\n'
            'Main DocumentRoot: "/var/www"\n'
            'Main ErrorLog: "/var/log/apache2/error.log"\n'
            'Mutex ssl-stapling: using_defaults\n'
            'Mutex ssl-cache: using_defaults\n'
            'Mutex default: dir="/var/lock/apache2" mechanism=fcntl\n'
            'Mutex watchdog-callback: using_defaults\n'
            'PidFile: "/var/run/apache2/apache2.pid"\n'
            'Define: TEST\n'
            'Define: DUMP_RUN_CFG\n'
            'Define: U_MICH\n'
            'Define: TLS=443\n'
            'Define: WITH_ASSIGNMENT=URL=http://example.com\n'
            'Define: EMPTY=\n'
            'Define: example_path=Documents/path\n'
            'User: name="www-data" id=33 not_used\n'
            'Group: name="www-data" id=33 not_used\n'
        )
        inc_val = (
            'Included configuration files:\n'
            '  (*) /etc/apache2/apache2.conf\n'
            '    (146) /etc/apache2/mods-enabled/access_compat.load\n'
            '    (146) /etc/apache2/mods-enabled/alias.load\n'
            '    (146) /etc/apache2/mods-enabled/auth_basic.load\n'
            '    (146) /etc/apache2/mods-enabled/authn_core.load\n'
            '    (146) /etc/apache2/mods-enabled/authn_file.load\n'
            '    (146) /etc/apache2/mods-enabled/authz_core.load\n'
            '    (146) /etc/apache2/mods-enabled/authz_host.load\n'
            '    (146) /etc/apache2/mods-enabled/authz_user.load\n'
            '    (146) /etc/apache2/mods-enabled/autoindex.load\n'
            '    (146) /etc/apache2/mods-enabled/deflate.load\n'
            '    (146) /etc/apache2/mods-enabled/dir.load\n'
            '    (146) /etc/apache2/mods-enabled/env.load\n'
            '    (146) /etc/apache2/mods-enabled/filter.load\n'
            '    (146) /etc/apache2/mods-enabled/mime.load\n'
            '    (146) /etc/apache2/mods-enabled/mpm_event.load\n'
            '    (146) /etc/apache2/mods-enabled/negotiation.load\n'
            '    (146) /etc/apache2/mods-enabled/reqtimeout.load\n'
            '    (146) /etc/apache2/mods-enabled/setenvif.load\n'
            '    (146) /etc/apache2/mods-enabled/socache_shmcb.load\n'
            '    (146) /etc/apache2/mods-enabled/ssl.load\n'
            '    (146) /etc/apache2/mods-enabled/status.load\n'
            '    (147) /etc/apache2/mods-enabled/alias.conf\n'
            '    (147) /etc/apache2/mods-enabled/autoindex.conf\n'
            '    (147) /etc/apache2/mods-enabled/deflate.conf\n'
        )
        mod_val = (
            'Loaded Modules:\n'
            ' core_module (static)\n'
            ' so_module (static)\n'
            ' watchdog_module (static)\n'
            ' http_module (static)\n'
            ' log_config_module (static)\n'
            ' logio_module (static)\n'
            ' version_module (static)\n'
            ' unixd_module (static)\n'
            ' access_compat_module (shared)\n'
            ' alias_module (shared)\n'
            ' auth_basic_module (shared)\n'
            ' authn_core_module (shared)\n'
            ' authn_file_module (shared)\n'
            ' authz_core_module (shared)\n'
            ' authz_host_module (shared)\n'
            ' authz_user_module (shared)\n'
            ' autoindex_module (shared)\n'
            ' deflate_module (shared)\n'
            ' dir_module (shared)\n'
            ' env_module (shared)\n'
            ' filter_module (shared)\n'
            ' mime_module (shared)\n'
            ' mpm_event_module (shared)\n'
            ' negotiation_module (shared)\n'
            ' reqtimeout_module (shared)\n'
            ' setenvif_module (shared)\n'
            ' socache_shmcb_module (shared)\n'
            ' ssl_module (shared)\n'
            ' status_module (shared)\n'
        )

        def mock_get_vars(cmd):
            """Mock command output"""
            if cmd[-1] == "DUMP_RUN_CFG":
                return define_val
            elif cmd[-1] == "DUMP_INCLUDES":
                return inc_val
            elif cmd[-1] == "DUMP_MODULES":
                return mod_val
            return None  # pragma: no cover

        mock_cfg.side_effect = mock_get_vars

        expected_vars = {"TEST": "", "U_MICH": "", "TLS": "443",
                         "example_path": "Documents/path",
                         "WITH_ASSIGNMENT": "URL=http://example.com",
                         "EMPTY": "",
                         }

        self.parser.modules = {}
        with mock.patch(
            "certbot_apache._internal.parser.ApacheParser.parse_file") as mock_parse:
            self.parser.update_runtime_variables()
            self.assertEqual(self.parser.variables, expected_vars)
            self.assertEqual(len(self.parser.modules), 58)
            # None of the includes in inc_val should be in parsed paths.
            # Make sure we tried to include them all.
            self.assertEqual(mock_parse.call_count, 25)

    @mock.patch("certbot_apache._internal.parser.ApacheParser.find_dir")
    @mock.patch("certbot_apache._internal.apache_util._get_runtime_cfg")
    def test_update_runtime_variables_alt_values(self, mock_cfg, _):
        inc_val = (
            'Included configuration files:\n'
            '  (*) {0}\n'
            '    (146) /etc/apache2/mods-enabled/access_compat.load\n'
            '    (146) {1}/mods-enabled/alias.load\n'
        ).format(self.parser.loc["root"],
                 os.path.dirname(self.parser.loc["root"]))

        mock_cfg.return_value = inc_val
        self.parser.modules = {}

        with mock.patch(
            "certbot_apache._internal.parser.ApacheParser.parse_file") as mock_parse:
            self.parser.update_runtime_variables()
            # No matching modules should have been found
            self.assertEqual(len(self.parser.modules), 0)
            # Only one of the three includes do not exist in already parsed
            # path derived from root configuration Include statements
            self.assertEqual(mock_parse.call_count, 1)

    @mock.patch("certbot_apache._internal.apache_util.subprocess.run")
    def test_update_runtime_vars_bad_ctl(self, mock_run):
        mock_run.side_effect = OSError
        self.assertRaises(
            errors.MisconfigurationError,
            self.parser.update_runtime_variables)

    @mock.patch("certbot_apache._internal.apache_util.subprocess.run")
    def test_update_runtime_vars_bad_exit(self, mock_run):
        mock_proc = mock_run.return_value
        mock_proc.stdout = ""
        mock_proc.stderr = ""
        mock_proc.returncode = -1
        self.assertRaises(
            errors.MisconfigurationError,
            self.parser.update_runtime_variables)

    def test_add_comment(self):
        from certbot_apache._internal.parser import get_aug_path
        self.parser.add_comment(get_aug_path(self.parser.loc["name"]), "123456")
        comm = self.parser.find_comments("123456")
        self.assertEqual(len(comm), 1)
        self.assertIn(self.parser.loc["name"], comm[0])


class ParserInitTest(util.ApacheTest):
    def setUp(self):  # pylint: disable=arguments-differ
        super().setUp()

    def tearDown(self):
        shutil.rmtree(self.temp_dir)
        shutil.rmtree(self.config_dir)
        shutil.rmtree(self.work_dir)

    @mock.patch("certbot_apache._internal.parser.init_augeas")
    def test_prepare_no_augeas(self, mock_init_augeas):
        from certbot_apache._internal.parser import ApacheParser
        mock_init_augeas.side_effect = errors.NoInstallationError
        self.config.config_test = mock.Mock()
        self.assertRaises(
            errors.NoInstallationError, ApacheParser,
<<<<<<< HEAD
            os.path.relpath(self.config_path), "/dummy/vhostpath", self.config, version=(2, 4, 22))
=======
            os.path.relpath(self.config_path), self.config,
            "/dummy/vhostpath", version=(2, 4, 22))
>>>>>>> 7d9e9a49

    def test_init_old_aug(self):
        from certbot_apache._internal.parser import ApacheParser
        with mock.patch("certbot_apache._internal.parser.ApacheParser.check_aug_version") as mock_c:
            mock_c.return_value = False
            self.assertRaises(
                errors.NotSupportedError,
                ApacheParser, os.path.relpath(self.config_path), self.config,
                "/dummy/vhostpath", version=(2, 4, 22))

    @mock.patch("certbot_apache._internal.apache_util._get_runtime_cfg")
    def test_unparseable(self, mock_cfg):
        from certbot_apache._internal.parser import ApacheParser
        mock_cfg.return_value = ('Define: TEST')
        self.assertRaises(
            errors.PluginError,
            ApacheParser, os.path.relpath(self.config_path), self.config,
            "/dummy/vhostpath", version=(2, 2, 22))

    def test_root_normalized(self):
        from certbot_apache._internal.parser import ApacheParser

        with mock.patch("certbot_apache._internal.parser.ApacheParser."
                        "update_runtime_variables"):
            path = os.path.join(
                self.temp_dir,
                "debian_apache_2_4/////multiple_vhosts/../multiple_vhosts/apache2")

            parser = ApacheParser(path, self.config, "/dummy/vhostpath")

        self.assertEqual(parser.root, self.config_path)

    def test_root_absolute(self):
        from certbot_apache._internal.parser import ApacheParser
        with mock.patch("certbot_apache._internal.parser.ApacheParser."
                        "update_runtime_variables"):
            parser = ApacheParser(
                os.path.relpath(self.config_path), self.config, "/dummy/vhostpath")

        self.assertEqual(parser.root, self.config_path)

    def test_root_no_trailing_slash(self):
        from certbot_apache._internal.parser import ApacheParser
        with mock.patch("certbot_apache._internal.parser.ApacheParser."
                        "update_runtime_variables"):
            parser = ApacheParser(
                self.config_path + os.path.sep, self.config, "/dummy/vhostpath")
        self.assertEqual(parser.root, self.config_path)


if __name__ == "__main__":
    unittest.main()  # pragma: no cover<|MERGE_RESOLUTION|>--- conflicted
+++ resolved
@@ -9,7 +9,7 @@
 
 from certbot import errors
 from certbot.compat import os
-import util
+from certbot_apache import util
 
 
 class BasicParserTest(util.ParserTest):
@@ -345,12 +345,8 @@
         self.config.config_test = mock.Mock()
         self.assertRaises(
             errors.NoInstallationError, ApacheParser,
-<<<<<<< HEAD
-            os.path.relpath(self.config_path), "/dummy/vhostpath", self.config, version=(2, 4, 22))
-=======
             os.path.relpath(self.config_path), self.config,
             "/dummy/vhostpath", version=(2, 4, 22))
->>>>>>> 7d9e9a49
 
     def test_init_old_aug(self):
         from certbot_apache._internal.parser import ApacheParser

--- conflicted
+++ resolved
@@ -25,11 +25,7 @@
     def test_select_no_input(self):
         self.assertFalse(select_vhost_multiple([]))
 
-<<<<<<< HEAD
-    @certbot_util.patch_display_service()
-=======
     @certbot_util.patch_display_util()
->>>>>>> 10eecf9c
     def test_select_correct(self, mock_util):
         mock_util().checklist.return_value = (
             display_util.OK, [self.vhosts[3].display_repr(),
@@ -41,11 +37,7 @@
         self.assertTrue(self.vhosts[3] in vhs)
         self.assertFalse(self.vhosts[1] in vhs)
 
-<<<<<<< HEAD
-    @certbot_util.patch_display_service()
-=======
     @certbot_util.patch_display_util()
->>>>>>> 10eecf9c
     def test_select_cancel(self, mock_util):
         mock_util().checklist.return_value = (display_util.CANCEL, "whatever")
         vhs = select_vhost_multiple([self.vhosts[2], self.vhosts[3]])
@@ -65,20 +57,12 @@
         from certbot_apache._internal.display_ops import select_vhost
         return select_vhost("example.com", vhosts)
 
-<<<<<<< HEAD
-    @certbot_util.patch_display_service()
-=======
     @certbot_util.patch_display_util()
->>>>>>> 10eecf9c
     def test_successful_choice(self, mock_util):
         mock_util().menu.return_value = (display_util.OK, 3)
         self.assertEqual(self.vhosts[3], self._call(self.vhosts))
 
-<<<<<<< HEAD
-    @certbot_util.patch_display_service()
-=======
     @certbot_util.patch_display_util()
->>>>>>> 10eecf9c
     def test_noninteractive(self, mock_util):
         mock_util().menu.side_effect = errors.MissingCommandlineFlag("no vhost default")
         try:
@@ -86,11 +70,7 @@
         except errors.MissingCommandlineFlag as e:
             self.assertTrue("vhost ambiguity" in str(e))
 
-<<<<<<< HEAD
-    @certbot_util.patch_display_service()
-=======
     @certbot_util.patch_display_util()
->>>>>>> 10eecf9c
     def test_more_info_cancel(self, mock_util):
         mock_util().menu.side_effect = [
             (display_util.CANCEL, -1),
@@ -110,11 +90,7 @@
 
         self.assertEqual(mock_logger.debug.call_count, 1)
 
-<<<<<<< HEAD
-    @certbot_util.patch_display_service()
-=======
     @certbot_util.patch_display_util()
->>>>>>> 10eecf9c
     def test_multiple_names(self, mock_util):
         mock_util().menu.return_value = (display_util.OK, 5)
 

--- conflicted
+++ resolved
@@ -7,10 +7,7 @@
 
 from certbot import errors
 from certbot.compat import os
-<<<<<<< HEAD
-=======
-
->>>>>>> 4fe217df
+
 from certbot_apache.tests import util
 
 

--- conflicted
+++ resolved
@@ -56,12 +56,8 @@
         os_like = util.get_systemd_os_like()
         if os_like:
             for os_name in os_like:
-<<<<<<< HEAD
-                if os_name in OVERRIDE_CLASSES:  # pylint: disable=consider-using-get
+                if os_name in OVERRIDE_CLASSES:
                     override_class = OVERRIDE_CLASSES[os_name]
-=======
-                override_class = OVERRIDE_CLASSES.get(os_name)
->>>>>>> d1821b3a
         if not override_class:
             # No override class found, return the generic configurator
             override_class = configurator.ApacheConfigurator

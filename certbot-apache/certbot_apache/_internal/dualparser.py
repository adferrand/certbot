""" Dual ParserNode implementation """
<<<<<<< HEAD
import abc
from typing import Any, Type, TypeVar, List, Generic, TYPE_CHECKING, Iterable, Optional, Sequence, \
    Tuple, Set

from certbot_apache._internal import apacheparser, interfaces
=======
from typing import Any
from typing import Callable
from typing import List
from typing import Optional
from typing import Sequence
from typing import Set
from typing import Tuple

from certbot_apache._internal import apacheparser
>>>>>>> 7d9e9a49
from certbot_apache._internal import assertions
from certbot_apache._internal import augeasparser
from certbot_apache._internal import interfaces

if TYPE_CHECKING:
    from certbot_apache._internal.apacheparser import ApacheParserNode
    from certbot_apache._internal.augeasparser import AugeasParserNode

AnyAugeasParserNode = TypeVar("AnyAugeasParserNode", bound="AugeasParserNode")
AnyApacheParserNode = TypeVar("AnyApacheParserNode", bound="ApacheParserNode")
AnyDualNode = TypeVar("AnyDualNode", bound="DualNodeBase")


class DualNodeBase(Generic[AnyAugeasParserNode, AnyApacheParserNode]):
    """ Dual parser interface for in development testing. This is used as the
    base class for dual parser interface classes. This class handles runtime
    attribute value assertions."""

<<<<<<< HEAD
    def __init__(self, primary: AnyAugeasParserNode, secondary: AnyApacheParserNode) -> None:
        self.primary = primary
        self.secondary = secondary

    def save(self, msg: str) -> None:  # pragma: no cover
=======
    def save(self, msg: str):  # pragma: no cover
>>>>>>> 7d9e9a49
        """ Call save for both parsers """
        self.primary.save(msg)
        self.secondary.save(msg)

    def __getattr__(self, aname: str) -> Any:
        """ Attribute value assertion """
        firstval = getattr(self.primary, aname)
        secondval = getattr(self.secondary, aname)
        exclusions = [
            # Metadata will inherently be different, as ApacheParserNode does
            # not have Augeas paths and so on.
            aname == "metadata",
            callable(firstval)
        ]
        if not any(exclusions):
            assertions.assertEqualSimple(firstval, secondval)
        return firstval

<<<<<<< HEAD
    def find_ancestors(self, name) -> List["DualNodeBase"]:
        """ Traverses the ancestor tree and returns ancestors matching name """
        return self._find_helper(DualBlockNode, "find_ancestors", name)

    def _find_helper(self, nodeclass: Type[AnyDualNode], findfunc: str, search: str,
                     **kwargs: Any) -> List[AnyDualNode]:
=======
    def find_ancestors(self, name: str) -> Sequence[interfaces.ParserNode]:
        """ Traverses the ancestor tree and returns ancestors matching name """
        return self._find_helper(DualBlockNode, "find_ancestors", name)

    def _find_helper(
        self, nodeclass: Callable, findfunc: str, search: str, **kwargs: Any
    ) -> List[apacheparser.ApacheBlockNode]:
>>>>>>> 7d9e9a49
        """A helper for find_* functions. The function specific attributes should
        be passed as keyword arguments.

        :param interfaces.ParserNode nodeclass: The node class for results.
        :param str findfunc: Name of the find function to call
        :param str search: The search term
        """

        primary_res = getattr(self.primary, findfunc)(search, **kwargs)
        secondary_res = getattr(self.secondary, findfunc)(search, **kwargs)

        # The order of search results for Augeas implementation cannot be
        # assured.

        pass_primary = assertions.isPassNodeList(primary_res)
        pass_secondary = assertions.isPassNodeList(secondary_res)
        new_nodes = []

        if pass_primary and pass_secondary:
            # Both unimplemented
            new_nodes.append(nodeclass(primary=primary_res[0],
                                       secondary=secondary_res[0]))  # pragma: no cover
        elif pass_primary:
            for c in secondary_res:
                new_nodes.append(nodeclass(primary=primary_res[0],
                                           secondary=c))
        elif pass_secondary:
            for c in primary_res:
                new_nodes.append(nodeclass(primary=c,
                                           secondary=secondary_res[0]))
        else:
            assert len(primary_res) == len(secondary_res)
            matches = self._create_matching_list(primary_res, secondary_res)
            for p, s in matches:
                new_nodes.append(nodeclass(primary=p, secondary=s))

        return new_nodes


class DualCommentNode(DualNodeBase[augeasparser.AugeasCommentNode,
                                   apacheparser.ApacheCommentNode]):
    """ Dual parser implementation of CommentNode interface """

<<<<<<< HEAD
    def __init__(self, **kwargs: Any) -> None:
=======
    def __init__(self, **kwargs: Any):
>>>>>>> 7d9e9a49
        """ This initialization implementation allows ordinary initialization
        of CommentNode objects as well as creating a DualCommentNode object
        using precreated or fetched CommentNode objects if provided as optional
        arguments primary and secondary.

        Parameters other than the following are from interfaces.CommentNode:

        :param CommentNode primary: Primary pre-created CommentNode, mainly
            used when creating new DualParser nodes using add_* methods.
        :param CommentNode secondary: Secondary pre-created CommentNode
        """

        kwargs.setdefault("primary", None)
        kwargs.setdefault("secondary", None)
        primary = kwargs.pop("primary")
        secondary = kwargs.pop("secondary")

        if primary or secondary:
            assert primary and secondary
            super().__init__(primary, secondary)
        else:
            super().__init__(augeasparser.AugeasCommentNode(**kwargs),
                             apacheparser.ApacheCommentNode(**kwargs))

        assertions.assertEqual(self.primary, self.secondary)


class DualDirectiveNode(DualNodeBase[augeasparser.AugeasDirectiveNode,
                                     apacheparser.ApacheDirectiveNode]):
    """ Dual parser implementation of DirectiveNode interface """

<<<<<<< HEAD
    def __init__(self, **kwargs: Any) -> None:
=======
    def __init__(self, **kwargs: Any):
>>>>>>> 7d9e9a49
        """ This initialization implementation allows ordinary initialization
        of DirectiveNode objects as well as creating a DualDirectiveNode object
        using precreated or fetched DirectiveNode objects if provided as optional
        arguments primary and secondary.

        Parameters other than the following are from interfaces.DirectiveNode:

        :param DirectiveNode primary: Primary pre-created DirectiveNode, mainly
            used when creating new DualParser nodes using add_* methods.
        :param DirectiveNode secondary: Secondary pre-created DirectiveNode
        """

        kwargs.setdefault("primary", None)
        kwargs.setdefault("secondary", None)
        primary = kwargs.pop("primary")
        secondary = kwargs.pop("secondary")

        if primary or secondary:
            assert primary and secondary
            super().__init__(primary, secondary)
        else:
<<<<<<< HEAD
            super().__init__(augeasparser.AugeasDirectiveNode(**kwargs),
                             apacheparser.ApacheDirectiveNode(**kwargs))
=======
            self.primary = augeasparser.AugeasDirectiveNode(
                **kwargs
            )
            self.secondary = apacheparser.ApacheDirectiveNode(
                **kwargs
            )
>>>>>>> 7d9e9a49

        assertions.assertEqual(self.primary, self.secondary)

    def set_parameters(self, parameters: Iterable[str]) -> None:
        """ Sets parameters and asserts that both implementation successfully
        set the parameter sequence """

        self.primary.set_parameters(parameters)
        self.secondary.set_parameters(parameters)
        assertions.assertEqual(self.primary, self.secondary)


class DualBlockNode(DualNodeBase[augeasparser.AugeasBlockNode,
                                 apacheparser.ApacheBlockNode]):
    """ Dual parser implementation of BlockNode interface """

<<<<<<< HEAD
    def __init__(self, **kwargs: Any) -> None:
=======
    def __init__(self, **kwargs: Any):
>>>>>>> 7d9e9a49
        """ This initialization implementation allows ordinary initialization
        of BlockNode objects as well as creating a DualBlockNode object
        using precreated or fetched BlockNode objects if provided as optional
        arguments primary and secondary.

        Parameters other than the following are from interfaces.BlockNode:

        :param BlockNode primary: Primary pre-created BlockNode, mainly
            used when creating new DualParser nodes using add_* methods.
        :param BlockNode secondary: Secondary pre-created BlockNode
        """

        kwargs.setdefault("primary", None)
        kwargs.setdefault("secondary", None)
        primary: Optional[augeasparser.AugeasBlockNode] = kwargs.pop("primary")
        secondary: Optional[apacheparser.ApacheBlockNode] = kwargs.pop("secondary")

        if primary or secondary:
            assert primary and secondary
            super().__init__(primary, secondary)
        else:
            super().__init__(augeasparser.AugeasBlockNode(**kwargs),
                             apacheparser.ApacheBlockNode(**kwargs))

        assertions.assertEqual(self.primary, self.secondary)

<<<<<<< HEAD
    def add_child_block(self, name: str, parameters: Optional[Sequence[str]] = None,
                        position: Optional[int] = None) -> "DualBlockNode":
=======
    def add_child_block(
        self, name: str, parameters: Optional[str] = None, position: Optional[int] = None
    ) -> "DualBlockNode":
>>>>>>> 7d9e9a49
        """ Creates a new child BlockNode, asserts that both implementations
        did it in a similar way, and returns a newly created DualBlockNode object
        encapsulating both of the newly created objects """

        primary_new = self.primary.add_child_block(name, parameters, position)
        secondary_new = self.secondary.add_child_block(name, parameters, position)
        assertions.assertEqual(primary_new, secondary_new)
        return DualBlockNode(primary=primary_new, secondary=secondary_new)

<<<<<<< HEAD
    def add_child_directive(self, name: str, parameters: Optional[Sequence[str]] = None,
                            position: Optional[int] = None) -> DualDirectiveNode:
=======
    def add_child_directive(
        self, name: str, parameters: Optional[str] = None, position: Optional[int] = None
    ) -> DualDirectiveNode:
>>>>>>> 7d9e9a49
        """ Creates a new child DirectiveNode, asserts that both implementations
        did it in a similar way, and returns a newly created DualDirectiveNode
        object encapsulating both of the newly created objects """

        primary_new = self.primary.add_child_directive(name, parameters, position)
        secondary_new = self.secondary.add_child_directive(name, parameters, position)
        assertions.assertEqual(primary_new, secondary_new)
        return DualDirectiveNode(primary=primary_new, secondary=secondary_new)

<<<<<<< HEAD
    def add_child_comment(self, comment: str = "",
                          position: Optional[int] = None) -> DualCommentNode:
=======
    def add_child_comment(
        self, comment: str = "", position: Optional[int] = None
    ) -> DualCommentNode:
>>>>>>> 7d9e9a49
        """ Creates a new child CommentNode, asserts that both implementations
        did it in a similar way, and returns a newly created DualCommentNode
        object encapsulating both of the newly created objects """

        primary_new = self.primary.add_child_comment(comment=comment, position=position)
        secondary_new = self.secondary.add_child_comment(name=comment, position=position)
        assertions.assertEqual(primary_new, secondary_new)
        return DualCommentNode(primary=primary_new, secondary=secondary_new)

<<<<<<< HEAD
    def _create_matching_list(self, primary_list: Iterable[interfaces.ParserNode],
                              secondary_list: Iterable[interfaces.ParserNode]
                              ) -> List[Tuple[interfaces.ParserNode, interfaces.ParserNode]]:
=======
    def _create_matching_list(
        self,
        primary_list: List[interfaces.ParserNode],
        secondary_list: List[interfaces.ParserNode],
    ) -> List[Tuple[interfaces.ParserNode, interfaces.ParserNode]]:
>>>>>>> 7d9e9a49
        """ Matches the list of primary_list to a list of secondary_list and
        returns a list of tuples. This is used to create results for find_
        methods.

        This helper function exists, because we cannot ensure that the list of
        search results returned by primary.find_* and secondary.find_* are ordered
        in a same way. The function pairs the same search results from both
        implementations to a list of tuples.
        """

        matched = []
        for p in primary_list:
            match = None
            for s in secondary_list:
                try:
                    assertions.assertEqual(p, s)
                    match = s
                    break
                except AssertionError:
                    continue
            if match:
                matched.append((p, match))
            else:
                raise AssertionError("Could not find a matching node.")
        return matched

<<<<<<< HEAD
    def find_blocks(self, name: str, exclude: bool = True) -> List["DualBlockNode"]:
=======
    def find_blocks(self, name: str, exclude: bool = True) -> List[apacheparser.ApacheBlockNode]:
>>>>>>> 7d9e9a49
        """
        Performs a search for BlockNodes using both implementations and does simple
        checks for results. This is built upon the assumption that unimplemented
        find_* methods return a list with a single assertion passing object.
        After the assertion, it creates a list of newly created DualBlockNode
        instances that encapsulate the pairs of returned BlockNode objects.
        """

        return self._find_helper(DualBlockNode, "find_blocks", name,
                                 exclude=exclude)

<<<<<<< HEAD
    def find_directives(self, name: str, exclude: bool = True) -> List[DualDirectiveNode]:
=======
    def find_directives(self, name: str, exclude: bool = True
                        ) -> Sequence[apacheparser.ApacheDirectiveNode]:
>>>>>>> 7d9e9a49
        """
        Performs a search for DirectiveNodes using both implementations and
        checks the results. This is built upon the assumption that unimplemented
        find_* methods return a list with a single assertion passing object.
        After the assertion, it creates a list of newly created DualDirectiveNode
        instances that encapsulate the pairs of returned DirectiveNode objects.
        """

        return self._find_helper(DualDirectiveNode, "find_directives", name,
                                 exclude=exclude)

<<<<<<< HEAD
    def find_comments(self, comment: str) -> List[DualCommentNode]:
=======
    def find_comments(self, comment: str) -> Sequence[apacheparser.ApacheParserNode]:
>>>>>>> 7d9e9a49
        """
        Performs a search for CommentNodes using both implementations and
        checks the results. This is built upon the assumption that unimplemented
        find_* methods return a list with a single assertion passing object.
        After the assertion, it creates a list of newly created DualCommentNode
        instances that encapsulate the pairs of returned CommentNode objects.
        """

        return self._find_helper(DualCommentNode, "find_comments", comment)

<<<<<<< HEAD
    def delete_child(self, child: "DualBlockNode") -> None:
=======
    def delete_child(self, child: "DualBlockNode"):
>>>>>>> 7d9e9a49
        """Deletes a child from the ParserNode implementations. The actual
        ParserNode implementations are used here directly in order to be able
        to match a child to the list of children."""

        self.primary.delete_child(child.primary)
        self.secondary.delete_child(child.secondary)

    def unsaved_files(self) -> Set[str]:
        """ Fetches the list of unsaved file paths and asserts that the lists
        match """
        primary_files = self.primary.unsaved_files()
        secondary_files = self.secondary.unsaved_files()
        assertions.assertEqualSimple(primary_files, secondary_files)

        return primary_files

    def parsed_paths(self) -> List[str]:
        """
        Returns a list of file paths that have currently been parsed into the parser
        tree. The returned list may include paths with wildcard characters, for
        example: ['/etc/apache2/conf.d/*.load']

        This is typically called on the root node of the ParserNode tree.

        :returns: list of file paths of files that have been parsed
        """

        primary_paths = self.primary.parsed_paths()
        secondary_paths = self.secondary.parsed_paths()
        assertions.assertEqualPathsList(primary_paths, secondary_paths)
        return primary_paths<|MERGE_RESOLUTION|>--- conflicted
+++ resolved
@@ -1,21 +1,18 @@
 """ Dual ParserNode implementation """
-<<<<<<< HEAD
 import abc
-from typing import Any, Type, TypeVar, List, Generic, TYPE_CHECKING, Iterable, Optional, Sequence, \
-    Tuple, Set
-
-from certbot_apache._internal import apacheparser, interfaces
-=======
 from typing import Any
-from typing import Callable
+from typing import Generic
+from typing import Iterable
 from typing import List
 from typing import Optional
 from typing import Sequence
 from typing import Set
+from typing import Type
+from typing import TypeVar
 from typing import Tuple
+from typing import TYPE_CHECKING
 
 from certbot_apache._internal import apacheparser
->>>>>>> 7d9e9a49
 from certbot_apache._internal import assertions
 from certbot_apache._internal import augeasparser
 from certbot_apache._internal import interfaces
@@ -34,15 +31,11 @@
     base class for dual parser interface classes. This class handles runtime
     attribute value assertions."""
 
-<<<<<<< HEAD
     def __init__(self, primary: AnyAugeasParserNode, secondary: AnyApacheParserNode) -> None:
         self.primary = primary
         self.secondary = secondary
 
     def save(self, msg: str) -> None:  # pragma: no cover
-=======
-    def save(self, msg: str):  # pragma: no cover
->>>>>>> 7d9e9a49
         """ Call save for both parsers """
         self.primary.save(msg)
         self.secondary.save(msg)
@@ -61,22 +54,12 @@
             assertions.assertEqualSimple(firstval, secondval)
         return firstval
 
-<<<<<<< HEAD
     def find_ancestors(self, name) -> List["DualNodeBase"]:
         """ Traverses the ancestor tree and returns ancestors matching name """
         return self._find_helper(DualBlockNode, "find_ancestors", name)
 
     def _find_helper(self, nodeclass: Type[AnyDualNode], findfunc: str, search: str,
                      **kwargs: Any) -> List[AnyDualNode]:
-=======
-    def find_ancestors(self, name: str) -> Sequence[interfaces.ParserNode]:
-        """ Traverses the ancestor tree and returns ancestors matching name """
-        return self._find_helper(DualBlockNode, "find_ancestors", name)
-
-    def _find_helper(
-        self, nodeclass: Callable, findfunc: str, search: str, **kwargs: Any
-    ) -> List[apacheparser.ApacheBlockNode]:
->>>>>>> 7d9e9a49
         """A helper for find_* functions. The function specific attributes should
         be passed as keyword arguments.
 
@@ -120,11 +103,7 @@
                                    apacheparser.ApacheCommentNode]):
     """ Dual parser implementation of CommentNode interface """
 
-<<<<<<< HEAD
     def __init__(self, **kwargs: Any) -> None:
-=======
-    def __init__(self, **kwargs: Any):
->>>>>>> 7d9e9a49
         """ This initialization implementation allows ordinary initialization
         of CommentNode objects as well as creating a DualCommentNode object
         using precreated or fetched CommentNode objects if provided as optional
@@ -156,11 +135,7 @@
                                      apacheparser.ApacheDirectiveNode]):
     """ Dual parser implementation of DirectiveNode interface """
 
-<<<<<<< HEAD
     def __init__(self, **kwargs: Any) -> None:
-=======
-    def __init__(self, **kwargs: Any):
->>>>>>> 7d9e9a49
         """ This initialization implementation allows ordinary initialization
         of DirectiveNode objects as well as creating a DualDirectiveNode object
         using precreated or fetched DirectiveNode objects if provided as optional
@@ -182,17 +157,8 @@
             assert primary and secondary
             super().__init__(primary, secondary)
         else:
-<<<<<<< HEAD
             super().__init__(augeasparser.AugeasDirectiveNode(**kwargs),
                              apacheparser.ApacheDirectiveNode(**kwargs))
-=======
-            self.primary = augeasparser.AugeasDirectiveNode(
-                **kwargs
-            )
-            self.secondary = apacheparser.ApacheDirectiveNode(
-                **kwargs
-            )
->>>>>>> 7d9e9a49
 
         assertions.assertEqual(self.primary, self.secondary)
 
@@ -209,11 +175,7 @@
                                  apacheparser.ApacheBlockNode]):
     """ Dual parser implementation of BlockNode interface """
 
-<<<<<<< HEAD
     def __init__(self, **kwargs: Any) -> None:
-=======
-    def __init__(self, **kwargs: Any):
->>>>>>> 7d9e9a49
         """ This initialization implementation allows ordinary initialization
         of BlockNode objects as well as creating a DualBlockNode object
         using precreated or fetched BlockNode objects if provided as optional
@@ -240,14 +202,8 @@
 
         assertions.assertEqual(self.primary, self.secondary)
 
-<<<<<<< HEAD
     def add_child_block(self, name: str, parameters: Optional[Sequence[str]] = None,
                         position: Optional[int] = None) -> "DualBlockNode":
-=======
-    def add_child_block(
-        self, name: str, parameters: Optional[str] = None, position: Optional[int] = None
-    ) -> "DualBlockNode":
->>>>>>> 7d9e9a49
         """ Creates a new child BlockNode, asserts that both implementations
         did it in a similar way, and returns a newly created DualBlockNode object
         encapsulating both of the newly created objects """
@@ -257,14 +213,8 @@
         assertions.assertEqual(primary_new, secondary_new)
         return DualBlockNode(primary=primary_new, secondary=secondary_new)
 
-<<<<<<< HEAD
     def add_child_directive(self, name: str, parameters: Optional[Sequence[str]] = None,
                             position: Optional[int] = None) -> DualDirectiveNode:
-=======
-    def add_child_directive(
-        self, name: str, parameters: Optional[str] = None, position: Optional[int] = None
-    ) -> DualDirectiveNode:
->>>>>>> 7d9e9a49
         """ Creates a new child DirectiveNode, asserts that both implementations
         did it in a similar way, and returns a newly created DualDirectiveNode
         object encapsulating both of the newly created objects """
@@ -274,14 +224,8 @@
         assertions.assertEqual(primary_new, secondary_new)
         return DualDirectiveNode(primary=primary_new, secondary=secondary_new)
 
-<<<<<<< HEAD
     def add_child_comment(self, comment: str = "",
                           position: Optional[int] = None) -> DualCommentNode:
-=======
-    def add_child_comment(
-        self, comment: str = "", position: Optional[int] = None
-    ) -> DualCommentNode:
->>>>>>> 7d9e9a49
         """ Creates a new child CommentNode, asserts that both implementations
         did it in a similar way, and returns a newly created DualCommentNode
         object encapsulating both of the newly created objects """
@@ -291,17 +235,9 @@
         assertions.assertEqual(primary_new, secondary_new)
         return DualCommentNode(primary=primary_new, secondary=secondary_new)
 
-<<<<<<< HEAD
     def _create_matching_list(self, primary_list: Iterable[interfaces.ParserNode],
                               secondary_list: Iterable[interfaces.ParserNode]
                               ) -> List[Tuple[interfaces.ParserNode, interfaces.ParserNode]]:
-=======
-    def _create_matching_list(
-        self,
-        primary_list: List[interfaces.ParserNode],
-        secondary_list: List[interfaces.ParserNode],
-    ) -> List[Tuple[interfaces.ParserNode, interfaces.ParserNode]]:
->>>>>>> 7d9e9a49
         """ Matches the list of primary_list to a list of secondary_list and
         returns a list of tuples. This is used to create results for find_
         methods.
@@ -328,11 +264,7 @@
                 raise AssertionError("Could not find a matching node.")
         return matched
 
-<<<<<<< HEAD
     def find_blocks(self, name: str, exclude: bool = True) -> List["DualBlockNode"]:
-=======
-    def find_blocks(self, name: str, exclude: bool = True) -> List[apacheparser.ApacheBlockNode]:
->>>>>>> 7d9e9a49
         """
         Performs a search for BlockNodes using both implementations and does simple
         checks for results. This is built upon the assumption that unimplemented
@@ -344,12 +276,7 @@
         return self._find_helper(DualBlockNode, "find_blocks", name,
                                  exclude=exclude)
 
-<<<<<<< HEAD
     def find_directives(self, name: str, exclude: bool = True) -> List[DualDirectiveNode]:
-=======
-    def find_directives(self, name: str, exclude: bool = True
-                        ) -> Sequence[apacheparser.ApacheDirectiveNode]:
->>>>>>> 7d9e9a49
         """
         Performs a search for DirectiveNodes using both implementations and
         checks the results. This is built upon the assumption that unimplemented
@@ -361,11 +288,7 @@
         return self._find_helper(DualDirectiveNode, "find_directives", name,
                                  exclude=exclude)
 
-<<<<<<< HEAD
     def find_comments(self, comment: str) -> List[DualCommentNode]:
-=======
-    def find_comments(self, comment: str) -> Sequence[apacheparser.ApacheParserNode]:
->>>>>>> 7d9e9a49
         """
         Performs a search for CommentNodes using both implementations and
         checks the results. This is built upon the assumption that unimplemented
@@ -376,11 +299,7 @@
 
         return self._find_helper(DualCommentNode, "find_comments", comment)
 
-<<<<<<< HEAD
     def delete_child(self, child: "DualBlockNode") -> None:
-=======
-    def delete_child(self, child: "DualBlockNode"):
->>>>>>> 7d9e9a49
         """Deletes a child from the ParserNode implementations. The actual
         ParserNode implementations are used here directly in order to be able
         to match a child to the list of children."""

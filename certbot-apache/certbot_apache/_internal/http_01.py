"""A class that performs HTTP-01 challenges for Apache"""
import errno
import logging
from typing import Any
from typing import List
from typing import Set
from typing import TYPE_CHECKING

<<<<<<< HEAD
from acme.challenges import KeyAuthorizationChallengeResponse
=======
from acme.challenges import HTTP01Response
>>>>>>> 7198f430
from certbot import errors
from certbot.achallenges import KeyAuthorizationAnnotatedChallenge
from certbot.compat import filesystem
from certbot.compat import os
from certbot.plugins import common
from certbot_apache._internal.obj import VirtualHost
from certbot_apache._internal.parser import get_aug_path

if TYPE_CHECKING:
    from certbot_apache._internal.configurator import ApacheConfigurator  # pragma: no cover

logger = logging.getLogger(__name__)


class ApacheHttp01(common.ChallengePerformer):
    """Class that performs HTTP-01 challenges within the Apache configurator."""

    CONFIG_TEMPLATE22_PRE = """\
        RewriteEngine on
        RewriteRule ^/\\.well-known/acme-challenge/([A-Za-z0-9-_=]+)$ {0}/$1 [L]

    """
    CONFIG_TEMPLATE22_POST = """\
        <Directory {0}>
            Order Allow,Deny
            Allow from all
        </Directory>
        <Location /.well-known/acme-challenge>
            Order Allow,Deny
            Allow from all
        </Location>
    """

    CONFIG_TEMPLATE24_PRE = """\
        RewriteEngine on
        RewriteRule ^/\\.well-known/acme-challenge/([A-Za-z0-9-_=]+)$ {0}/$1 [END]
    """
    CONFIG_TEMPLATE24_POST = """\
        <Directory {0}>
            Require all granted
        </Directory>
        <Location /.well-known/acme-challenge>
            Require all granted
        </Location>
    """

    def __init__(self, configurator: "ApacheConfigurator") -> None:
        super().__init__(configurator)
        self.configurator: "ApacheConfigurator"
        self.challenge_conf_pre = os.path.join(
            self.configurator.conf("challenge-location"),
            "le_http_01_challenge_pre.conf")
        self.challenge_conf_post = os.path.join(
            self.configurator.conf("challenge-location"),
            "le_http_01_challenge_post.conf")
        self.challenge_dir = os.path.join(
            self.configurator.config.work_dir,
            "http_challenges")
        self.moded_vhosts: Set[VirtualHost] = set()

<<<<<<< HEAD
    def perform(self) -> List[KeyAuthorizationChallengeResponse]:
=======
    def perform(self) -> List[KeyAuthorizationAnnotatedChallenge]:
>>>>>>> 7198f430
        """Perform all HTTP-01 challenges."""
        if not self.achalls:
            return []
        # Save any changes to the configuration as a precaution
        # About to make temporary changes to the config
        self.configurator.save("Changes before challenge setup", True)

        self.configurator.ensure_listen(str(self.configurator.config.http01_port))
        self.prepare_http01_modules()

        responses = self._set_up_challenges()

        self._mod_config()
        # Save reversible changes
        self.configurator.save("HTTP Challenge", True)

        return responses

    def prepare_http01_modules(self) -> None:
        """Make sure that we have the needed modules available for http01"""

        if self.configurator.conf("handle-modules"):
            needed_modules = ["rewrite"]
            if self.configurator.version < (2, 4):
                needed_modules.append("authz_host")
            else:
                needed_modules.append("authz_core")
            for mod in needed_modules:
                if mod + "_module" not in self.configurator.parser.modules:
                    self.configurator.enable_mod(mod, temp=True)

    def _mod_config(self) -> None:
        selected_vhosts: List[VirtualHost] = []
        http_port = str(self.configurator.config.http01_port)

        # Search for VirtualHosts matching by name
        for chall in self.achalls:
            selected_vhosts += self._matching_vhosts(chall.domain)

        # Ensure that we have one or more VirtualHosts that we can continue
        # with. (one that listens to port configured with --http-01-port)
        found = False
        for vhost in selected_vhosts:
            if any(a.is_wildcard() or a.get_port() == http_port for a in vhost.addrs):
                found = True

        # If there's at least one eligible VirtualHost, also add all unnamed VirtualHosts
        # because they might match at runtime (#8890)
        if found:
            selected_vhosts += self._unnamed_vhosts()
        # Otherwise, add every Virtualhost which listens on the right port
        else:
            selected_vhosts += self._relevant_vhosts()

        # Add the challenge configuration
        for vh in selected_vhosts:
            self._set_up_include_directives(vh)

        self.configurator.reverter.register_file_creation(
            True, self.challenge_conf_pre)
        self.configurator.reverter.register_file_creation(
            True, self.challenge_conf_post)

        if self.configurator.version < (2, 4):
            config_template_pre = self.CONFIG_TEMPLATE22_PRE
            config_template_post = self.CONFIG_TEMPLATE22_POST
        else:
            config_template_pre = self.CONFIG_TEMPLATE24_PRE
            config_template_post = self.CONFIG_TEMPLATE24_POST

        config_text_pre = config_template_pre.format(self.challenge_dir)
        config_text_post = config_template_post.format(self.challenge_dir)

        logger.debug("writing a pre config file with text:\n %s", config_text_pre)
        with open(self.challenge_conf_pre, "w") as new_conf:
            new_conf.write(config_text_pre)
        logger.debug("writing a post config file with text:\n %s", config_text_post)
        with open(self.challenge_conf_post, "w") as new_conf:
            new_conf.write(config_text_post)

    def _matching_vhosts(self, domain: str) -> List[VirtualHost]:
        """Return all VirtualHost objects that have the requested domain name or
        a wildcard name that would match the domain in ServerName or ServerAlias
        directive.
        """
        matching_vhosts = []
        for vhost in self.configurator.vhosts:
            if self.configurator.domain_in_names(vhost.get_names(), domain):
                # domain_in_names also matches the exact names, so no need
                # to check "domain in vhost.get_names()" explicitly here
                matching_vhosts.append(vhost)

        return matching_vhosts

    def _relevant_vhosts(self) -> List[VirtualHost]:
        http01_port = str(self.configurator.config.http01_port)
        relevant_vhosts: List[VirtualHost] = []
        for vhost in self.configurator.vhosts:
            if any(a.is_wildcard() or a.get_port() == http01_port for a in vhost.addrs):
                if not vhost.ssl:
                    relevant_vhosts.append(vhost)
        if not relevant_vhosts:
            raise errors.PluginError(
                "Unable to find a virtual host listening on port {0} which is"
                " currently needed for Certbot to prove to the CA that you"
                " control your domain. Please add a virtual host for port"
                " {0}.".format(http01_port))

        return relevant_vhosts

    def _unnamed_vhosts(self) -> List[VirtualHost]:
        """Return all VirtualHost objects with no ServerName"""
        return [vh for vh in self.configurator.vhosts if vh.name is None]

<<<<<<< HEAD
    def _set_up_challenges(self) -> List[KeyAuthorizationChallengeResponse]:
=======
    def _set_up_challenges(self) -> List[HTTP01Response]:
>>>>>>> 7198f430
        if not os.path.isdir(self.challenge_dir):
            old_umask = filesystem.umask(0o022)
            try:
                filesystem.makedirs(self.challenge_dir, 0o755)
            except OSError as exception:
                if exception.errno not in (errno.EEXIST, errno.EISDIR):
                    raise errors.PluginError(
                        "Couldn't create root for http-01 challenge")
            finally:
                filesystem.umask(old_umask)

        responses = []
        for achall in self.achalls:
            responses.append(self._set_up_challenge(achall))

        return responses

<<<<<<< HEAD
    def _set_up_challenge(self, achall) -> KeyAuthorizationChallengeResponse:
=======
    def _set_up_challenge(self, achall: KeyAuthorizationAnnotatedChallenge) -> HTTP01Response:
        response: HTTP01Response
        validation: Any
>>>>>>> 7198f430
        response, validation = achall.response_and_validation()

        name: str = os.path.join(self.challenge_dir, achall.chall.encode("token"))

        self.configurator.reverter.register_file_creation(True, name)
        with open(name, 'wb') as f:
            f.write(validation.encode())
        filesystem.chmod(name, 0o644)

        return response

    def _set_up_include_directives(self, vhost: VirtualHost) -> None:
        """Includes override configuration to the beginning and to the end of
        VirtualHost. Note that this include isn't added to Augeas search tree"""

        if vhost not in self.moded_vhosts:
            logger.debug(
                "Adding a temporary challenge validation Include for name: %s in: %s",
                vhost.name, vhost.filep)
            self.configurator.parser.add_dir_beginning(
                vhost.path, "Include", self.challenge_conf_pre)
            self.configurator.parser.add_dir(
                vhost.path, "Include", self.challenge_conf_post)

            if not vhost.enabled:
                self.configurator.parser.add_dir(
                    get_aug_path(self.configurator.parser.loc["default"]),
                    "Include", vhost.filep)

            self.moded_vhosts.add(vhost)<|MERGE_RESOLUTION|>--- conflicted
+++ resolved
@@ -6,11 +6,7 @@
 from typing import Set
 from typing import TYPE_CHECKING
 
-<<<<<<< HEAD
 from acme.challenges import KeyAuthorizationChallengeResponse
-=======
-from acme.challenges import HTTP01Response
->>>>>>> 7198f430
 from certbot import errors
 from certbot.achallenges import KeyAuthorizationAnnotatedChallenge
 from certbot.compat import filesystem
@@ -71,11 +67,7 @@
             "http_challenges")
         self.moded_vhosts: Set[VirtualHost] = set()
 
-<<<<<<< HEAD
     def perform(self) -> List[KeyAuthorizationChallengeResponse]:
-=======
-    def perform(self) -> List[KeyAuthorizationAnnotatedChallenge]:
->>>>>>> 7198f430
         """Perform all HTTP-01 challenges."""
         if not self.achalls:
             return []
@@ -190,11 +182,7 @@
         """Return all VirtualHost objects with no ServerName"""
         return [vh for vh in self.configurator.vhosts if vh.name is None]
 
-<<<<<<< HEAD
     def _set_up_challenges(self) -> List[KeyAuthorizationChallengeResponse]:
-=======
-    def _set_up_challenges(self) -> List[HTTP01Response]:
->>>>>>> 7198f430
         if not os.path.isdir(self.challenge_dir):
             old_umask = filesystem.umask(0o022)
             try:
@@ -212,13 +200,7 @@
 
         return responses
 
-<<<<<<< HEAD
-    def _set_up_challenge(self, achall) -> KeyAuthorizationChallengeResponse:
-=======
-    def _set_up_challenge(self, achall: KeyAuthorizationAnnotatedChallenge) -> HTTP01Response:
-        response: HTTP01Response
-        validation: Any
->>>>>>> 7198f430
+    def _set_up_challenge(self, achall: KeyAuthorizationAnnotatedChallenge) -> KeyAuthorizationChallengeResponse:
         response, validation = achall.response_and_validation()
 
         name: str = os.path.join(self.challenge_dir, achall.chall.encode("token"))

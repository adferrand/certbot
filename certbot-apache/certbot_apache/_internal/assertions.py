--- conflicted
+++ resolved
@@ -1,10 +1,10 @@
 """Dual parser node assertions"""
 import fnmatch
-<<<<<<< HEAD
-from typing import Union, Any, Tuple, List, Iterable, Optional
-=======
 from typing import Any
->>>>>>> 7d9e9a49
+from typing import Iterable
+from typing import List
+from typing import Optional
+from typing import Union
 
 from certbot_apache._internal import interfaces
 from certbot_apache._internal.interfaces import ParserNode, DirectiveNode, BlockNode, CommentNode
@@ -13,11 +13,7 @@
 PASS = "CERTBOT_PASS_ASSERT"
 
 
-<<<<<<< HEAD
 def assertEqual(first: ParserNode, second: ParserNode) -> None:
-=======
-def assertEqual(first: Any, second: Any) -> None:
->>>>>>> 7d9e9a49
     """ Equality assertion """
 
     if isinstance(first, interfaces.CommentNode):
@@ -41,12 +37,7 @@
         assert first.filepath == second.filepath
 
 
-<<<<<<< HEAD
 def assertEqualComment(first: ParserNode, second: ParserNode) -> None:  # pragma: no cover
-=======
-# pragma: no cover
-def assertEqualComment(first: Any, second: Any) -> None:
->>>>>>> 7d9e9a49
     """ Equality assertion for CommentNode """
 
     assert isinstance(first, interfaces.CommentNode)
@@ -56,13 +47,8 @@
         assert first.comment == second.comment
 
 
-<<<<<<< HEAD
 def _assertEqualDirectiveComponents(first: ParserNode,  # pragma: no cover
                                     second: ParserNode) -> None:
-=======
-
-def _assertEqualDirectiveComponents(first: Any, second: Any) -> None:  # pragma: no cover
->>>>>>> 7d9e9a49
     """ Handles assertion for instance variables for DirectiveNode and BlockNode"""
 
     # Enabled value cannot be asserted, because Augeas implementation
@@ -78,11 +64,7 @@
         assert first.parameters == second.parameters
 
 
-<<<<<<< HEAD
 def assertEqualDirective(first: ParserNode, second: ParserNode):
-=======
-def assertEqualDirective(first: Any, second: Any) -> None:
->>>>>>> 7d9e9a49
     """ Equality assertion for DirectiveNode """
 
     assert isinstance(first, interfaces.DirectiveNode)
@@ -90,22 +72,14 @@
     _assertEqualDirectiveComponents(first, second)
 
 
-<<<<<<< HEAD
 def isPass(value: Any) -> bool:  # pragma: no cover
-=======
-def isPass(value) -> bool:  # pragma: no cover
->>>>>>> 7d9e9a49
     """Checks if the value is set to PASS"""
     if isinstance(value, bool):
         return True
     return PASS in value
 
 
-<<<<<<< HEAD
 def isPassDirective(block: Union[BlockNode, DirectiveNode]) -> bool:
-=======
-def isPassDirective(block):
->>>>>>> 7d9e9a49
     """ Checks if BlockNode or DirectiveNode should pass the assertion """
 
     if isPass(block.name):
@@ -117,11 +91,7 @@
     return False
 
 
-<<<<<<< HEAD
 def isPassComment(comment: CommentNode) -> bool:
-=======
-def isPassComment(comment):
->>>>>>> 7d9e9a49
     """ Checks if CommentNode should pass the assertion """
 
     if isPass(comment.comment):
@@ -131,11 +101,7 @@
     return False
 
 
-<<<<<<< HEAD
 def isPassNodeList(nodelist: List[Union[DirectiveNode, CommentNode]]) -> bool:  # pragma: no cover
-=======
-def isPassNodeList(nodelist):  # pragma: no cover
->>>>>>> 7d9e9a49
     """ Checks if a ParserNode in the nodelist should pass the assertion,
     this function is used for results of find_* methods. Unimplemented find_*
     methods should return a sequence containing a single ParserNode instance
@@ -155,21 +121,13 @@
     return isPassComment(node)
 
 
-<<<<<<< HEAD
 def assertEqualSimple(first: Any, second: Any) -> None:
-=======
-def assertEqualSimple(first, second):
->>>>>>> 7d9e9a49
     """ Simple assertion """
     if not isPass(first) and not isPass(second):
         assert first == second
 
 
-<<<<<<< HEAD
 def isEqualVirtualHost(first: VirtualHost, second: VirtualHost) -> bool:
-=======
-def isEqualVirtualHost(first, second) -> bool:
->>>>>>> 7d9e9a49
     """
     Checks that two VirtualHost objects are similar. There are some built
     in differences with the implementations: VirtualHost created by ParserNode
@@ -190,11 +148,7 @@
     )
 
 
-<<<<<<< HEAD
 def assertEqualPathsList(first: Iterable[str], second: Iterable[str]) -> None:  # pragma: no cover
-=======
-def assertEqualPathsList(first, second):  # pragma: no cover
->>>>>>> 7d9e9a49
     """
     Checks that the two lists of file paths match. This assertion allows for wildcard
     paths.

# Remember to update setup.py to match the package versions below.
acme[dev]==0.31.0
<<<<<<< HEAD
-e .[dev]
=======
certbot[dev]==0.34.0
>>>>>>> 60e734c9
dns-lexicon==2.7.14<|MERGE_RESOLUTION|>--- conflicted
+++ resolved
@@ -1,8 +1,4 @@
 # Remember to update setup.py to match the package versions below.
 acme[dev]==0.31.0
-<<<<<<< HEAD
 -e .[dev]
-=======
-certbot[dev]==0.34.0
->>>>>>> 60e734c9
 dns-lexicon==2.7.14
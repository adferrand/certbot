# This file isn't used while testing packages in tools/_release.sh so any
# settings we want to also change there must be added to the release script
# directly.
[pytest]
# Warnings being triggered by our plugins using deprecated features in
# acme/certbot should be fixed by having our plugins no longer using the
# deprecated code rather than adding them to the list of ignored warnings here.
# Fixing things in this way prevents us from shipping packages raising our own
# deprecation warnings and gives time for plugins that don't use the deprecated
# API to propagate, especially for plugins packaged as an external snap, before
# we release breaking changes.
#
# The current warnings being ignored are:
# 1) A deprecation warning is raised in dnspython==1.15.0 in the oldest tests for
#    certbot-dns-rfc2136.
# 2) pytest-cov uses deprecated functionality in pytest-xdist, to be resolved by
#    https://github.com/pytest-dev/pytest-cov/issues/557.
# 3) requests-toolbelt<0.10.1 can cause this warning to be raised during our
#    unit tests. This warning should be ignored until our (transitive)
#    dependency on requests-toolbelt is removed or our pinned version can be
#    updated.
# 4) Ignore our own PendingDeprecationWarning about update_symlinks soon to be dropped.
#    See https://github.com/certbot/certbot/issues/6284.
# 5) Ignore pkg_resources.declare_namespace used in a large number of Google's Python
#    libs. e.g. https://github.com/googleapis/google-auth-library-python/issues/1229.
#    It is also is used in sphinxcontrib-devhelp 1.0.2 which as of writing this
#    is the latest version of that library. See
#    https://github.com/sphinx-doc/sphinxcontrib-devhelp/blob/1.0.2/setup.py#L69.
# 6) Ignore DeprecationWarning from using pkg_resources API
# 7) Ignore our own PendingDeprecationWarning about Python 3.7 soon to be dropped.
# 8) Ignore DeprecationWarning for datetime.utcfromtimestamp() triggered
#    when importing the pytz.tzinfo module
#    https://github.com/stub42/pytz/issues/105
<<<<<<< HEAD
# 9) Ignore DeprecationWarning from boto3 that will drop support for Python 3.7 soon,
#    as we will do it also in the same timeline (by December 13, 2023)
=======
# 9) Boto3 is dropping support for Python 3.7 by end of 2023. Let's ignore the associated
#    deprecation warning since we will also drop Python 3.7 soon.
>>>>>>> cc359dab
filterwarnings =
    error
    ignore:decodestring\(\) is a deprecated alias:DeprecationWarning:dns
    ignore:.*rsyncdir:DeprecationWarning
    ignore:'urllib3.contrib.pyopenssl:DeprecationWarning:requests_toolbelt
    ignore:update_symlinks is deprecated:PendingDeprecationWarning
    ignore:.*declare_namespace\(':DeprecationWarning
    ignore:pkg_resources is deprecated as an API:DeprecationWarning
    ignore:Python 3.7 support will be dropped:PendingDeprecationWarning
    ignore:datetime.utcfromtimestamp\(\) is deprecated:DeprecationWarning:pytz.tzinfo
    ignore:Boto3 will no longer support Python 3.7<|MERGE_RESOLUTION|>--- conflicted
+++ resolved
@@ -31,13 +31,8 @@
 # 8) Ignore DeprecationWarning for datetime.utcfromtimestamp() triggered
 #    when importing the pytz.tzinfo module
 #    https://github.com/stub42/pytz/issues/105
-<<<<<<< HEAD
-# 9) Ignore DeprecationWarning from boto3 that will drop support for Python 3.7 soon,
-#    as we will do it also in the same timeline (by December 13, 2023)
-=======
 # 9) Boto3 is dropping support for Python 3.7 by end of 2023. Let's ignore the associated
 #    deprecation warning since we will also drop Python 3.7 soon.
->>>>>>> cc359dab
 filterwarnings =
     error
     ignore:decodestring\(\) is a deprecated alias:DeprecationWarning:dns
